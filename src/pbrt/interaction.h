--- conflicted
+++ resolved
@@ -114,11 +114,7 @@
     }
 
     PBRT_CPU_GPU
-<<<<<<< HEAD
-    Medium GetMedium(const Vector3f &w) const {
-=======
     Medium GetMedium(Vector3f w) const {
->>>>>>> 59b5988d
         if (mediumInterface)
             return Dot(w, n) > 0 ? mediumInterface->outside : mediumInterface->inside;
         return medium;
@@ -267,8 +263,8 @@
     Light areaLight;
     Vector3f dpdx, dpdy;
     Float dudx = 0, dvdx = 0, dudy = 0, dvdy = 0;
-    
-    // Added by zhenyi in order to do pixel-wise classification 
+
+    // Added by zhenyi in order to do pixel-wise classification
     uint32_t materialId = 0;
     uint32_t instanceId = 0;
 };
