// -*- mode: c++ -*-
// pbrt is Copyright(c) 1998-2020 Matt Pharr, Wenzel Jakob, and Greg Humphreys.
// The pbrt source code is licensed under the Apache License, Version 2.0.
// SPDX: Apache-2.0

flat int;
flat Float;
flat bool;
flat BxDF;
flat Medium;
flat LayeredBxDFConfig;

soa SampledSpectrum;
soa SampledWavelengths;

soa Interval {
    Float low, high;
};

soa Point2f { Float x, y; };
soa Point2i { int x, y; };
soa Point3f { Float x, y, z; };
soa Vector3f { Float x, y, z; };
soa Normal3f { Float x, y, z; };
soa Point3fi { Interval x, y, z; };

soa Ray {
    Point3f o;
    Vector3f d;
    Float time;
    Float wavelength;
    Medium medium;
};

soa SubsurfaceInteraction {
    Point3fi pi;
    Normal3f n;
    Vector3f dpdu, dpdv;
    Normal3f ns;
    Vector3f dpdus, dpdvs;
};

soa Frame {
    Vector3f x, y, z;
};

soa VisibleSurface {
    bool set;
    Point3f p;
    Normal3f n, ns;
    Point2f uv;
    Float time;
<<<<<<< HEAD
    Float dzdx, dzdy;
    int materialId; 
    int instanceId; 
=======
    Vector3f dpdx, dpdy;
>>>>>>> 59b5988d
    SampledSpectrum albedo;
};

soa MediumInterface {
    Medium inside, outside;
};

soa TabulatedBSSRDF {
    Point3f po;
    Vector3f wo;
    Normal3f ns;
    Float eta;
    const BSSRDFTable *table;
    SampledSpectrum sigma_t, rho;
};

soa LightSampleContext {
    Point3fi pi;
    Normal3f n, ns;
};<|MERGE_RESOLUTION|>--- conflicted
+++ resolved
@@ -50,13 +50,9 @@
     Normal3f n, ns;
     Point2f uv;
     Float time;
-<<<<<<< HEAD
-    Float dzdx, dzdy;
-    int materialId; 
+    Vector3f dpdx, dpdy;
+    int materialId;
     int instanceId; 
-=======
-    Vector3f dpdx, dpdy;
->>>>>>> 59b5988d
     SampledSpectrum albedo;
 };
 
