// pbrt is Copyright(c) 1998-2020 Matt Pharr, Wenzel Jakob, and Greg Humphreys.
// The pbrt source code is licensed under the Apache License, Version 2.0.
// SPDX: Apache-2.0

#include <pbrt/options.h>

#if defined(PBRT_BUILD_GPU_RENDERER)
#include <pbrt/gpu/util.h>
#endif  // PBRT_BUILD_GPU_RENDERER
#include <pbrt/util/print.h>

namespace pbrt {

PBRTOptions *Options;

#if defined(PBRT_BUILD_GPU_RENDERER)
__constant__ BasicPBRTOptions OptionsGPU;

void CopyOptionsToGPU() {
    CUDA_CHECK(cudaMemcpyToSymbol(OptionsGPU, Options, sizeof(OptionsGPU)));
}
#endif

std::string ToString(const RenderingCoordinateSystem &r) {
    if (r == RenderingCoordinateSystem::Camera)
        return "RenderingCoordinateSystem::Camera";
    else if (r == RenderingCoordinateSystem::CameraWorld)
        return "RenderingCoordinateSystem::CameraWorld";
    else {
        CHECK(r == RenderingCoordinateSystem::World);
        return "RenderingCoordinateSystem::World";
    }
}

std::string PBRTOptions::ToString() const {
    return StringPrintf(
        "[ PBRTOptions seed: %s quiet: %s disablePixelJitter: %s "
        "disableWavelengthJitter: %s disableTextureFiltering: %s disableImageTextures: %s "
        "forceDiffuse: %s useGPU: %s wavefront: %s interactive: %s fullscreen %s "
        "renderingSpace: %s nThreads: %s logLevel: %s logFile: %s logUtilization: %s "
        "writePartialImages: %s recordPixelStatistics: %s "
        "printStatistics: %s pixelSamples: %s gpuDevice: %s quickRender: %s upgrade: %s "
        "imageFile: %s mseReferenceImage: %s mseReferenceOutput: %s debugStart: %s "
        "displayServer: %s cropWindow: %s pixelBounds: %s pixelMaterial: %s "
        "displacementEdgeScale: %f multipleFrames %s]",
        seed, quiet, disablePixelJitter, disableWavelengthJitter, disableTextureFiltering,
<<<<<<< HEAD
        forceDiffuse, useGPU, wavefront, renderingSpace, nThreads, logLevel, logFile,
        logUtilization, writePartialImages, recordPixelStatistics, printStatistics,
        pixelSamples, gpuDevice, quickRender, upgrade, imageFile, mseReferenceImage,
        mseReferenceOutput, debugStart, displayServer, cropWindow, pixelBounds,
        pixelMaterial, displacementEdgeScale, multipleFrames);
=======
        disableImageTextures, forceDiffuse, useGPU, wavefront, interactive, fullscreen,
        renderingSpace, nThreads, logLevel, logFile, logUtilization, writePartialImages,
        recordPixelStatistics, printStatistics, pixelSamples, gpuDevice, quickRender, upgrade,
        imageFile, mseReferenceImage, mseReferenceOutput, debugStart, displayServer, cropWindow,
        pixelBounds, pixelMaterial, displacementEdgeScale);
>>>>>>> 297ea2e9
}

}  // namespace pbrt<|MERGE_RESOLUTION|>--- conflicted
+++ resolved
@@ -44,19 +44,11 @@
         "displayServer: %s cropWindow: %s pixelBounds: %s pixelMaterial: %s "
         "displacementEdgeScale: %f multipleFrames %s]",
         seed, quiet, disablePixelJitter, disableWavelengthJitter, disableTextureFiltering,
-<<<<<<< HEAD
-        forceDiffuse, useGPU, wavefront, renderingSpace, nThreads, logLevel, logFile,
-        logUtilization, writePartialImages, recordPixelStatistics, printStatistics,
-        pixelSamples, gpuDevice, quickRender, upgrade, imageFile, mseReferenceImage,
-        mseReferenceOutput, debugStart, displayServer, cropWindow, pixelBounds,
-        pixelMaterial, displacementEdgeScale, multipleFrames);
-=======
         disableImageTextures, forceDiffuse, useGPU, wavefront, interactive, fullscreen,
         renderingSpace, nThreads, logLevel, logFile, logUtilization, writePartialImages,
         recordPixelStatistics, printStatistics, pixelSamples, gpuDevice, quickRender, upgrade,
         imageFile, mseReferenceImage, mseReferenceOutput, debugStart, displayServer, cropWindow,
         pixelBounds, pixelMaterial, displacementEdgeScale);
->>>>>>> 297ea2e9
 }
 
 }  // namespace pbrt