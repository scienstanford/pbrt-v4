// pbrt is Copyright(c) 1998-2020 Matt Pharr, Wenzel Jakob, and Greg Humphreys.
// The pbrt source code is licensed under the Apache License, Version 2.0.
// SPDX: Apache-2.0

// PhysLight code contributed by Anders Langlands and Luca Fascione
// Copyright (c) 2020, Weta Digital, Ltd.
// SPDX-License-Identifier: Apache-2.0

#include <pbrt/lights.h>

#include <pbrt/cameras.h>
#ifdef PBRT_BUILD_GPU_RENDERER
#include <pbrt/gpu/memory.h>
#endif  // PBRT_BUILD_GPU_RENDERER
#include <pbrt/paramdict.h>
#include <pbrt/samplers.h>
#include <pbrt/shapes.h>
#include <pbrt/util/color.h>
#include <pbrt/util/colorspace.h>
#include <pbrt/util/containers.h>
#include <pbrt/util/error.h>
#include <pbrt/util/file.h>
#include <pbrt/util/float.h>
#include <pbrt/util/math.h>
#include <pbrt/util/memory.h>
#include <pbrt/util/parallel.h>
#include <pbrt/util/print.h>
#include <pbrt/util/sampling.h>
#include <pbrt/util/spectrum.h>
#include <pbrt/util/stats.h>

#include <algorithm>
#include <mutex>

namespace pbrt {

STAT_COUNTER("Scene/Lights", numLights);
STAT_COUNTER("Scene/AreaLights", numAreaLights);

// Light Method Definitions
std::string LightLiSample::ToString() const {
    return StringPrintf("[ LightLiSample L: %s wi: %s pdf: %f pLight: %s ]", L, wi, pdf,
                        pLight);
}

std::string LightLeSample::ToString() const {
    return StringPrintf("[ LightLeSample L: %s ray: %s intr: %s pdfPos: %f pdfDir: %f ]",
                        L, ray, intr, pdfPos, pdfDir);
}

std::string ToString(LightType lf) {
    switch (lf) {
    case LightType::DeltaPosition:
        return "DeltaPosition";
    case LightType::DeltaDirection:
        return "DeltaDirection,";
    case LightType::Area:
        return "Area";
    case LightType::Infinite:
        return "Infinite";
    default:
        LOG_FATAL("Unhandled type");
        return "";
    }
}

// LightBase Method Definitions
LightBase::LightBase(LightType type, const Transform &renderFromLight,
                     const MediumInterface &mediumInterface)
    : type(type), mediumInterface(mediumInterface), renderFromLight(renderFromLight) {
    ++numLights;
}

std::string LightBase::BaseToString() const {
    return StringPrintf("type: %s mediumInterface: %s renderFromLight: %s", type,
                        mediumInterface, renderFromLight);
}

InternCache<DenselySampledSpectrum> *LightBase::spectrumCache;

const DenselySampledSpectrum *LightBase::LookupSpectrum(Spectrum s) {
    // Initialize _spectrumCache_ on first call
    static std::mutex mutex;
    mutex.lock();
    if (!spectrumCache)
        spectrumCache = new InternCache<DenselySampledSpectrum>(
#ifdef PBRT_BUILD_GPU_RENDERER
            Options->useGPU ? Allocator(&CUDATrackedMemoryResource::singleton) :
#endif
                            Allocator{});
    mutex.unlock();

    // Return unique _DenselySampledSpectrum_ from intern cache for _s_
    auto create = [](Allocator alloc, const DenselySampledSpectrum &s) {
        return alloc.new_object<DenselySampledSpectrum>(s, alloc);
    };
    return spectrumCache->Lookup(DenselySampledSpectrum(s), create);
}

std::string LightBounds::ToString() const {
    return StringPrintf("[ LightBounds bounds: %s w: %s phi: %f "
                        "cosTheta_o: %f cosTheta_e: %f twoSided: %s ]",
                        bounds, w, phi, cosTheta_o, cosTheta_e, twoSided);
}

// LightBounds Method Definitions
Float LightBounds::Importance(Point3f p, Normal3f n) const {
    // Return importance for light bounds at reference point
    // Compute clamped squared distance to reference point
    Point3f pc = (bounds.pMin + bounds.pMax) / 2;
    Float d2 = DistanceSquared(p, pc);
    d2 = std::max(d2, Length(bounds.Diagonal()) / 2);

    // Define cosine and sine clamped subtraction lambdas
    auto cosSubClamped = [](Float sinTheta_a, Float cosTheta_a, Float sinTheta_b,
                            Float cosTheta_b) -> Float {
        if (cosTheta_a > cosTheta_b)
            return 1;
        return cosTheta_a * cosTheta_b + sinTheta_a * sinTheta_b;
    };

    auto sinSubClamped = [](Float sinTheta_a, Float cosTheta_a, Float sinTheta_b,
                            Float cosTheta_b) -> Float {
        if (cosTheta_a > cosTheta_b)
            return 0;
        return sinTheta_a * cosTheta_b - cosTheta_a * sinTheta_b;
    };

    // Compute sine and cosine of angle to vector _w_, $\theta_\roman{w}$
    Vector3f wi = Normalize(p - pc);
    Float cosTheta_w = Dot(Vector3f(w), wi);
    if (twoSided)
        cosTheta_w = std::abs(cosTheta_w);
    Float sinTheta_w = SafeSqrt(1 - Sqr(cosTheta_w));

    // Compute $\cos\,\theta_\roman{\+b}$ for reference point
    Float cosTheta_b = BoundSubtendedDirections(bounds, p).cosTheta;
    Float sinTheta_b = SafeSqrt(1 - Sqr(cosTheta_b));

    // Compute $\cos\,\theta'$ and test against $\cos\,\theta_\roman{e}$
    Float sinTheta_o = SafeSqrt(1 - Sqr(cosTheta_o));
    Float cosTheta_x = cosSubClamped(sinTheta_w, cosTheta_w, sinTheta_o, cosTheta_o);
    Float sinTheta_x = sinSubClamped(sinTheta_w, cosTheta_w, sinTheta_o, cosTheta_o);
    Float cosThetap = cosSubClamped(sinTheta_x, cosTheta_x, sinTheta_b, cosTheta_b);
    if (cosThetap <= cosTheta_e)
        return 0;

    // Return final importance at reference point
    Float importance = phi * cosThetap / d2;
    DCHECK_GE(importance, -1e-3);
    // Account for $\cos\theta_\roman{i}$ in importance at surfaces
    if (n != Normal3f(0, 0, 0)) {
        Float cosTheta_i = AbsDot(wi, n);
        Float sinTheta_i = SafeSqrt(1 - Sqr(cosTheta_i));
        Float cosThetap_i = cosSubClamped(sinTheta_i, cosTheta_i, sinTheta_b, cosTheta_b);
        importance *= cosThetap_i;
    }

    importance = std::max<Float>(importance, 0);
    return importance;
}

// PointLight Method Definitions
SampledSpectrum PointLight::Phi(SampledWavelengths lambda) const {
    return 4 * Pi * scale * I->Sample(lambda);
}

pstd::optional<LightBounds> PointLight::Bounds() const {
    Point3f p = renderFromLight(Point3f(0, 0, 0));
    Float phi = 4 * Pi * scale * I->MaxValue();
    return LightBounds(Bounds3f(p, p), Vector3f(0, 0, 1), phi, std::cos(Pi),
                       std::cos(Pi / 2), false);
}

pstd::optional<LightLeSample> PointLight::SampleLe(Point2f u1, Point2f u2,
                                                   SampledWavelengths &lambda,
                                                   Float time) const {
    Point3f p = renderFromLight(Point3f(0, 0, 0));
    Ray ray(p, SampleUniformSphere(u1), time, mediumInterface.outside);
    return LightLeSample(scale * I->Sample(lambda), ray, 1, UniformSpherePDF());
}

void PointLight::PDF_Le(const Ray &, Float *pdfPos, Float *pdfDir) const {
    *pdfPos = 0;
    *pdfDir = UniformSpherePDF();
}

std::string PointLight::ToString() const {
    return StringPrintf("[ PointLight %s I: %s scale: %f ]", BaseToString(), I, scale);
}

PointLight *PointLight::Create(const Transform &renderFromLight, Medium medium,
                               const ParameterDictionary &parameters,
                               const RGBColorSpace *colorSpace, const FileLoc *loc,
                               Allocator alloc) {
    Spectrum I = parameters.GetOneSpectrum("I", &colorSpace->illuminant,
                                           SpectrumType::Illuminant, alloc);
    Float sc = parameters.GetOneFloat("scale", 1);

    sc /= SpectrumToPhotometric(I);

    Float phi_v = parameters.GetOneFloat("power", -1);
    if (phi_v > 0) {
        Float k_e = 4 * Pi;
        sc *= phi_v / k_e;
    }

    Point3f from = parameters.GetOnePoint3f("from", Point3f(0, 0, 0));
    Transform tf = Translate(Vector3f(from.x, from.y, from.z));
    Transform finalRenderFromLight(renderFromLight * tf);

    return alloc.new_object<PointLight>(finalRenderFromLight, medium, I, sc);
}

// DistantLight Method Definitions
SampledSpectrum DistantLight::Phi(SampledWavelengths lambda) const {
    return scale * Lemit->Sample(lambda) * Pi * Sqr(sceneRadius);
}

pstd::optional<LightLeSample> DistantLight::SampleLe(Point2f u1, Point2f u2,
                                                     SampledWavelengths &lambda,
                                                     Float time) const {
    // Choose point on disk oriented toward infinite light direction
    Vector3f w = Normalize(renderFromLight(Vector3f(0, 0, 1)));
    Frame wFrame = Frame::FromZ(w);
    Point2f cd = SampleUniformDiskConcentric(u1);
    Point3f pDisk = sceneCenter + sceneRadius * wFrame.FromLocal(Vector3f(cd.x, cd.y, 0));

    // Compute _DistantLight_ light ray
    Ray ray(pDisk + sceneRadius * w, -w, time);

    return LightLeSample(scale * Lemit->Sample(lambda), ray, 1 / (Pi * Sqr(sceneRadius)),
                         1);
}

void DistantLight::PDF_Le(const Ray &, Float *pdfPos, Float *pdfDir) const {
    *pdfPos = 1 / (Pi * sceneRadius * sceneRadius);
    *pdfDir = 0;
}

std::string DistantLight::ToString() const {
    return StringPrintf("[ DistantLight %s Lemit: %s scale: %f ]", BaseToString(), Lemit,
                        scale);
}

DistantLight *DistantLight::Create(const Transform &renderFromLight,
                                   const ParameterDictionary &parameters,
                                   const RGBColorSpace *colorSpace, const FileLoc *loc,
                                   Allocator alloc) {
    Spectrum L = parameters.GetOneSpectrum("L", &colorSpace->illuminant,
                                           SpectrumType::Illuminant, alloc);
    Float sc = parameters.GetOneFloat("scale", 1);

    Point3f from = parameters.GetOnePoint3f("from", Point3f(0, 0, 0));
    Point3f to = parameters.GetOnePoint3f("to", Point3f(0, 0, 1));

    Vector3f w = Normalize(from - to);
    Vector3f v1, v2;
    CoordinateSystem(w, &v1, &v2);
    Float m[4][4] = {v1.x, v2.x, w.x, 0, v1.y, v2.y, w.y, 0,
                     v1.z, v2.z, w.z, 0, 0,    0,    0,   1};
    Transform t(m);
    Transform finalRenderFromLight = renderFromLight * t;

    // Scale the light spectrum to be equivalent to 1 nit
    sc /= SpectrumToPhotometric(L);

    // Adjust scale to meet target illuminance value
    // Like for IBLs we measure illuminance as incident on an upward-facing
    // patch.
    Float E_v = parameters.GetOneFloat("illuminance", -1);
    if (E_v > 0)
        sc *= E_v;

    return alloc.new_object<DistantLight>(finalRenderFromLight, L, sc);
}

STAT_MEMORY_COUNTER("Memory/Light image and distributions", imageBytes);

// ProjectionLight Method Definitions
ProjectionLight::ProjectionLight(Transform renderFromLight,
                                 MediumInterface mediumInterface, Image im,
                                 const RGBColorSpace *imageColorSpace, Float scale,
                                 Float fov, Allocator alloc)
    : LightBase(LightType::DeltaPosition, renderFromLight, mediumInterface),
      image(std::move(im)),
      imageColorSpace(imageColorSpace),
      scale(scale),
      distrib(alloc) {
    // _ProjectionLight_ constructor implementation
    // Initialize _ProjectionLight_ projection matrix
    Float aspect = Float(image.Resolution().x) / Float(image.Resolution().y);
    if (aspect > 1)
        screenBounds = Bounds2f(Point2f(-aspect, -1), Point2f(aspect, 1));
    else
        screenBounds = Bounds2f(Point2f(-1, -1 / aspect), Point2f(1, 1 / aspect));
    screenFromLight = Perspective(fov, hither, 1e30f /* yon */);
    lightFromScreen = Inverse(screenFromLight);

    // Compute projection image area _A_
    Float opposite = std::tan(Radians(fov) / 2);
    A = 4 * Sqr(opposite) * (aspect > 1 ? aspect : (1 / aspect));

    // Compute sampling distribution for _ProjectionLight_
    ImageChannelDesc channelDesc = image.GetChannelDesc({"R", "G", "B"});
    if (!channelDesc)
        ErrorExit("Image used for ProjectionLight does not have R, G, B channels.");
    CHECK_EQ(3, channelDesc.size());
    CHECK(channelDesc.IsIdentity());
    auto dwdA = [&](const Point2f &p) {
        Vector3f w = Vector3f(lightFromScreen(Point3f(p.x, p.y, 0)));
        return Pow<3>(CosTheta(Normalize(w)));
    };
    Array2D<Float> d = image.GetSamplingDistribution(dwdA, screenBounds);
    distrib = PiecewiseConstant2D(d, screenBounds);

    imageBytes += image.BytesUsed() + distrib.BytesUsed();
}

pstd::optional<LightLiSample> ProjectionLight::SampleLi(LightSampleContext ctx, Point2f u,
                                                        SampledWavelengths lambda,
                                                        bool allowIncompletePDF) const {
    // Return sample for incident radiance from _ProjectionLight_
    Point3f p = renderFromLight(Point3f(0, 0, 0));
    Vector3f wi = Normalize(p - ctx.p());
    Vector3f wl = renderFromLight.ApplyInverse(-wi);
    SampledSpectrum Li = I(wl, lambda) / DistanceSquared(p, ctx.p());
    if (!Li)
        return {};
    return LightLiSample(Li, wi, 1, Interaction(p, &mediumInterface));
}

Float ProjectionLight::PDF_Li(LightSampleContext, Vector3f,
                              bool allowIncompletePDF) const {
    return 0.f;
}

std::string ProjectionLight::ToString() const {
    return StringPrintf("[ ProjectionLight %s scale: %f A: %f ]", BaseToString(), scale,
                        A);
}

SampledSpectrum ProjectionLight::I(Vector3f w, const SampledWavelengths &lambda) const {
    // Discard directions behind projection light
    if (w.z < hither)
        return SampledSpectrum(0.f);

    // Project point onto projection plane and compute RGB
    Point3f ps = screenFromLight(Point3f(w));
    if (!Inside(Point2f(ps.x, ps.y), screenBounds))
        return SampledSpectrum(0.f);
    Point2f uv = Point2f(screenBounds.Offset(Point2f(ps.x, ps.y)));
    RGB rgb;
    for (int c = 0; c < 3; ++c)
        rgb[c] = image.LookupNearestChannel(uv, c);

    // Return scaled wavelength samples corresponding to RGB
    RGBIlluminantSpectrum s(*imageColorSpace, ClampZero(rgb));
    return scale * s.Sample(lambda);
}

SampledSpectrum ProjectionLight::Phi(SampledWavelengths lambda) const {
    SampledSpectrum sum(0.f);
    for (int y = 0; y < image.Resolution().y; ++y)
        for (int x = 0; x < image.Resolution().x; ++x) {
            // Compute change of variables factor _dwdA_ for projection light pixel
            Point2f ps = screenBounds.Lerp(Point2f((x + 0.5f) / image.Resolution().x,
                                                   (y + 0.5f) / image.Resolution().y));
            Vector3f w = Vector3f(lightFromScreen(Point3f(ps.x, ps.y, 0)));
            w = Normalize(w);
            Float dwdA = Pow<3>(CosTheta(w));

            // Update _sum_ for projection light pixel
            RGB rgb;
            for (int c = 0; c < 3; ++c)
                rgb[c] = image.GetChannel({x, y}, c);
            RGBIlluminantSpectrum s(*imageColorSpace, ClampZero(rgb));
            sum += s.Sample(lambda) * dwdA;
        }
    // Return final power for projection light
    return scale * A * sum / (image.Resolution().x * image.Resolution().y);
}

pstd::optional<LightBounds> ProjectionLight::Bounds() const {
    Float sum = 0;
    for (int v = 0; v < image.Resolution().y; ++v)
        for (int u = 0; u < image.Resolution().x; ++u)
            sum += std::max({image.GetChannel({u, v}, 0), image.GetChannel({u, v}, 1),
                             image.GetChannel({u, v}, 2)});
    Float phi = scale * sum / (image.Resolution().x * image.Resolution().y);

    Point3f pCorner(screenBounds.pMax.x, screenBounds.pMax.y, 0);
    Vector3f wCorner = Normalize(Vector3f(lightFromScreen(pCorner)));
    Float cosTotalWidth = CosTheta(wCorner);

    Point3f p = renderFromLight(Point3f(0, 0, 0));
    Vector3f w = Normalize(renderFromLight(Vector3f(0, 0, 1)));
    return LightBounds(Bounds3f(p, p), w, phi, std::cos(0.f), cosTotalWidth, false);
}

pstd::optional<LightLeSample> ProjectionLight::SampleLe(Point2f u1, Point2f u2,
                                                        SampledWavelengths &lambda,
                                                        Float time) const {
    // Sample light space ray direction for projection light
    Float pdf;
    Point2f ps = distrib.Sample(u1, &pdf);
    if (pdf == 0)
        return {};
    Vector3f w = Vector3f(lightFromScreen(Point3f(ps.x, ps.y, 0)));

    // Compute PDF for sampled projection light direction
    Float cosTheta = CosTheta(Normalize(w));
    CHECK_GT(cosTheta, 0);
    Float pdfDir = pdf * screenBounds.Area() / (A * Pow<3>(cosTheta));

    // Compute radiance and return projection light sample
    Point2f p = Point2f(screenBounds.Offset(ps));
    RGB rgb;
    for (int c = 0; c < 3; ++c)
        rgb[c] = image.LookupNearestChannel(p, c);
    SampledSpectrum L =
        scale * RGBIlluminantSpectrum(*imageColorSpace, rgb).Sample(lambda);
    Ray ray = renderFromLight(
        Ray(Point3f(0, 0, 0), Normalize(w), time, mediumInterface.outside));
    return LightLeSample(L, ray, 1, pdfDir);
}

void ProjectionLight::PDF_Le(const Ray &ray, Float *pdfPos, Float *pdfDir) const {
    *pdfPos = 0;
    // Transform ray direction to light space and reject invalid ones
    Vector3f w = Normalize(renderFromLight.ApplyInverse(ray.d));
    if (w.z < hither) {
        *pdfDir = 0;
        return;
    }

    // Compute screen space coordinates for direction and test against bounds
    Point3f ps = screenFromLight(Point3f(w));
    if (!Inside(Point2f(ps.x, ps.y), screenBounds)) {
        *pdfDir = 0;
        return;
    }

    *pdfDir = distrib.PDF(Point2f(ps.x, ps.y)) * screenBounds.Area() /
              (A * Pow<3>(CosTheta(w)));
}

ProjectionLight *ProjectionLight::Create(const Transform &renderFromLight, Medium medium,
                                         const ParameterDictionary &parameters,
                                         const FileLoc *loc, Allocator alloc) {
    Float scale = parameters.GetOneFloat("scale", 1);
    Float power = parameters.GetOneFloat("power", -1);
    Float fov = parameters.GetOneFloat("fov", 90.);

    std::string texname = ResolveFilename(parameters.GetOneString("filename", ""));
    if (texname.empty())
        ErrorExit(loc, "Must provide \"filename\" to \"projection\" light source");

    ImageAndMetadata imageAndMetadata = Image::Read(texname, alloc);
    if (imageAndMetadata.image.HasAnyInfinitePixels())
        ErrorExit(
            loc, "%s: image has infinite pixel values and so is not suitable as a light.",
            texname);
    if (imageAndMetadata.image.HasAnyNaNPixels())
        ErrorExit(
            loc,
            "%s: image has not-a-number pixel values and so is not suitable as a light.",
            texname);

    const RGBColorSpace *colorSpace = imageAndMetadata.metadata.GetColorSpace();

    ImageChannelDesc channelDesc = imageAndMetadata.image.GetChannelDesc({"R", "G", "B"});
    if (!channelDesc)
        ErrorExit(loc, "Image provided to \"projection\" light must have R, G, "
                       "and B channels.");
    Image image = imageAndMetadata.image.SelectChannels(channelDesc, alloc);

    scale /= SpectrumToPhotometric(&colorSpace->illuminant);
    if (power > 0) {
        Bounds2f screenBounds;
        Float A;
        Transform lightFromScreen, screenFromLight;
        Float hither = 1e-3f;
        // Initialize _ProjectionLight_ projection matrix
        Float aspect = Float(image.Resolution().x) / Float(image.Resolution().y);
        if (aspect > 1)
            screenBounds = Bounds2f(Point2f(-aspect, -1), Point2f(aspect, 1));
        else
            screenBounds = Bounds2f(Point2f(-1, -1 / aspect), Point2f(1, 1 / aspect));
        screenFromLight = Perspective(fov, hither, 1e30f /* yon */);
        lightFromScreen = Inverse(screenFromLight);

        // Compute projection image area _A_
        Float opposite = std::tan(Radians(fov) / 2);
        A = 4 * Sqr(opposite) * (aspect > 1 ? aspect : (1 / aspect));

        Float sum = 0;
        RGB luminance = colorSpace->LuminanceVector();
        for (int y = 0; y < image.Resolution().y; ++y)
            for (int x = 0; x < image.Resolution().x; ++x) {
                Point2f ps = screenBounds.Lerp(
                    {(x + .5f) / image.Resolution().x, (y + .5f) / image.Resolution().y});
                Vector3f w = Vector3f(lightFromScreen(Point3f(ps.x, ps.y, 0)));
                w = Normalize(w);
                Float dwdA = Pow<3>(w.z);

                for (int c = 0; c < 3; ++c)
                    sum += image.GetChannel({x, y}, c) * luminance[c] * dwdA;
            }
        scale *= power / (A * sum / (image.Resolution().x * image.Resolution().y));
    }

    Transform flip = Scale(1, -1, 1);
    Transform renderFromLightFlipY = renderFromLight * flip;

    return alloc.new_object<ProjectionLight>(
        renderFromLightFlipY, medium, std::move(image), colorSpace, scale, fov, alloc);
}

// GoniometricLight Method Definitions
GoniometricLight::GoniometricLight(const Transform &renderFromLight,
                                   const MediumInterface &mediumInterface, Spectrum Iemit,
                                   Float scale, Image im, Allocator alloc)
    : LightBase(LightType::DeltaPosition, renderFromLight, mediumInterface),
      Iemit(LookupSpectrum(Iemit)),
      scale(scale),
      image(std::move(im)),
      distrib(alloc) {
    CHECK_EQ(1, image.NChannels());
    CHECK_EQ(image.Resolution().x, image.Resolution().y);
    // Compute sampling distribution for _GoniometricLight_
    Array2D<Float> d = image.GetSamplingDistribution();
    distrib = PiecewiseConstant2D(d);

    imageBytes += image.BytesUsed() + distrib.BytesUsed();
}

pstd::optional<LightLiSample> GoniometricLight::SampleLi(LightSampleContext ctx,
                                                         Point2f u,
                                                         SampledWavelengths lambda,
                                                         bool allowIncompletePDF) const {
    Point3f p = renderFromLight(Point3f(0, 0, 0));
    Vector3f wi = Normalize(p - ctx.p());
    SampledSpectrum L =
        I(renderFromLight.ApplyInverse(-wi), lambda) / DistanceSquared(p, ctx.p());
    return LightLiSample(L, wi, 1, Interaction(p, &mediumInterface));
}

Float GoniometricLight::PDF_Li(LightSampleContext, Vector3f,
                               bool allowIncompletePDF) const {
    return 0.f;
}

SampledSpectrum GoniometricLight::Phi(SampledWavelengths lambda) const {
    Float sumY = 0;
    for (int y = 0; y < image.Resolution().y; ++y)
        for (int x = 0; x < image.Resolution().x; ++x)
            sumY += image.GetChannel({x, y}, 0);
    return scale * Iemit->Sample(lambda) * 4 * Pi * sumY /
           (image.Resolution().x * image.Resolution().y);
}

pstd::optional<LightBounds> GoniometricLight::Bounds() const {
    Float sumY = 0;
    for (int y = 0; y < image.Resolution().y; ++y)
        for (int x = 0; x < image.Resolution().x; ++x)
            sumY += image.GetChannel({x, y}, 0);
    Float phi = scale * Iemit->MaxValue() * 4 * Pi * sumY /
                (image.Resolution().x * image.Resolution().y);

    Point3f p = renderFromLight(Point3f(0, 0, 0));
    // Bound it as an isotropic point light.
    return LightBounds(Bounds3f(p, p), Vector3f(0, 0, 1), phi, std::cos(Pi),
                       std::cos(Pi / 2), false);
}

pstd::optional<LightLeSample> GoniometricLight::SampleLe(Point2f u1, Point2f u2,
                                                         SampledWavelengths &lambda,
                                                         Float time) const {
    // Sample direction and PDF for ray leaving goniometric light
    Float pdf;
    Point2f uv = distrib.Sample(u1, &pdf);
    Vector3f wLight = EqualAreaSquareToSphere(uv);
    Float pdfDir = pdf / (4 * Pi);

    Ray ray =
        renderFromLight(Ray(Point3f(0, 0, 0), wLight, time, mediumInterface.outside));
    return LightLeSample(I(wLight, lambda), ray, 1, pdfDir);
}

void GoniometricLight::PDF_Le(const Ray &ray, Float *pdfPos, Float *pdfDir) const {
    *pdfPos = 0.f;
    Vector3f wLight = Normalize(renderFromLight.ApplyInverse(ray.d));
    Point2f uv = EqualAreaSphereToSquare(wLight);
    *pdfDir = distrib.PDF(uv) / (4 * Pi);
}

std::string GoniometricLight::ToString() const {
    return StringPrintf("[ GoniometricLight %s Iemit: %s scale: %f ]", BaseToString(),
                        Iemit, scale);
}

GoniometricLight *GoniometricLight::Create(const Transform &renderFromLight,
                                           Medium medium,
                                           const ParameterDictionary &parameters,
                                           const RGBColorSpace *colorSpace,
                                           const FileLoc *loc, Allocator alloc) {
    Spectrum I = parameters.GetOneSpectrum("I", &colorSpace->illuminant,
                                           SpectrumType::Illuminant, alloc);
    Float sc = parameters.GetOneFloat("scale", 1);

    Image image(alloc);

    std::string texname = ResolveFilename(parameters.GetOneString("filename", ""));
    if (texname.empty())
        Warning(loc, "No \"filename\" parameter provided for goniometric light.");
    else {
        ImageAndMetadata imageAndMetadata = Image::Read(texname, alloc);

        if (imageAndMetadata.image.HasAnyInfinitePixels())
            ErrorExit(
                loc,
                "%s: image has infinite pixel values and so is not suitable as a light.",
                texname);
        if (imageAndMetadata.image.HasAnyNaNPixels())
            ErrorExit(loc,
                      "%s: image has not-a-number pixel values and so is not suitable as "
                      "a light.",
                      texname);

        if (imageAndMetadata.image.Resolution().x !=
            imageAndMetadata.image.Resolution().y)
            ErrorExit("%s: image resolution (%d, %d) is non-square. It's unlikely "
                      "this is an equal-area environment map.",
                      texname, imageAndMetadata.image.Resolution().x,
                      imageAndMetadata.image.Resolution().y);

        ImageChannelDesc rgbDesc = imageAndMetadata.image.GetChannelDesc({"R", "G", "B"});
        ImageChannelDesc yDesc = imageAndMetadata.image.GetChannelDesc({"Y"});

        if (rgbDesc) {
            if (yDesc)
                ErrorExit("%s: has both \"R\", \"G\", and \"B\" or \"Y\" "
                          "channels.",
                          texname);
            image = Image(imageAndMetadata.image.Format(),
                          imageAndMetadata.image.Resolution(), {"Y"},
                          imageAndMetadata.image.Encoding(), alloc);
            for (int y = 0; y < image.Resolution().y; ++y)
                for (int x = 0; x < image.Resolution().x; ++x)
                    image.SetChannel(
                        {x, y}, 0,
                        imageAndMetadata.image.GetChannels({x, y}, rgbDesc).Average());
        } else if (yDesc)
            image = imageAndMetadata.image;
        else
            ErrorExit(loc,
                      "%s: has neither \"R\", \"G\", and \"B\" or \"Y\" "
                      "channels.",
                      texname);
    }

    sc /= SpectrumToPhotometric(I);

    Float phi_v = parameters.GetOneFloat("power", -1);
    if (phi_v > 0) {
        Float sumY = 0;
        for (int y = 0; y < image.Resolution().y; ++y)
            for (int x = 0; x < image.Resolution().x; ++x)
                sumY += image.GetChannel({x, y}, 0);
        Float k_e = 4 * Pi * sumY / (image.Resolution().x * image.Resolution().y);
        sc *= phi_v / k_e;
    }

    const Float swapYZ[4][4] = {1, 0, 0, 0, 0, 0, 1, 0, 0, 1, 0, 0, 0, 0, 0, 1};
    Transform t(swapYZ);
    Transform finalRenderFromLight = renderFromLight * t;

    return alloc.new_object<GoniometricLight>(finalRenderFromLight, medium, I, sc,
                                              std::move(image), alloc);
}

// DiffuseAreaLight Method Definitions
DiffuseAreaLight::DiffuseAreaLight(const Transform &renderFromLight,
                                   const MediumInterface &mediumInterface, Spectrum Le,
                                   Float scale, const Shape shape, FloatTexture alpha,
                                   Image im, const RGBColorSpace *imageColorSpace,
                                   Float spreadAngle,
                                   bool twoSided)
    : LightBase(
          [](FloatTexture alpha) {
              // Special case handling for area lights with constant zero-valued alpha
              // textures to allow invisible area lights: we will null out the alpha
              // texture below so that as far as the DiffuseAreaLight is concerned, there
              // is no alpha texture and the light is fully emissive. However, such lights
              // will never be intersected by rays (because their associated primitives
              // still have the alpha texture), so we mark them as DeltaPosition lights
              // here so that MIS isn't used for direct illumination. Thus, light sampling
              // is the only strategy used and we get an unbiased (if potentially high
              // variance) estimate.

              const FloatConstantTexture *fc =
                  alpha.CastOrNullptr<FloatConstantTexture>();
              if (fc && fc->Evaluate(TextureEvalContext()) == 0)
                  return LightType::DeltaPosition;
              return LightType::Area;
          }(alpha),
          renderFromLight, mediumInterface),
      shape(shape),
      alpha(type == LightType::Area ? alpha : nullptr),
      area(shape.Area()),
      twoSided(twoSided),
      Lemit(LookupSpectrum(Le)),
      scale(scale),
      cosFalloffEnd(std::cos(Radians(spreadAngle))),
      tanFalloffEnd(std::tan((Pi/2 - Radians(spreadAngle)))),
      normalize_falloffEnd(2.0f /(2.0f +(2.0f * (Pi/2 - Radians(spreadAngle)) - Pi)*tanFalloffEnd)),
      image(std::move(im)),
      imageColorSpace(imageColorSpace) {
    ++numAreaLights;

    if (image) {
        ImageChannelDesc desc = image.GetChannelDesc({"R", "G", "B"});
        if (!desc)
            ErrorExit("Image used for DiffuseAreaLight doesn't have R, G, B "
                      "channels.");
        CHECK_EQ(3, desc.size());
        CHECK(desc.IsIdentity());
        CHECK(imageColorSpace);
    } else {
        CHECK(Le);
    }

    // Warn if light has transformation with non-uniform scale, though not
    // for Triangles or bilinear patches, since this doesn't matter for them.
    if (renderFromLight.HasScale() && !shape.Is<Triangle>() && !shape.Is<BilinearPatch>())
        Warning("Scaling detected in rendering to light space transformation! "
                "The system has numerous assumptions, implicit and explicit, "
                "that this transform will have no scale factors in it. "
                "Proceed at your own risk; your image may have errors.");
}

pstd::optional<LightLiSample> DiffuseAreaLight::SampleLi(LightSampleContext ctx,
                                                         Point2f u,
                                                         SampledWavelengths lambda,
                                                         bool allowIncompletePDF) const {
    // Sample point on shape for _DiffuseAreaLight_
    ShapeSampleContext shapeCtx(ctx.pi, ctx.n, ctx.ns, 0 /* time */);
    pstd::optional<ShapeSample> ss = shape.Sample(shapeCtx, u);
    if (!ss || ss->pdf == 0 || LengthSquared(ss->intr.p() - ctx.p()) == 0)
        return {};
    DCHECK(!IsNaN(ss->pdf));
    ss->intr.mediumInterface = &mediumInterface;

    // Check sampled point on shape against alpha texture, if present
    if (AlphaMasked(ss->intr))
        return {};

    // Return _LightLiSample_ for sampled point on shape
    Vector3f wi = Normalize(ss->intr.p() - ctx.p());
    SampledSpectrum Le = L(ss->intr.p(), ss->intr.n, ss->intr.uv, -wi, lambda);
    
    if (cosFalloffEnd >0){
        // Calculate area light spread angle attenuation
        Float cos_a = -Dot(wi, ss->intr.n);
        Float sin_a = SafeSqrt(1 - Sqr(cos_a));
        Float tan_a = sin_a / cos_a;
        Float spread_attenuation_factor = std::max((1.0f - (tanFalloffEnd * tan_a)) * normalize_falloffEnd, 0.0f);

        Le *= spread_attenuation_factor;
    }
    if (!Le)
        return {};
    return LightLiSample(Le, wi, ss->pdf, ss->intr);
}

Float DiffuseAreaLight::PDF_Li(LightSampleContext ctx, Vector3f wi,
                               bool allowIncompletePDF) const {
    ShapeSampleContext shapeCtx(ctx.pi, ctx.n, ctx.ns, 0 /* time */);
    return shape.PDF(shapeCtx, wi);
}


SampledSpectrum DiffuseAreaLight::Phi(SampledWavelengths lambda) const {
    SampledSpectrum L(0.f);
    if (image) {
        // Compute average light image emission
        for (int y = 0; y < image.Resolution().y; ++y)
            for (int x = 0; x < image.Resolution().x; ++x) {
                RGB rgb;
                for (int c = 0; c < 3; ++c)
                    rgb[c] = image.GetChannel({x, y}, c);
                L += RGBIlluminantSpectrum(*imageColorSpace, ClampZero(rgb))
                         .Sample(lambda);
            }
        L *= scale / (image.Resolution().x * image.Resolution().y);

    } else
        L = Lemit->Sample(lambda) * scale;
    return Pi * (twoSided ? 2 : 1) * area * L;
}

pstd::optional<LightBounds> DiffuseAreaLight::Bounds() const {
    // Compute _phi_ for diffuse area light bounds
    Float phi = 0;
    if (image) {
        // Compute average _DiffuseAreaLight_ image channel value
        // Assume no distortion in the mapping, FWIW...
        for (int y = 0; y < image.Resolution().y; ++y)
            for (int x = 0; x < image.Resolution().x; ++x)
                for (int c = 0; c < 3; ++c)
                    phi += image.GetChannel({x, y}, c);
        phi /= 3 * image.Resolution().x * image.Resolution().y;

    } else
        phi = Lemit->MaxValue();
    phi *= scale * area * Pi;

    DirectionCone nb = shape.NormalBounds();
    return LightBounds(shape.Bounds(), nb.w, phi, nb.cosTheta, std::cos(Pi / 2),
                       twoSided);
}

pstd::optional<LightLeSample> DiffuseAreaLight::SampleLe(Point2f u1, Point2f u2,
                                                         SampledWavelengths &lambda,
                                                         Float time) const {

    // Sample a point on the area light's _Shape_
    pstd::optional<ShapeSample> ss = shape.Sample(u1);
    if (!ss)
        return {};
    ss->intr.time = time;
    ss->intr.mediumInterface = &mediumInterface;

    // Check sampled point on shape against alpha texture, if present
    if (AlphaMasked(ss->intr))
        return {};

    // Sample a cosine-weighted outgoing direction _w_ for area light
    Vector3f w;
    Float pdfDir;

    // handle the case which spread angle less than 180 degree. -- zhenyi
    if (cosFalloffEnd >0) {
        w = SampleUniformCone(u1, cosFalloffEnd);
        pdfDir = UniformConePDF(cosFalloffEnd);

    } else {
        if (twoSided) {
            // Choose side of surface and sample cosine-weighted outgoing direction
            if (u2[0] < 0.5f) {
                u2[0] = std::min(u2[0] * 2, OneMinusEpsilon);
                w = SampleCosineHemisphere(u2);
            } else {
                u2[0] = std::min((u2[0] - 0.5f) * 2, OneMinusEpsilon);
                w = SampleCosineHemisphere(u2);
                w.z *= -1;
            }
            pdfDir = CosineHemispherePDF(std::abs(w.z)) / 2;

        } else {
            w = SampleCosineHemisphere(u2);
            pdfDir = CosineHemispherePDF(w.z);
        }
        if (pdfDir == 0)
            return {};
    }


    // Return _LightLeSample_ for ray leaving area light
    const Interaction &intr = ss->intr;
    Frame nFrame = Frame::FromZ(intr.n);
    w = nFrame.FromLocal(w);
    SampledSpectrum Le = L(intr.p(), intr.n, intr.uv, w, lambda);
    return LightLeSample(Le, intr.SpawnRay(w), intr, ss->pdf, pdfDir);
}

void DiffuseAreaLight::PDF_Le(const Interaction &intr, Vector3f w, Float *pdfPos,
                              Float *pdfDir) const {
    CHECK_NE(intr.n, Normal3f(0, 0, 0));
    *pdfPos = shape.PDF(intr);
    if (cosFalloffEnd >0) {
        *pdfDir = UniformConePDF(cosFalloffEnd);
    } else {
        *pdfDir = twoSided ? (CosineHemispherePDF(AbsDot(intr.n, w)) / 2)
                        : CosineHemispherePDF(Dot(intr.n, w));
    }

}

std::string DiffuseAreaLight::ToString() const {
    return StringPrintf("[ DiffuseAreaLight %s Lemit: %s scale: %f shape: %s alpha: %s "
                        "twoSided: %s area: %f image: %s ]",
                        BaseToString(), Lemit, scale, shape, alpha,
                        twoSided ? "true" : "false", area, image);
}

DiffuseAreaLight *DiffuseAreaLight::Create(const Transform &renderFromLight,
                                           Medium medium,
                                           const ParameterDictionary &parameters,
                                           const RGBColorSpace *colorSpace,
                                           const FileLoc *loc, Allocator alloc,
                                           const Shape shape, FloatTexture alphaTex) {
    Spectrum L = parameters.GetOneSpectrum("L", nullptr, SpectrumType::Illuminant, alloc);
    Float scale = parameters.GetOneFloat("scale", 1);
    bool twoSided = parameters.GetOneBool("twosided", false);
    // Add spread angle for area light -- Zhenyi
    Float spread_angle = parameters.GetOneFloat("spread", 90);
    std::string filename = ResolveFilename(parameters.GetOneString("filename", ""));
    Image image(alloc);
    const RGBColorSpace *imageColorSpace = nullptr;
    if (!filename.empty()) {
        if (L)
            ErrorExit(loc, "Both \"L\" and \"filename\" specified for DiffuseAreaLight.");
        ImageAndMetadata im = Image::Read(filename, alloc);

        if (im.image.HasAnyInfinitePixels())
            ErrorExit(
                loc,
                "%s: image has infinite pixel values and so is not suitable as a light.",
                filename);
        if (im.image.HasAnyNaNPixels())
            ErrorExit(loc,
                      "%s: image has not-a-number pixel values and so is not suitable as "
                      "a light.",
                      filename);

        ImageChannelDesc channelDesc = im.image.GetChannelDesc({"R", "G", "B"});
        if (!channelDesc)
            ErrorExit(loc,
                      "%s: Image provided to \"diffuse\" area light must have "
                      "R, G, and B channels.",
                      filename);
        image = im.image.SelectChannels(channelDesc, alloc);

        imageColorSpace = im.metadata.GetColorSpace();
    } else if (!L)
        L = &colorSpace->illuminant;

    // scale so that radiance is equivalent to 1 nit
    scale /= SpectrumToPhotometric(L ? L : &colorSpace->illuminant);

    Float phi_v = parameters.GetOneFloat("power", -1.0f);
    if (phi_v > 0) {
        // k_e is the emissive power of the light as defined by the spectral
        // distribution and texture and is used to normalize the emitted
        // radiance such that the user-defined power will be the actual power
        // emitted by the light.
        Float k_e = 1;
<<<<<<< HEAD

        if (image) {
            // Get the appropriate luminance vector from the image colour space
            RGB lum = imageColorSpace->LuminanceVector();
            // we need to know which channels correspond to R, G and B
            // we know that the channelDesc is valid as we would have exited in the
            // block above otherwise
            ImageChannelDesc channelDesc = image.GetChannelDesc({"R", "G", "B"});
=======
        if (image) {
            // Get the appropriate luminance vector from the image colour space
            RGB lum = imageColorSpace->LuminanceVector();
>>>>>>> 297ea2e9
            k_e = 0;
            // Assume no distortion in the mapping, FWIW...
            for (int y = 0; y < image.Resolution().y; ++y)
                for (int x = 0; x < image.Resolution().x; ++x) {
                    for (int c = 0; c < 3; ++c)
                        k_e += image.GetChannel({x, y}, c) * lum[c];
                }
            k_e /= image.Resolution().x * image.Resolution().y;
        }

        k_e *= (twoSided ? 2 : 1) * shape.Area() * Pi;
        // now multiply up scale to hit the target power
        scale *= phi_v / k_e;
    }

    return alloc.new_object<DiffuseAreaLight>(renderFromLight, medium, L, scale, shape,
                                              alphaTex, std::move(image), imageColorSpace,
                                              spread_angle,
                                              twoSided);
}

// UniformInfiniteLight Method Definitions
UniformInfiniteLight::UniformInfiniteLight(const Transform &renderFromLight,
                                           Spectrum Lemit, Float scale)
    : LightBase(LightType::Infinite, renderFromLight, MediumInterface()),
      Lemit(LookupSpectrum(Lemit)),
      scale(scale) {}

SampledSpectrum UniformInfiniteLight::Le(const Ray &ray,
                                         const SampledWavelengths &lambda) const {
    return scale * Lemit->Sample(lambda);
}

pstd::optional<LightLiSample> UniformInfiniteLight::SampleLi(
    LightSampleContext ctx, Point2f u, SampledWavelengths lambda,
    bool allowIncompletePDF) const {
    if (allowIncompletePDF)
        return {};
    // Return uniform spherical sample for uniform infinite light
    Vector3f wi = SampleUniformSphere(u);
    Float pdf = UniformSpherePDF();
    return LightLiSample(scale * Lemit->Sample(lambda), wi, pdf,
                         Interaction(ctx.p() + wi * (2 * sceneRadius), &mediumInterface));
}

Float UniformInfiniteLight::PDF_Li(LightSampleContext ctx, Vector3f w,
                                   bool allowIncompletePDF) const {
    if (allowIncompletePDF)
        return 0;
    return UniformSpherePDF();
}

SampledSpectrum UniformInfiniteLight::Phi(SampledWavelengths lambda) const {
    return 4 * Pi * Pi * Sqr(sceneRadius) * scale * Lemit->Sample(lambda);
}

pstd::optional<LightLeSample> UniformInfiniteLight::SampleLe(Point2f u1, Point2f u2,
                                                             SampledWavelengths &lambda,
                                                             Float time) const {
    // Sample direction for uniform infinite light ray
    Vector3f w = SampleUniformSphere(u1);

    // Compute infinite light sample ray
    Frame wFrame = Frame::FromZ(-w);
    Point2f cd = SampleUniformDiskConcentric(u2);
    Point3f pDisk = sceneCenter + sceneRadius * wFrame.FromLocal(Vector3f(cd.x, cd.y, 0));
    Ray ray(pDisk + sceneRadius * -w, w, time);

    // Compute probabilities for uniform infinite light
    Float pdfPos = 1 / (Pi * Sqr(sceneRadius));
    Float pdfDir = UniformSpherePDF();

    return LightLeSample(scale * Lemit->Sample(lambda), ray, pdfPos, pdfDir);
}

void UniformInfiniteLight::PDF_Le(const Ray &ray, Float *pdfPos, Float *pdfDir) const {
    *pdfDir = UniformSpherePDF();
    *pdfPos = 1 / (Pi * Sqr(sceneRadius));
}

std::string UniformInfiniteLight::ToString() const {
    return StringPrintf("[ UniformInfiniteLight %s Lemit: %s ]", BaseToString(), Lemit);
}

// ImageInfiniteLight Method Definitions
ImageInfiniteLight::ImageInfiniteLight(Transform renderFromLight, Image im,
                                       const RGBColorSpace *imageColorSpace, Float scale,
                                       std::string filename, Allocator alloc)
    : LightBase(LightType::Infinite, renderFromLight, MediumInterface()),
      image(std::move(im)),
      imageColorSpace(imageColorSpace),
      scale(scale),
      distribution(alloc),
      compensatedDistribution(alloc) {
    // ImageInfiniteLight constructor implementation
    // Initialize sampling PDFs for image infinite area light
    ImageChannelDesc channelDesc = image.GetChannelDesc({"R", "G", "B"});
    if (!channelDesc)
        ErrorExit("%s: image used for ImageInfiniteLight doesn't have R, G, B "
                  "channels.",
                  filename);
    CHECK_EQ(3, channelDesc.size());
    CHECK(channelDesc.IsIdentity());
    if (image.Resolution().x != image.Resolution().y)
        ErrorExit("%s: image resolution (%d, %d) is non-square. It's unlikely "
                  "this is an equal area environment map.",
                  filename, image.Resolution().x, image.Resolution().y);
    Array2D<Float> d = image.GetSamplingDistribution();
    Bounds2f domain = Bounds2f(Point2f(0, 0), Point2f(1, 1));
    distribution = PiecewiseConstant2D(d, domain, alloc);

    // Initialize compensated PDF for image infinite area light
    Float average = std::accumulate(d.begin(), d.end(), 0.) / d.size();
    for (Float &v : d)
        v = std::max<Float>(v - average, 0);
    if (std::all_of(d.begin(), d.end(), [](Float v) { return v == 0; }))
        std::fill(d.begin(), d.end(), Float(1));
    compensatedDistribution = PiecewiseConstant2D(d, domain, alloc);
}

Float ImageInfiniteLight::PDF_Li(LightSampleContext ctx, Vector3f w,
                                 bool allowIncompletePDF) const {
    Vector3f wLight = renderFromLight.ApplyInverse(w);
    Point2f uv = EqualAreaSphereToSquare(wLight);
    Float pdf = 0;
    if (allowIncompletePDF)
        pdf = compensatedDistribution.PDF(uv);
    else
        pdf = distribution.PDF(uv);
    return pdf / (4 * Pi);
}

SampledSpectrum ImageInfiniteLight::Phi(SampledWavelengths lambda) const {
    // We're computing fluence, then converting to power...
    SampledSpectrum sumL(0.);

    int width = image.Resolution().x, height = image.Resolution().y;
    for (int v = 0; v < height; ++v) {
        for (int u = 0; u < width; ++u) {
            RGB rgb;
            for (int c = 0; c < 3; ++c)
                rgb[c] = image.GetChannel({u, v}, c, WrapMode::OctahedralSphere);
            sumL +=
                RGBIlluminantSpectrum(*imageColorSpace, ClampZero(rgb)).Sample(lambda);
        }
    }
    // Integrating over the sphere, so 4pi for that.  Then one more for Pi
    // r^2 for the area of the disk receiving illumination...
    return 4 * Pi * Pi * Sqr(sceneRadius) * scale * sumL / (width * height);
}

pstd::optional<LightLeSample> ImageInfiniteLight::SampleLe(Point2f u1, Point2f u2,
                                                           SampledWavelengths &lambda,
                                                           Float time) const {
    // Sample infinite light image and compute ray direction _w_
    Float mapPDF;
    pstd::optional<Point2f> uv = distribution.Sample(u1, &mapPDF);
    if (!uv)
        return {};
    Vector3f wLight = EqualAreaSquareToSphere(*uv);
    Vector3f w = -renderFromLight(wLight);

    // Compute infinite light sample ray
    Frame wFrame = Frame::FromZ(-w);
    Point2f cd = SampleUniformDiskConcentric(u2);
    Point3f pDisk = sceneCenter + sceneRadius * wFrame.FromLocal(Vector3f(cd.x, cd.y, 0));
    Ray ray(pDisk + sceneRadius * -w, w, time);

    // Compute _ImageInfiniteLight_ ray PDFs
    Float pdfDir = mapPDF / (4 * Pi);
    Float pdfPos = 1 / (Pi * Sqr(sceneRadius));

    return LightLeSample(ImageLe(*uv, lambda), ray, pdfPos, pdfDir);
}

void ImageInfiniteLight::PDF_Le(const Ray &ray, Float *pdfPos, Float *pdfDir) const {
    Vector3f wl = -renderFromLight.ApplyInverse(ray.d);
    Float mapPDF = distribution.PDF(EqualAreaSphereToSquare(wl));
    *pdfDir = mapPDF / (4 * Pi);
    *pdfPos = 1 / (Pi * Sqr(sceneRadius));
}

std::string ImageInfiniteLight::ToString() const {
    return StringPrintf("[ ImageInfiniteLight %s scale: %f ]", BaseToString(), scale);
}

// PortalImageInfiniteLight Method Definitions
PortalImageInfiniteLight::PortalImageInfiniteLight(
    const Transform &renderFromLight, Image equalAreaImage,
    const RGBColorSpace *imageColorSpace, Float scale, const std::string &filename,
    std::vector<Point3f> p, Allocator alloc)
    : LightBase(LightType::Infinite, renderFromLight, MediumInterface()),
      image(alloc),
      imageColorSpace(imageColorSpace),
      scale(scale),
      filename(filename),
      distribution(alloc) {
    ImageChannelDesc channelDesc = equalAreaImage.GetChannelDesc({"R", "G", "B"});
    if (!channelDesc)
        ErrorExit("%s: image used for PortalImageInfiniteLight doesn't have R, "
                  "G, B channels.",
                  filename);
    CHECK_EQ(3, channelDesc.size());
    CHECK(channelDesc.IsIdentity());

    if (equalAreaImage.Resolution().x != equalAreaImage.Resolution().y)
        ErrorExit("%s: image resolution (%d, %d) is non-square. It's unlikely "
                  "this is an equal area environment map.",
                  filename, equalAreaImage.Resolution().x, equalAreaImage.Resolution().y);

    if (p.size() != 4)
        ErrorExit("Expected 4 vertices for infinite light portal but given %d", p.size());
    for (int i = 0; i < 4; ++i)
        portal[i] = p[i];

    // PortalImageInfiniteLight constructor conclusion
    // Compute frame for portal coordinate system
    Vector3f p01 = Normalize(portal[1] - portal[0]);
    Vector3f p12 = Normalize(portal[2] - portal[1]);
    Vector3f p32 = Normalize(portal[2] - portal[3]);
    Vector3f p03 = Normalize(portal[3] - portal[0]);
    // Do opposite edges have the same direction?
    if (std::abs(Dot(p01, p32) - 1) > .001 || std::abs(Dot(p12, p03) - 1) > .001)
        Error("Infinite light portal isn't a planar quadrilateral");
    // Sides perpendicular?
    if (std::abs(Dot(p01, p12)) > .001 || std::abs(Dot(p12, p32)) > .001 ||
        std::abs(Dot(p32, p03)) > .001 || std::abs(Dot(p03, p01)) > .001)
        Error("Infinite light portal isn't a planar quadrilateral");
    portalFrame = Frame::FromXY(p03, p01);

    // Resample environment map into rectified image
    image = Image(PixelFormat::Float, equalAreaImage.Resolution(), {"R", "G", "B"},
                  equalAreaImage.Encoding(), alloc);
    ParallelFor(0, image.Resolution().y, [&](int y) {
        for (int x = 0; x < image.Resolution().x; ++x) {
            // Resample _equalAreaImage_ to compute rectified image pixel $(x,y)$
            // Find $(u,v)$ coordinates in equal-area image for pixel
            Point2f uv((x + 0.5f) / image.Resolution().x,
                       (y + 0.5f) / image.Resolution().y);
            Vector3f w = RenderFromImage(uv);
            w = Normalize(renderFromLight.ApplyInverse(w));
            Point2f uvEqui = EqualAreaSphereToSquare(w);

            for (int c = 0; c < 3; ++c) {
                Float v =
                    equalAreaImage.BilerpChannel(uvEqui, c, WrapMode::OctahedralSphere);
                image.SetChannel({x, y}, c, v);
            }
        }
    });

    // Initialize sampling distribution for portal image infinite light
    auto duv_dw = [&](Point2f p) {
        Float duv_dw;
        (void)RenderFromImage(p, &duv_dw);
        return duv_dw;
    };
    Array2D<Float> d = image.GetSamplingDistribution(duv_dw);
    distribution = WindowedPiecewiseConstant2D(d, alloc);
}

SampledSpectrum PortalImageInfiniteLight::Phi(SampledWavelengths lambda) const {
    // We're really computing fluence, then converting to power, for what
    // that's worth..
    SampledSpectrum sumL(0.);

    for (int y = 0; y < image.Resolution().y; ++y) {
        for (int x = 0; x < image.Resolution().x; ++x) {
            RGB rgb;
            for (int c = 0; c < 3; ++c)
                rgb[c] = image.GetChannel({x, y}, c);

            Point2f st((x + 0.5f) / image.Resolution().x,
                       (y + 0.5f) / image.Resolution().y);
            Float duv_dw;
            (void)RenderFromImage(st, &duv_dw);

            sumL +=
                RGBIlluminantSpectrum(*imageColorSpace, ClampZero(rgb)).Sample(lambda) /
                duv_dw;
        }
    }

    return scale * Area() * sumL / (image.Resolution().x * image.Resolution().y);
}

SampledSpectrum PortalImageInfiniteLight::Le(const Ray &ray,
                                             const SampledWavelengths &lambda) const {
    pstd::optional<Point2f> uv = ImageFromRender(Normalize(ray.d));
    pstd::optional<Bounds2f> b = ImageBounds(ray.o);
    if (!uv || !b || !Inside(*uv, *b))
        return SampledSpectrum(0.f);
    return ImageLookup(*uv, lambda);
}

SampledSpectrum PortalImageInfiniteLight::ImageLookup(
    Point2f uv, const SampledWavelengths &lambda) const {
    RGB rgb;
    for (int c = 0; c < 3; ++c)
        rgb[c] = image.LookupNearestChannel(uv, c);
    RGBIlluminantSpectrum spec(*imageColorSpace, ClampZero(rgb));
    return scale * spec.Sample(lambda);
}

pstd::optional<LightLiSample> PortalImageInfiniteLight::SampleLi(
    LightSampleContext ctx, Point2f u, SampledWavelengths lambda,
    bool allowIncompletePDF) const {
    // Sample $(u,v)$ in potentially visible region of light image
    pstd::optional<Bounds2f> b = ImageBounds(ctx.p());
    if (!b)
        return {};
    Float mapPDF;
    pstd::optional<Point2f> uv = distribution.Sample(u, *b, &mapPDF);
    if (!uv)
        return {};

    // Convert portal image sample point to direction and compute PDF
    Float duv_dw;
    Vector3f wi = RenderFromImage(*uv, &duv_dw);
    if (duv_dw == 0)
        return {};
    Float pdf = mapPDF / duv_dw;
    CHECK(!IsInf(pdf));

    // Compute radiance for portal light sample and return _LightLiSample_
    SampledSpectrum L = ImageLookup(*uv, lambda);
    Point3f pl = ctx.p() + 2 * sceneRadius * wi;
    return LightLiSample(L, wi, pdf, Interaction(pl, &mediumInterface));
}

Float PortalImageInfiniteLight::PDF_Li(LightSampleContext ctx, Vector3f w,
                                       bool allowIncompletePDF) const {
    // Find image $(u,v)$ coordinates corresponding to direction _w_
    Float duv_dw;
    pstd::optional<Point2f> uv = ImageFromRender(w, &duv_dw);
    if (!uv || duv_dw == 0)
        return 0;

    // Return PDF for sampling $(u,v)$ from reference point
    pstd::optional<Bounds2f> b = ImageBounds(ctx.p());
    if (!b)
        return 0;
    Float pdf = distribution.PDF(*uv, *b);
    return pdf / duv_dw;
}

pstd::optional<LightLeSample> PortalImageInfiniteLight::SampleLe(
    Point2f u1, Point2f u2, SampledWavelengths &lambda, Float time) const {
    Float mapPDF;
    Bounds2f b(Point2f(0, 0), Point2f(1, 1));
    pstd::optional<Point2f> uv = distribution.Sample(u1, b, &mapPDF);
    if (!uv)
        return {};

    // Convert infinite light sample point to direction
    // Note: ignore WorldToLight since we already folded it in when we
    // resampled...
    Float duv_dw;
    Vector3f w = -RenderFromImage(*uv, &duv_dw);
    if (duv_dw == 0)
        return {};

    // Compute PDF for sampled infinite light direction
    Float pdfDir = mapPDF / duv_dw;

#if 0
    // Just sample within the portal.
    // This works with the light path integrator, but not BDPT :-(
    Point3f p = portal[0] + u2[0] * (portal[1] - portal[0]) +
        u2[1] * (portal[3] - portal[0]);
    // Compute _PortalImageInfiniteLight_ ray PDFs
    Ray ray(p, w, time);

    // Cosine to account for projected area of portal w.r.t. ray direction.
    Normal3f n = Normal3f(portalFrame.z);
    Float pdfPos = 1 / (Area() * AbsDot(n, w));
#else
    // Compute infinite light sample ray
    Frame wFrame = Frame::FromZ(-w);
    Point2f cd = SampleUniformDiskConcentric(u2);
    Point3f pDisk = sceneCenter + sceneRadius * wFrame.FromLocal(Vector3f(cd.x, cd.y, 0));
    Ray ray(pDisk + sceneRadius * -w, w, time);

    Float pdfPos = 1 / (Pi * Sqr(sceneRadius));
#endif

    SampledSpectrum L = ImageLookup(*uv, lambda);

    return LightLeSample(L, ray, pdfPos, pdfDir);
}

void PortalImageInfiniteLight::PDF_Le(const Ray &ray, Float *pdfPos,
                                      Float *pdfDir) const {
    // TODO: negate here or???
    Vector3f w = -Normalize(ray.d);
    Float duv_dw;
    pstd::optional<Point2f> uv = ImageFromRender(w, &duv_dw);

    if (!uv || duv_dw == 0) {
        *pdfPos = *pdfDir = 0;
        return;
    }

    Bounds2f b(Point2f(0, 0), Point2f(1, 1));
    Float pdf = distribution.PDF(*uv, b);

#if 0
    Normal3f n = Normal3f(portalFrame.z);
    *pdfPos = 1 / (Area() * AbsDot(n, w));
#else
    *pdfPos = 1 / (Pi * Sqr(sceneRadius));
#endif

    *pdfDir = pdf / duv_dw;
}

std::string PortalImageInfiniteLight::ToString() const {
    return StringPrintf("[ PortalImageInfiniteLight %s filename:%s scale: %f portal: %s "
                        " portalFrame: %s ]",
                        BaseToString(), filename, scale, portal, portalFrame);
}

// SpotLight Method Definitions
SpotLight::SpotLight(const Transform &renderFromLight,
                     const MediumInterface &mediumInterface, Spectrum Iemit, Float scale,
                     Float totalWidth, Float falloffStart)
    : LightBase(LightType::DeltaPosition, renderFromLight, mediumInterface),
      Iemit(LookupSpectrum(Iemit)),
      scale(scale),
      cosFalloffEnd(std::cos(Radians(totalWidth))),
      cosFalloffStart(std::cos(Radians(falloffStart))) {
    CHECK_LE(falloffStart, totalWidth);
}

Float SpotLight::PDF_Li(LightSampleContext, Vector3f, bool allowIncompletePDF) const {
    return 0.f;
}

SampledSpectrum SpotLight::I(Vector3f w, SampledWavelengths lambda) const {
    return SmoothStep(CosTheta(w), cosFalloffEnd, cosFalloffStart) * scale *
           Iemit->Sample(lambda);
}

SampledSpectrum SpotLight::Phi(SampledWavelengths lambda) const {
    return scale * Iemit->Sample(lambda) * 2 * Pi *
           ((1 - cosFalloffStart) + (cosFalloffStart - cosFalloffEnd) / 2);
}

pstd::optional<LightBounds> SpotLight::Bounds() const {
    Point3f p = renderFromLight(Point3f(0, 0, 0));
    Vector3f w = Normalize(renderFromLight(Vector3f(0, 0, 1)));
    Float phi = scale * Iemit->MaxValue() * 4 * Pi;
    Float cosTheta_e = std::cos(std::acos(cosFalloffEnd) - std::acos(cosFalloffStart));
    // Allow a little slop here to deal with fp round-off error in the computation of
    // cosTheta_p in the importance function.
    if (cosTheta_e == 1 && cosFalloffEnd != cosFalloffStart)
        cosTheta_e = 0.999f;
    return LightBounds(Bounds3f(p, p), w, phi, cosFalloffStart, cosTheta_e, false);
}

pstd::optional<LightLeSample> SpotLight::SampleLe(Point2f u1, Point2f u2,
                                                  SampledWavelengths &lambda,
                                                  Float time) const {
    // Choose whether to sample spotlight center cone or falloff region
    Float p[2] = {1 - cosFalloffStart, (cosFalloffStart - cosFalloffEnd) / 2};
    Float sectionPDF;
    int section = SampleDiscrete(p, u2[0], &sectionPDF);

    // Sample chosen region of spotlight cone
    Vector3f wLight;
    Float pdfDir;
    if (section == 0) {
        // Sample spotlight center cone
        wLight = SampleUniformCone(u1, cosFalloffStart);
        pdfDir = UniformConePDF(cosFalloffStart) * sectionPDF;

    } else {
        // Sample spotlight falloff region
        Float cosTheta = SampleSmoothStep(u1[0], cosFalloffEnd, cosFalloffStart);
        DCHECK(cosTheta >= cosFalloffEnd && cosTheta <= cosFalloffStart);
        Float sinTheta = SafeSqrt(1 - Sqr(cosTheta));
        Float phi = u1[1] * 2 * Pi;
        wLight = SphericalDirection(sinTheta, cosTheta, phi);
        pdfDir = SmoothStepPDF(cosTheta, cosFalloffEnd, cosFalloffStart) * sectionPDF /
                 (2 * Pi);
    }

    // Return sampled spotlight ray
    Ray ray =
        renderFromLight(Ray(Point3f(0, 0, 0), wLight, time, mediumInterface.outside));
    return LightLeSample(I(wLight, lambda), ray, 1, pdfDir);
}

void SpotLight::PDF_Le(const Ray &ray, Float *pdfPos, Float *pdfDir) const {
    Float p[2] = {1 - cosFalloffStart, (cosFalloffStart - cosFalloffEnd) / 2};
    *pdfPos = 0;
    // Find spotlight directional PDF based on $\cos \theta$
    Float cosTheta = CosTheta(renderFromLight.ApplyInverse(ray.d));
    if (cosTheta >= cosFalloffStart)
        *pdfDir = UniformConePDF(cosFalloffStart) * p[0] / (p[0] + p[1]);
    else
        *pdfDir = SmoothStepPDF(cosTheta, cosFalloffEnd, cosFalloffStart) * p[1] /
                  ((p[0] + p[1]) * (2 * Pi));
}

std::string SpotLight::ToString() const {
    return StringPrintf(
        "[ SpotLight %s Iemit: %s cosFalloffStart: %f cosFalloffEnd: %f ]",
        BaseToString(), Iemit, cosFalloffStart, cosFalloffEnd);
}

SpotLight *SpotLight::Create(const Transform &renderFromLight, Medium medium,
                             const ParameterDictionary &parameters,
                             const RGBColorSpace *colorSpace, const FileLoc *loc,
                             Allocator alloc) {
    Spectrum I = parameters.GetOneSpectrum("I", &colorSpace->illuminant,
                                           SpectrumType::Illuminant, alloc);
    Float sc = parameters.GetOneFloat("scale", 1);

    Float coneangle = parameters.GetOneFloat("coneangle", 30.);
    Float conedelta = parameters.GetOneFloat("conedeltaangle", 5.);
    // Compute spotlight rendering to light transformation
    Point3f from = parameters.GetOnePoint3f("from", Point3f(0, 0, 0));
    Point3f to = parameters.GetOnePoint3f("to", Point3f(0, 0, 1));

    Transform dirToZ = (Transform)Frame::FromZ(Normalize(to - from));
    Transform t = Translate(Vector3f(from.x, from.y, from.z)) * Inverse(dirToZ);
    Transform finalRenderFromLight = renderFromLight * t;

    sc /= SpectrumToPhotometric(I);

    Float phi_v = parameters.GetOneFloat("power", -1);
    if (phi_v > 0) {
        Float cosFalloffEnd = std::cos(Radians(coneangle));
        Float cosFalloffStart = std::cos(Radians(coneangle - conedelta));
        Float k_e =
            2 * Pi * ((1 - cosFalloffStart) + (cosFalloffStart - cosFalloffEnd) / 2);
        sc *= phi_v / k_e;
    }

    return alloc.new_object<SpotLight>(finalRenderFromLight, medium, I, sc, coneangle,
                                       coneangle - conedelta);
}

SampledSpectrum Light::Phi(SampledWavelengths lambda) const {
    auto phi = [&](auto ptr) { return ptr->Phi(lambda); };
    return DispatchCPU(phi);
}

void Light::Preprocess(const Bounds3f &sceneBounds) {
    auto preprocess = [&](auto ptr) { return ptr->Preprocess(sceneBounds); };
    return DispatchCPU(preprocess);
}

pstd::optional<LightLeSample> Light::SampleLe(Point2f u1, Point2f u2,
                                              SampledWavelengths &lambda,
                                              Float time) const {
    auto sample = [&](auto ptr) { return ptr->SampleLe(u1, u2, lambda, time); };
    return Dispatch(sample);
}

void Light::PDF_Le(const Ray &ray, Float *pdfPos, Float *pdfDir) const {
    auto pdf = [&](auto ptr) { return ptr->PDF_Le(ray, pdfPos, pdfDir); };
    return Dispatch(pdf);
}

pstd::optional<LightBounds> Light::Bounds() const {
    auto bounds = [](auto ptr) { return ptr->Bounds(); };
    return DispatchCPU(bounds);
}

std::string Light::ToString() const {
    if (!ptr())
        return "(nullptr)";

    auto str = [](auto ptr) { return ptr->ToString(); };
    return DispatchCPU(str);
}

void Light::PDF_Le(const Interaction &intr, Vector3f w, Float *pdfPos,
                   Float *pdfDir) const {
    auto pdf = [&](auto ptr) { return ptr->PDF_Le(intr, w, pdfPos, pdfDir); };
    return Dispatch(pdf);
}

Light Light::Create(const std::string &name, const ParameterDictionary &parameters,
                    const Transform &renderFromLight,
                    const CameraTransform &cameraTransform, Medium outsideMedium,
                    const FileLoc *loc, Allocator alloc) {
    Light light = nullptr;
    if (name == "point")
        light = PointLight::Create(renderFromLight, outsideMedium, parameters,
                                   parameters.ColorSpace(), loc, alloc);
    else if (name == "spot")
        light = SpotLight::Create(renderFromLight, outsideMedium, parameters,
                                  parameters.ColorSpace(), loc, alloc);
    else if (name == "goniometric")
        light = GoniometricLight::Create(renderFromLight, outsideMedium, parameters,
                                         parameters.ColorSpace(), loc, alloc);
    else if (name == "projection")
        light = ProjectionLight::Create(renderFromLight, outsideMedium, parameters, loc,
                                        alloc);
    else if (name == "distant")
        light = DistantLight::Create(renderFromLight, parameters, parameters.ColorSpace(),
                                     loc, alloc);
    else if (name == "infinite") {
        const RGBColorSpace *colorSpace = parameters.ColorSpace();
        std::vector<Spectrum> L =
            parameters.GetSpectrumArray("L", SpectrumType::Illuminant, alloc);
        Float scale = parameters.GetOneFloat("scale", 1);
        std::vector<Point3f> portal = parameters.GetPoint3fArray("portal");
        std::string filename = ResolveFilename(parameters.GetOneString("filename", ""));
        Float E_v = parameters.GetOneFloat("illuminance", -1);

        if (L.empty() && filename.empty() && portal.empty()) {
            // Scale the light spectrum to be equivalent to 1 nit
            scale /= SpectrumToPhotometric(&colorSpace->illuminant);
            if (E_v > 0) {
                // If the scene specifies desired illuminance, first calculate
                // the illuminance from a uniform hemispherical emission
                // of L_v then use this to scale the emission spectrum.
                Float k_e = Pi;
                scale *= E_v / k_e;
            }

            // Default: color space's std illuminant
            light = alloc.new_object<UniformInfiniteLight>(
                renderFromLight, &colorSpace->illuminant, scale);
        } else if (!L.empty() && portal.empty()) {
            if (!filename.empty())
                ErrorExit(loc, "Can't specify both emission \"L\" and "
                               "\"filename\" with ImageInfiniteLight");

            // Scale the light spectrum to be equivalent to 1 nit
            scale /= SpectrumToPhotometric(L[0]);

            if (E_v > 0) {
                // If the scene specifies desired illuminance, first calculate
                // the illuminance from a uniform hemispherical emission
                // of L_v then use this to scale the emission spectrum.
                Float k_e = Pi;
                scale *= E_v / k_e;
            }

            light = alloc.new_object<UniformInfiniteLight>(renderFromLight, L[0], scale);
        } else {
            // Either an image was provided or it's "L" with a portal.
            ImageAndMetadata imageAndMetadata;
            if (filename.empty()) {
                // Create a uniform image with the L spectrum converted to
                // RGB so it can be stored in an Image. This usually should
                // be ok, but it is the best we can do under the circumstances.
                // (More generally, for uniform L, it's just as well to create
                // an emissive bilinear patch at the portal location, though
                // that doesn't allow things like putting an emissive sphere out
                // there for the sun, so here we go...
                if (!L[0].Is<RGBIlluminantSpectrum>())
                    Warning(loc, "Converting non-RGB \"L\" parameter to RGB so that a "
                                 "portal light can be used.");
                XYZ xyz = SpectrumToXYZ(L[0]);
                RGB rgb = RGBColorSpace::sRGB->ToRGB(xyz);

                int res = 1;  // happily, this all just works.
                imageAndMetadata.image =
                    Image(PixelFormat::Float, {res, res}, {"R", "G", "B"});
                imageAndMetadata.metadata.colorSpace = RGBColorSpace::sRGB;
                for (int y = 0; y < res; ++y)
                    for (int x = 0; x < res; ++x)
                        for (int c = 0; c < 3; ++c)
                            imageAndMetadata.image.SetChannel({x, y}, c, rgb[c]);
            } else {
                imageAndMetadata = Image::Read(filename, alloc);

                if (imageAndMetadata.image.HasAnyInfinitePixels())
                    ErrorExit(loc,
                              "%s: image has infinite pixel values and so is not "
                              "suitable as a light.",
                              filename);
                if (imageAndMetadata.image.HasAnyNaNPixels())
                    ErrorExit(loc,
                              "%s: image has not-a-number pixel values and so is not "
                              "suitable as a light.",
                              filename);
            }

            const RGBColorSpace *colorSpace = imageAndMetadata.metadata.GetColorSpace();

            ImageChannelDesc channelDesc =
                imageAndMetadata.image.GetChannelDesc({"R", "G", "B"});
            if (!channelDesc)
                ErrorExit(loc,
                          "%s: image provided to \"infinite\" light must "
                          "have R, G, and B channels.",
                          filename);

            // Scale the light spectrum to be equivalent to 1 nit
            scale /= SpectrumToPhotometric(&colorSpace->illuminant);

            if (E_v > 0) {
                // Upper hemisphere illuminance calculation for converting map to physical
                // units
                float illuminance = 0;
                const Image &image = imageAndMetadata.image;
                RGB lum = imageAndMetadata.metadata.GetColorSpace()->LuminanceVector();
                for (int y = 0; y < image.Resolution().y; ++y) {
                    float v = (float(y) + 0.5f) / float(image.Resolution().y);
                    for (int x = 0; x < image.Resolution().x; ++x) {
                        Float u = (x + 0.5f) / image.Resolution().x;
                        Vector3f w = EqualAreaSquareToSphere(Point2f(u, v));
                        // We could be more clever and see if we're in the inner rotated
                        // square, but not a big deal...
                        if (w.z <= 0)
                            continue;

                        ImageChannelValues values = image.GetChannels({x, y});
                        for (int c = 0; c < 3; ++c)
                            illuminance += values[c] * lum[c] * CosTheta(w);
                    }
                }
                illuminance *= 2 * Pi / (image.Resolution().x * image.Resolution().y);

                // scaling factor is just the ratio of the target
                // illuminance and the illuminance of the map multiplied by
                // the illuminant spectrum
                Float k_e = illuminance;
                scale *= E_v / k_e;
            }

            Image image = imageAndMetadata.image.SelectChannels(channelDesc, alloc);

            if (!portal.empty()) {
                for (Point3f &p : portal)
                    p = cameraTransform.RenderFromWorld(p);

                light = alloc.new_object<PortalImageInfiniteLight>(
                    renderFromLight, std::move(image), colorSpace, scale, filename,
                    portal, alloc);
            } else
                light = alloc.new_object<ImageInfiniteLight>(renderFromLight,
                                                             std::move(image), colorSpace,
                                                             scale, filename, alloc);
        }
    } else
        ErrorExit(loc, "%s: light type unknown.", name);

    if (!light)
        ErrorExit(loc, "%s: unable to create light.", name);

    parameters.ReportUnused();
    return light;
}

Light Light::CreateArea(const std::string &name, const ParameterDictionary &parameters,
                        const Transform &renderFromLight,
                        const MediumInterface &mediumInterface, const Shape shape,
                        FloatTexture alpha, const FileLoc *loc, Allocator alloc) {
    Light area = nullptr;
    if (name == "diffuse")
        area =
            DiffuseAreaLight::Create(renderFromLight, mediumInterface.outside, parameters,
                                     parameters.ColorSpace(), loc, alloc, shape, alpha);
    else
        ErrorExit(loc, "%s: area light type unknown.", name);

    if (!area)
        ErrorExit(loc, "%s: unable to create area light.", name);

    parameters.ReportUnused();
    return area;
}

}  // namespace pbrt<|MERGE_RESOLUTION|>--- conflicted
+++ resolved
@@ -947,20 +947,9 @@
         // radiance such that the user-defined power will be the actual power
         // emitted by the light.
         Float k_e = 1;
-<<<<<<< HEAD
-
         if (image) {
             // Get the appropriate luminance vector from the image colour space
             RGB lum = imageColorSpace->LuminanceVector();
-            // we need to know which channels correspond to R, G and B
-            // we know that the channelDesc is valid as we would have exited in the
-            // block above otherwise
-            ImageChannelDesc channelDesc = image.GetChannelDesc({"R", "G", "B"});
-=======
-        if (image) {
-            // Get the appropriate luminance vector from the image colour space
-            RGB lum = imageColorSpace->LuminanceVector();
->>>>>>> 297ea2e9
             k_e = 0;
             // Assume no distortion in the mapping, FWIW...
             for (int y = 0; y < image.Resolution().y; ++y)
