--- conflicted
+++ resolved
@@ -205,12 +205,7 @@
     std::vector<Light> lights;
     ConstantSpectrum one(1.f);
     lights.push_back(new DiffuseAreaLight(id, MediumInterface(), &one, 1.f, tris[0],
-<<<<<<< HEAD
                                           nullptr, Image(), nullptr, 90, false /* two sided */));
-=======
-                                          nullptr, Image(), nullptr,
-                                          false /* two sided */));
->>>>>>> 297ea2e9
 
     BVHLightSampler distrib(lights, Allocator());
 
