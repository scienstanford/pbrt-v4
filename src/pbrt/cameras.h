// pbrt is Copyright(c) 1998-2020 Matt Pharr, Wenzel Jakob, and Greg Humphreys.
// The pbrt source code is licensed under the Apache License, Version 2.0.
// SPDX: Apache-2.0

#ifndef PBRT_CAMERAS_H
#define PBRT_CAMERAS_H

#include <pbrt/pbrt.h>

#include <pbrt/base/camera.h>
#include <pbrt/base/film.h>
#include <pbrt/film.h>
#include <pbrt/interaction.h>
#include <pbrt/ray.h>
#include <pbrt/samplers.h>
#include <pbrt/util/image.h>
#include <pbrt/util/scattering.h>

<<<<<<< HEAD
#include <pbrt/rtf/passnopass.h>

=======
#include <gsl/gsl_randist.h>
>>>>>>> eaab39eb
#include <algorithm>
#include <memory>
#include <string>
#include <iostream>
#include <vector>

namespace pbrt {

// CameraTransform Definition
class CameraTransform {
  public:
    // CameraTransform Public Methods
    CameraTransform() = default;
    explicit CameraTransform(const AnimatedTransform &worldFromCamera);

    PBRT_CPU_GPU
    Point3f RenderFromCamera(Point3f p, Float time) const {
        return renderFromCamera(p, time);
    }
    PBRT_CPU_GPU
    Point3f CameraFromRender(Point3f p, Float time) const {
        return renderFromCamera.ApplyInverse(p, time);
    }
    PBRT_CPU_GPU
    Point3f RenderFromWorld(Point3f p) const { return worldFromRender.ApplyInverse(p); }

    PBRT_CPU_GPU
    Transform RenderFromWorld() const { return Inverse(worldFromRender); }
    PBRT_CPU_GPU
    Transform CameraFromRender(Float time) const {
        return Inverse(renderFromCamera.Interpolate(time));
    }
    PBRT_CPU_GPU
    Transform CameraFromWorld(Float time) const {
        return Inverse(worldFromRender * renderFromCamera.Interpolate(time));
    }

    PBRT_CPU_GPU
    bool CameraFromRenderHasScale() const { return renderFromCamera.HasScale(); }

    PBRT_CPU_GPU
    Vector3f RenderFromCamera(Vector3f v, Float time) const {
        return renderFromCamera(v, time);
    }

    PBRT_CPU_GPU
    Normal3f RenderFromCamera(Normal3f n, Float time) const {
        return renderFromCamera(n, time);
    }

    PBRT_CPU_GPU
    Ray RenderFromCamera(const Ray &r) const { return renderFromCamera(r); }

    PBRT_CPU_GPU
    RayDifferential RenderFromCamera(const RayDifferential &r) const {
        return renderFromCamera(r);
    }

    PBRT_CPU_GPU
    Vector3f CameraFromRender(Vector3f v, Float time) const {
        return renderFromCamera.ApplyInverse(v, time);
    }

    PBRT_CPU_GPU
    Normal3f CameraFromRender(Normal3f v, Float time) const {
        return renderFromCamera.ApplyInverse(v, time);
    }

    PBRT_CPU_GPU
    const AnimatedTransform &RenderFromCamera() const { return renderFromCamera; }

    PBRT_CPU_GPU
    const Transform &WorldFromRender() const { return worldFromRender; }

    std::string ToString() const;

  private:
    // CameraTransform Private Members
    AnimatedTransform renderFromCamera;
    Transform worldFromRender;
};

// CameraWiSample Definition
struct CameraWiSample {
    // CameraWiSample Public Methods
    CameraWiSample() = default;
    PBRT_CPU_GPU
    CameraWiSample(const SampledSpectrum &Wi, const Vector3f &wi, Float pdf,
                   Point2f pRaster, const Interaction &pRef, const Interaction &pLens)
        : Wi(Wi), wi(wi), pdf(pdf), pRaster(pRaster), pRef(pRef), pLens(pLens) {}

    SampledSpectrum Wi;
    Vector3f wi;
    Float pdf;
    Point2f pRaster;
    Interaction pRef, pLens;
};

// CameraRay Definition
struct CameraRay {
    Ray ray;
    SampledSpectrum weight = SampledSpectrum(1);
};

// CameraRayDifferential Definition
struct CameraRayDifferential {
    RayDifferential ray;
    SampledSpectrum weight = SampledSpectrum(1);
};

// CameraBaseParameters Definition
struct CameraBaseParameters {
    CameraTransform cameraTransform;
    Float shutterOpen = 0, shutterClose = 1;
    Film film;
    Medium medium;
    CameraBaseParameters() = default;
    CameraBaseParameters(const CameraTransform &cameraTransform, Film film, Medium medium,
                         const ParameterDictionary &parameters, const FileLoc *loc);
};

// CameraBase Definition
class CameraBase {
  public:
    // CameraBase Public Methods
    PBRT_CPU_GPU
    Film GetFilm() const { return film; }
    PBRT_CPU_GPU
    const CameraTransform &GetCameraTransform() const { return cameraTransform; }

    PBRT_CPU_GPU
    Float SampleTime(Float u) const { return Lerp(u, shutterOpen, shutterClose); }

    void InitMetadata(ImageMetadata *metadata) const;
    std::string ToString() const;

    PBRT_CPU_GPU
    void Approximate_dp_dxy(Point3f p, Normal3f n, Float time, int samplesPerPixel,
                            Vector3f *dpdx, Vector3f *dpdy) const {
        // Compute tangent plane equation for ray differential intersections
        Point3f pCamera = CameraFromRender(p, time);
        Transform DownZFromCamera =
            RotateFromTo(Normalize(Vector3f(pCamera)), Vector3f(0, 0, 1));
        Point3f pDownZ = DownZFromCamera(pCamera);
        Normal3f nDownZ = DownZFromCamera(CameraFromRender(n, time));
        Float d = nDownZ.z * pDownZ.z;

        // Find intersection points for approximated camera differential rays
        Ray xRay(Point3f(0, 0, 0) + minPosDifferentialX,
                 Vector3f(0, 0, 1) + minDirDifferentialX);
        Float tx = -(Dot(nDownZ, Vector3f(xRay.o)) - d) / Dot(nDownZ, xRay.d);
        Ray yRay(Point3f(0, 0, 0) + minPosDifferentialY,
                 Vector3f(0, 0, 1) + minDirDifferentialY);
        Float ty = -(Dot(nDownZ, Vector3f(yRay.o)) - d) / Dot(nDownZ, yRay.d);
        Point3f px = xRay(tx), py = yRay(ty);

        // Estimate $\dpdx$ and $\dpdy$ in tangent plane at intersection point
        Float sppScale =
            GetOptions().disablePixelJitter
                ? 1
                : std::max<Float>(.125, 1 / std::sqrt((Float)samplesPerPixel));
        *dpdx =
            sppScale * RenderFromCamera(DownZFromCamera.ApplyInverse(px - pDownZ), time);
        *dpdy =
            sppScale * RenderFromCamera(DownZFromCamera.ApplyInverse(py - pDownZ), time);
    }

  protected:
    // CameraBase Protected Members
    CameraTransform cameraTransform;
    Float shutterOpen, shutterClose;
    Film film;
    Medium medium;
    Vector3f minPosDifferentialX, minPosDifferentialY;
    Vector3f minDirDifferentialX, minDirDifferentialY;

    // CameraBase Protected Methods
    CameraBase() = default;
    CameraBase(CameraBaseParameters p);

    PBRT_CPU_GPU
    static pstd::optional<CameraRayDifferential> GenerateRayDifferential(
        Camera camera, CameraSample sample, SampledWavelengths &lambda);

    PBRT_CPU_GPU
    Ray RenderFromCamera(const Ray &r) const {
        return cameraTransform.RenderFromCamera(r);
    }

    PBRT_CPU_GPU
    RayDifferential RenderFromCamera(const RayDifferential &r) const {
        return cameraTransform.RenderFromCamera(r);
    }

    PBRT_CPU_GPU
    Vector3f RenderFromCamera(Vector3f v, Float time) const {
        return cameraTransform.RenderFromCamera(v, time);
    }

    PBRT_CPU_GPU
    Normal3f RenderFromCamera(Normal3f v, Float time) const {
        return cameraTransform.RenderFromCamera(v, time);
    }

    PBRT_CPU_GPU
    Point3f RenderFromCamera(Point3f p, Float time) const {
        return cameraTransform.RenderFromCamera(p, time);
    }

    PBRT_CPU_GPU
    Vector3f CameraFromRender(Vector3f v, Float time) const {
        return cameraTransform.CameraFromRender(v, time);
    }

    PBRT_CPU_GPU
    Normal3f CameraFromRender(Normal3f v, Float time) const {
        return cameraTransform.CameraFromRender(v, time);
    }

    PBRT_CPU_GPU
    Point3f CameraFromRender(Point3f p, Float time) const {
        return cameraTransform.CameraFromRender(p, time);
    }

    void FindMinimumDifferentials(Camera camera);
};

// ProjectiveCamera Definition
class ProjectiveCamera : public CameraBase {
  public:
    // ProjectiveCamera Public Methods
    ProjectiveCamera() = default;
    void InitMetadata(ImageMetadata *metadata) const;

    std::string BaseToString() const;

    ProjectiveCamera(CameraBaseParameters baseParameters,
                     const Transform &screenFromCamera, Bounds2f screenWindow,
                     Float lensRadius, Float focalDistance)
        : CameraBase(baseParameters),
          screenFromCamera(screenFromCamera),
          lensRadius(lensRadius),
          focalDistance(focalDistance) {
        // Compute projective camera transformations
        // Compute projective camera screen transformations
        Transform NDCFromScreen =
            Scale(1 / (screenWindow.pMax.x - screenWindow.pMin.x),
                  1 / (screenWindow.pMax.y - screenWindow.pMin.y), 1) *
            Translate(Vector3f(-screenWindow.pMin.x, -screenWindow.pMax.y, 0));
        Transform rasterFromNDC =
            Scale(film.FullResolution().x, -film.FullResolution().y, 1);
        rasterFromScreen = rasterFromNDC * NDCFromScreen;
        screenFromRaster = Inverse(rasterFromScreen);

        cameraFromRaster = Inverse(screenFromCamera) * screenFromRaster;
    }

    // ProjectiveCamera Protected Members
    Transform screenFromCamera, cameraFromRaster;
    Transform rasterFromScreen, screenFromRaster;
    Float lensRadius, focalDistance;
};

// OrthographicCamera Definition
class OrthographicCamera : public ProjectiveCamera {
  public:
    // OrthographicCamera Public Methods
    OrthographicCamera(CameraBaseParameters baseParameters, Bounds2f screenWindow,
                       Float lensRadius, Float focalDist)
        : ProjectiveCamera(baseParameters, Orthographic(0, 1), screenWindow, lensRadius,
                           focalDist) {
        // Compute differential changes in origin for orthographic camera rays
        dxCamera = cameraFromRaster(Vector3f(1, 0, 0));
        dyCamera = cameraFromRaster(Vector3f(0, 1, 0));

        // Compute minimum differentials for orthographic camera
        minDirDifferentialX = minDirDifferentialY = Vector3f(0, 0, 0);
        minPosDifferentialX = dxCamera;
        minPosDifferentialY = dyCamera;
    }

    PBRT_CPU_GPU
    pstd::optional<CameraRay> GenerateRay(CameraSample sample,
                                          SampledWavelengths &lambda) const;

    PBRT_CPU_GPU
    pstd::optional<CameraRayDifferential> GenerateRayDifferential(
        CameraSample sample, SampledWavelengths &lambda) const;

    static OrthographicCamera *Create(const ParameterDictionary &parameters,
                                      const CameraTransform &cameraTransform, Film film,
                                      Medium medium, const FileLoc *loc,
                                      Allocator alloc = {});

    PBRT_CPU_GPU
    SampledSpectrum We(const Ray &ray, SampledWavelengths &lambda,
                       Point2f *pRaster2 = nullptr) const {
        LOG_FATAL("We() unimplemented for OrthographicCamera");
        return {};
    }

    PBRT_CPU_GPU
    void PDF_We(const Ray &ray, Float *pdfPos, Float *pdfDir) const {
        LOG_FATAL("PDF_We() unimplemented for OrthographicCamera");
    }

    PBRT_CPU_GPU
    pstd::optional<CameraWiSample> SampleWi(const Interaction &ref, Point2f u,
                                            SampledWavelengths &lambda) const {
        LOG_FATAL("SampleWi() unimplemented for OrthographicCamera");
        return {};
    }

    std::string ToString() const;

  private:
    // OrthographicCamera Private Members
    Vector3f dxCamera, dyCamera;
};

// PerspectiveCamera Definition
class PerspectiveCamera : public ProjectiveCamera {
  public:
    // distortionpolynomials definition; --added by zhenyi
    struct distortionPolynomials {
        std::vector<float> wavelength;
        std::vector<std::vector<float>> polynomials;
    };
    // PerspectiveCamera Public Methods
    PerspectiveCamera(CameraBaseParameters baseParameters, Float fov,
                      Bounds2f screenWindow, Float lensRadius, Float focalDistance,
                      PerspectiveCamera::distortionPolynomials distortionPolynomials)
        : ProjectiveCamera(baseParameters, Perspective(fov, 1e-2f, 1000.f), screenWindow,
                           lensRadius, focalDistance) {
        // Compute differential changes in origin for perspective camera rays
        dxCamera =
            cameraFromRaster(Point3f(1, 0, 0)) - cameraFromRaster(Point3f(0, 0, 0));
        dyCamera =
            cameraFromRaster(Point3f(0, 1, 0)) - cameraFromRaster(Point3f(0, 0, 0));

        // Compute _cosTotalWidth_ for perspective camera
        Point2f radius = Point2f(film.GetFilter().Radius());
        Point3f pCorner(-radius.x, -radius.y, 0.f);
        Vector3f wCornerCamera = Normalize(Vector3f(cameraFromRaster(pCorner)));
        cosTotalWidth = wCornerCamera.z;
        DCHECK_LT(.9999 * cosTotalWidth, std::cos(Radians(fov / 2)));

        // Compute image plane area at $z=1$ for _PerspectiveCamera_
        Point2i res = film.FullResolution();
        Point3f pMin = cameraFromRaster(Point3f(0, 0, 0));
        Point3f pMax = cameraFromRaster(Point3f(res.x, res.y, 0));
        pMin /= pMin.z;
        pMax /= pMax.z;
        A = std::abs((pMax.x - pMin.x) * (pMax.y - pMin.y));
        distPolys = distortionPolynomials;
        // Compute minimum differentials for _PerspectiveCamera_
        FindMinimumDifferentials(this);
    }

    PerspectiveCamera() = default;

    static PerspectiveCamera *Create(const ParameterDictionary &parameters,
                                     const CameraTransform &cameraTransform, Film film,
                                     Medium medium, const FileLoc *loc,
                                     Allocator alloc = {});

    PBRT_CPU_GPU
    pstd::optional<CameraRay> GenerateRay(CameraSample sample,
                                          SampledWavelengths &lambda) const;

    PBRT_CPU_GPU
    pstd::optional<CameraRayDifferential> GenerateRayDifferential(
        CameraSample sample, SampledWavelengths &lambda) const;

    PBRT_CPU_GPU
    SampledSpectrum We(const Ray &ray, SampledWavelengths &lambda,
                       Point2f *pRaster2 = nullptr) const;
    PBRT_CPU_GPU
    void PDF_We(const Ray &ray, Float *pdfPos, Float *pdfDir) const;
    PBRT_CPU_GPU
    pstd::optional<CameraWiSample> SampleWi(const Interaction &ref, Point2f u,
                                            SampledWavelengths &lambda) const;

    std::string ToString() const;

  private:
    // PerspectiveCamera Private Members
    Vector3f dxCamera, dyCamera;
    Float cosTotalWidth;
    Float A;
    PerspectiveCamera::distortionPolynomials distPolys;
};

// SphericalCamera Definition
class SphericalCamera : public CameraBase {
  public:
    // SphericalCamera::Mapping Definition
    enum Mapping { EquiRectangular, EqualArea };

    // SphericalCamera Public Methods
    SphericalCamera(CameraBaseParameters baseParameters, Mapping mapping)
        : CameraBase(baseParameters), mapping(mapping) {
        // Compute minimum differentials for _SphericalCamera_
        FindMinimumDifferentials(this);
    }

    static SphericalCamera *Create(const ParameterDictionary &parameters,
                                   const CameraTransform &cameraTransform, Film film,
                                   Medium medium, const FileLoc *loc,
                                   Allocator alloc = {});

    PBRT_CPU_GPU
    pstd::optional<CameraRay> GenerateRay(CameraSample sample,
                                          SampledWavelengths &lambda) const;

    PBRT_CPU_GPU
    pstd::optional<CameraRayDifferential> GenerateRayDifferential(
        CameraSample sample, SampledWavelengths &lambda) const {
        return CameraBase::GenerateRayDifferential(this, sample, lambda);
    }

    PBRT_CPU_GPU
    SampledSpectrum We(const Ray &ray, SampledWavelengths &lambda,
                       Point2f *pRaster2 = nullptr) const {
        LOG_FATAL("We() unimplemented for SphericalCamera");
        return {};
    }

    PBRT_CPU_GPU
    void PDF_We(const Ray &ray, Float *pdfPos, Float *pdfDir) const {
        LOG_FATAL("PDF_We() unimplemented for SphericalCamera");
    }

    PBRT_CPU_GPU
    pstd::optional<CameraWiSample> SampleWi(const Interaction &ref, Point2f u,
                                            SampledWavelengths &lambda) const {
        LOG_FATAL("SampleWi() unimplemented for SphericalCamera");
        return {};
    }

    std::string ToString() const;

  private:
    // SphericalCamera Private Members
    Mapping mapping;
};

// ExitPupilSample Definition
struct ExitPupilSample {
    Point3f pPupil;
    Float pdf;
};

// RealisticCamera Definition
class RealisticCamera : public CameraBase {
  public:
    // RealisticCamera Public Methods
    RealisticCamera(CameraBaseParameters baseParameters,
                    std::vector<Float> &lensParameters, Float focusDistance,
                    Float apertureDiameter, Image apertureImage, Allocator alloc);

    static RealisticCamera *Create(const ParameterDictionary &parameters,
                                   const CameraTransform &cameraTransform, Film film,
                                   Medium medium, const FileLoc *loc,
                                   Allocator alloc = {});

    PBRT_CPU_GPU
    pstd::optional<CameraRay> GenerateRay(CameraSample sample,
                                          SampledWavelengths &lambda) const;

    PBRT_CPU_GPU
    pstd::optional<CameraRayDifferential> GenerateRayDifferential(
        CameraSample sample, SampledWavelengths &lambda) const {
        return CameraBase::GenerateRayDifferential(this, sample, lambda);
    }

    PBRT_CPU_GPU
    SampledSpectrum We(const Ray &ray, SampledWavelengths &lambda,
                       Point2f *pRaster2 = nullptr) const {
        LOG_FATAL("We() unimplemented for RealisticCamera");
        return {};
    }

    PBRT_CPU_GPU
    void PDF_We(const Ray &ray, Float *pdfPos, Float *pdfDir) const {
        LOG_FATAL("PDF_We() unimplemented for RealisticCamera");
    }

    PBRT_CPU_GPU
    pstd::optional<CameraWiSample> SampleWi(const Interaction &ref, Point2f u,
                                            SampledWavelengths &lambda) const {
        LOG_FATAL("SampleWi() unimplemented for RealisticCamera");
        return {};
    }

    std::string ToString() const;

  private:
    // RealisticCamera Private Declarations
    struct LensElementInterface {
        Float curvatureRadius;
        Float thickness;
        Float eta;
        Float apertureRadius;
        std::string ToString() const;
    };

    // RealisticCamera Private Methods
    PBRT_CPU_GPU
    Float LensRearZ() const { return elementInterfaces.back().thickness; }

    PBRT_CPU_GPU
    Float LensFrontZ() const {
        Float zSum = 0;
        for (const LensElementInterface &element : elementInterfaces)
            zSum += element.thickness;
        return zSum;
    }

    PBRT_CPU_GPU
    Float RearElementRadius() const { return elementInterfaces.back().apertureRadius; }

    PBRT_CPU_GPU
    Float TraceLensesFromFilm(const Ray &rCamera, Ray *rOut) const;

    PBRT_CPU_GPU
    static bool IntersectSphericalElement(Float radius, Float zCenter, const Ray &ray,
                                          Float *t, Normal3f *n) {
        // Compute _t0_ and _t1_ for ray--element intersection
        Point3f o = ray.o - Vector3f(0, 0, zCenter);
        Float A = ray.d.x * ray.d.x + ray.d.y * ray.d.y + ray.d.z * ray.d.z;
        Float B = 2 * (ray.d.x * o.x + ray.d.y * o.y + ray.d.z * o.z);
        Float C = o.x * o.x + o.y * o.y + o.z * o.z - radius * radius;
        Float t0, t1;
        if (!Quadratic(A, B, C, &t0, &t1))
            return false;

        // Select intersection $t$ based on ray direction and element curvature
        bool useCloserT = (ray.d.z > 0) ^ (radius < 0);
        *t = useCloserT ? std::min(t0, t1) : std::max(t0, t1);
        if (*t < 0)
            return false;

        // Compute surface normal of element at ray intersection point
        *n = Normal3f(Vector3f(o + *t * ray.d));
        *n = FaceForward(Normalize(*n), -ray.d);

        return true;
    }

    PBRT_CPU_GPU
    Float TraceLensesFromScene(const Ray &rCamera, Ray *rOut) const;

    void DrawLensSystem() const;
    void DrawRayPathFromFilm(const Ray &r, bool arrow, bool toOpticalIntercept) const;
    void DrawRayPathFromScene(const Ray &r, bool arrow, bool toOpticalIntercept) const;

    static void ComputeCardinalPoints(Ray rIn, Ray rOut, Float *p, Float *f);
    void ComputeThickLensApproximation(Float pz[2], Float f[2]) const;
    Float FocusThickLens(Float focusDistance);
    Bounds2f BoundExitPupil(Float filmX0, Float filmX1) const;
    void RenderExitPupil(Float sx, Float sy, const char *filename) const;

    PBRT_CPU_GPU
    pstd::optional<ExitPupilSample> SampleExitPupil(Point2f pFilm, Point2f uLens) const;

    void TestExitPupilBounds() const;

    // RealisticCamera Private Members
    Bounds2f physicalExtent;
    pstd::vector<LensElementInterface> elementInterfaces;
    Image apertureImage;
    pstd::vector<Bounds2f> exitPupilBounds;
};

// HumanEyeCamera Definition
class HumanEyeCamera : public CameraBase {
  public:
    // HumanEyeCamera Public Declarations
    struct LensElementEye {
        Float radiusX;
        Float radiusY;
        Float thickness;
        Float mediumIndex;
        Float semiDiameter;
        Float conicConstantX;
        Float conicConstantY;
    };
    pstd::vector<LensElementEye> lensEls;

    // HumanEyeCamera Public Methods
    HumanEyeCamera(CameraBaseParameters baseParameters,
                   pstd::vector<LensElementEye> &eyeInterfacesData, Float pupilDiameter,
                   Float retinaDistance, Float retinaRadius, Float retinaSemiDiam,
                   pstd::vector<Spectrum> iorSpectra,
                   pstd::vector<Point3f> surfaceLookupTable,
                     bool diffractionEnabled,
                   Allocator alloc);
    static HumanEyeCamera *Create(const ParameterDictionary &parameters,
                                  const CameraTransform &cameraTransform, Film film,
                                  Medium medium, const FileLoc *loc,
                                  Allocator alloc = {});
    PBRT_CPU_GPU
    pstd::optional<CameraRay> GenerateRay(CameraSample sample,
                                          SampledWavelengths &lambda) const;

    PBRT_CPU_GPU
    pstd::optional<CameraRayDifferential> GenerateRayDifferential(
        CameraSample sample, SampledWavelengths &lambda) const {
        return CameraBase::GenerateRayDifferential(this, sample, lambda);
    }

    PBRT_CPU_GPU
    SampledSpectrum We(const Ray &ray, SampledWavelengths &lambda,
                       Point2f *pRaster2 = nullptr) const {
        LOG_FATAL("We() unimplemented for HumanEyeCamera");
        return {};
    }

    PBRT_CPU_GPU
    void PDF_We(const Ray &ray, Float *pdfPos, Float *pdfDir) const {
        LOG_FATAL("PDF_We() unimplemented for HumanEyeCamera");
    }

    PBRT_CPU_GPU
    pstd::optional<CameraWiSample> SampleWi(const Interaction &ref, Point2f u,
                                            SampledWavelengths &lambda) const {
        LOG_FATAL("SampleWi() unimplemented for HumanEyeCamera");
        return {};
    }

    PBRT_CPU_GPU
    bool useLookupTable() const {
         return lookupTable.size()>0;
         
    }

    PBRT_CPU_GPU
    // TG: This function implements the legacy realisticEye code. 
    // A point on the film is mapped to a spherical surface.
    Point3f mapToSphere(const Point2f pFilm) const {
        // Determine the size of the sensor in real world units (i.e. convert from pixels
        // to millimeters).
        //printf("Pfilm %f,%f:",pFilm.x,pFilm.y);
        Point2i filmRes = film.FullResolution();

        // To calculate the "film diagonal", we use the retina semi-diameter. The film
        // diagonal is the diagonal of the rectangular image rendered out by PBRT, in real
        // units. Since we restrict samples to a circular image, we can calculate the film
        // diagonal to be the same as a square that circumscribes the circular image.
        Float aspectRatio = (Float)filmRes.x / (Float)filmRes.y;
        Float width = retinaDiag / std::sqrt((1.f + 1.f / (aspectRatio * aspectRatio)));
        Float height = width / aspectRatio;

        Point3f startingPoint;

        startingPoint.x = -((pFilm.x) - filmRes.x / 2.f - .25) / (filmRes.y / 2.f);
        startingPoint.y = ((pFilm.y) - filmRes.y / 2.f - .25) / (filmRes.y / 2.f);

        // Convert starting point units to millimeters
        startingPoint.x = startingPoint.x * width / 2.f;
        startingPoint.y = startingPoint.y * height / 2.f;
        startingPoint.z = -retinaDistance;

        // Project sampled points onto the curved retina
        if (retinaRadius != 0) {
            // Right now the code only lets you curve the sensor toward the scene and not
            // the other way around. See diagram:
            /*

                The distance between the zero point on the z-axis (i.e. the lens element
            closest to the sensor) and the dotted line will be equal to the
            "retinaDistance." The retina curvature is defined by the "retinaRadius" and
            it's height in the y and x direction is defined by the "retinaSemiDiam."


                                        :
                                        |  :
                                        | :
                            | | |         |:
            scene <------ | | | <----   |:
                            | | |         |:
                        Lens System      | :
                                        |  :
                                        :
                                    retina
            <---- +z

                */

            // Limit sample points to a circle within the retina semi-diameter
            if ((startingPoint.x * startingPoint.x + startingPoint.y * startingPoint.y) >
                (retinaSemiDiam * retinaSemiDiam)) {
                return {};
            }

            // Calculate the distance of a disc that fits inside the curvature of the
            // retina.
            Float zDiscDistance = -1 * std::sqrt(retinaRadius * retinaRadius -
                                                 retinaSemiDiam * retinaSemiDiam);

            // If we are within this radius, project each point out onto a sphere. There
            // may be some issues here with even sampling, since this is a direct
            // projection...
            Float el = atan(startingPoint.x / zDiscDistance);
            Float az = atan(startingPoint.y / zDiscDistance);

            // Convert spherical coordinates to cartesian coordinates (note: we switch up
            // the x,y,z axis to match our conventions)
            Float xc, yc, zc, rcoselev;
            xc = -1 * retinaRadius * sin(el);  // TODO: Confirm this flip?
            rcoselev = retinaRadius * cos(el);
            zc = -1 * (rcoselev * cos(az));  // The -1 is to account for the curvature
                                             // described above in the diagram
            yc = -1 * rcoselev * sin(az);    // TODO: Confirm this flip?

            zc = zc + -1 * retinaDistance +
                 retinaRadius;  // Move the z coordinate out to correct retina distance

            startingPoint = Point3f(xc, yc, zc);
        }

        
        return startingPoint;
    }

    // TG: Casting a Float to integer requires another function on GPU and CPU
    // note that Float is a template class which has a different meaning on CPU and GPU.
    // On GPU Float is a double.
    // Rounding Down
    PBRT_CPU_GPU inline int Float2int_rd(Float arg) const {
#ifdef PBRT_IS_GPU_CODE

        return ::__double2int_rd(arg);
#else
        return (int)(std::floor(arg));
#endif
    }

    PBRT_CPU_GPU
    // TG: This function takes a point on the film, finds its corresponding index in the 2D lookup table and 
    // simply returns the point given in the lookup table. The actual position of the film is meaningless since we map
    // it to an arbitrary point given by the lookup table. 
    // Note that of a prime number of data points are given, a rectangular grid can never represent the right number of pixels
    // It is perfectly valid to define a film that has only one row, since we use it as a datastructure rather as a physical film
    Point3f mapLookupTable(const Point2f pFilm) const {

        // We need to find the pixel index to know where to evaluate the lookupTable.
        // pFIlm actually is already the filmindex. It is a floating point number to allow for jitter within the pixel
        // But if you round it down (floor), you will get the pixel index starting at zero.
        // I implemented a function that should work on both GPU and CPU
        Point2i filmIndex=Point2i(Float2int_rd(pFilm.x),Float2int_rd(pFilm.y));
        
        
        // We assume that the Y index is 1 (horizontal vector image)
        int linearIndex = filmIndex.x;
        
        if(linearIndex < lookupTable.size()){
            Point3f startingPoint = lookupTable[linearIndex];
            return startingPoint;
        }else{
           // REturn empty value if index not within domain of lookupTable;
          return {};
         }
        
    }

    // std::string ToString() const; // not necessary for now --Zhenyi

  private:
    // HumanEyeCamera Private Methods
    // const bool simpleWeighting;
    // const bool noWeighting;

    // Lookup table
    pstd::vector<Point3f> lookupTable;
    Bounds2f physicalExtent;


    // Lens information

    Float effectiveFocalLength;

    // Specific parameters for the human eye
    Float pupilDiameter;
    Float retinaDistance;
    Float retinaRadius;
    Float retinaSemiDiam;
    Float retinaDiag;      // This will take the place of "film->diag"
    Float frontThickness;  // The distance from the back of the lens to the front of the
                           // eye.
    pstd::vector<Spectrum> iorSpectra;

    // Flags for conventions
    bool diffractionEnabled;
    Float lensScaling;

    // Private methods for tracing through lens
    // PBRT_CPU_GPU
    bool IntersectLensElAspheric(const Ray &r, Float *tHit, LensElementEye currElement,
                                 Float zShift, Vector3f *n) const;

    // PBRT_CPU_GPU
    void applySnellsLaw(Float n1, Float n2, Float lensRadius, Vector3f &normalVec,
                        Ray *ray) const;

    // PBRT_CPU_GPU
    Float lookUpIOR(int mediumIndex, const Ray &ray) const;

    void diffractHURB(Point3f intersect, Float apertureRadius, const Float wavelength,
                      const Vector3f oldDirection, Vector3f *newDirection) const;

    // Handy method to explicity solve for the z(x,y) at a given point (x,y), for the
    // biconic SAG
    Float BiconicZ(Float x, Float y, LensElementEye currElement) const;

    // ZLY: To check whether this is needed or not
    // // GSL seed(?) for random number generation
    gsl_rng *r;
};

// OmniCamera Definition
class OmniCamera : public CameraBase {
  public:
    // OmniCamera Public Declarations
    struct LensElementInterface {
        LensElementInterface() {}
        LensElementInterface(Float cRadius, Float aRadius, Float thickness, Float ior,
                             SampledSpectrum iorspectral)
            : curvatureRadius(cRadius, cRadius),
              apertureRadius(aRadius, aRadius),
              conicConstant((Float)0.0, (Float)0.0),
              transform(Transform()),
              thickness(thickness),
              eta(ior),
              etaspectral(iorspectral) {}
        Vector2f curvatureRadius;
        Vector2f apertureRadius;
        Vector2f conicConstant;
        Transform transform;
        Float thickness;
        Float eta;
        SampledSpectrum etaspectral;
        std::vector<Float> asphericCoefficients;
        Float zMin;
        Float zMax;
        std::string ToString() const;
    };

    struct MicrolensData {
        pstd::vector<LensElementInterface> elementInterfaces;
        float offsetFromSensor;
        pstd::vector<Vector2f> offsets;
        Vector2i dimensions;
        // Non-physical term
        int simulationRadius;
    };

    // TG: Variables not in struct as experiment for GPU compatible code
    pstd::vector<LensElementInterface> microlensElementInterfaces;
    float microlensOffsetFromSensor;
    pstd::vector<Vector2f> microlensOffsets;
    Vector2i microlensDimensions;
    // Non-physical term
    int microlensSimulationRadius;

    // OmniCamera Public Methods
    OmniCamera(CameraBaseParameters baseParameters,
               pstd::vector<OmniCamera::LensElementInterface> &lensInterfaceData,
               Float focusDistance, Float filmDistance, bool caFlag,
               bool diffractionEnabled,
               pstd::vector<OmniCamera::LensElementInterface> &microlensData,
               Vector2i microlensDims, pstd::vector<Vector2f> &microlensOffsets,
               Float microlensSensorOffset, int microlensSimulationRadius,
               Float apertureDiameter, Image apertureImage, Allocator alloc);

    static OmniCamera *Create(const ParameterDictionary &parameters,
                              const CameraTransform &cameraTransform, Film film,
                              Medium medium, const FileLoc *loc, Allocator alloc = {});

    PBRT_CPU_GPU
    pstd::optional<CameraRay> GenerateRay(CameraSample sample,
                                          SampledWavelengths &lambda) const;

    PBRT_CPU_GPU
    pstd::optional<CameraRayDifferential> GenerateRayDifferential(
        CameraSample sample, SampledWavelengths &lambda) const {
        return CameraBase::GenerateRayDifferential(this, sample, lambda);
    }

    PBRT_CPU_GPU
    SampledSpectrum We(const Ray &ray, SampledWavelengths &lambda,
                       Point2f *pRaster2 = nullptr) const {
        LOG_FATAL("We() unimplemented for OmniCamera");
        return {};
    }

    PBRT_CPU_GPU
    void PDF_We(const Ray &ray, Float *pdfPos, Float *pdfDir) const {
        LOG_FATAL("PDF_We() unimplemented for OmniCamera");
    }

    PBRT_CPU_GPU
    pstd::optional<CameraWiSample> SampleWi(const Interaction &ref, Point2f u,
                                            SampledWavelengths &lambda) const {
        LOG_FATAL("SampleWi() unimplemented for OmniCamera");
        return {};
    }

    std::string ToString() const;

  private:
    // OmniCamera Private Declarations

    enum IntersectResult { MISS, CULLED_BY_APERTURE, HIT };

    // OmniCamera Private Methods
    struct MicrolensElement {
        Point2f center;
        ConvexQuadf centeredBounds;
        Point2f corner1;
        Point2f corner2;
        Point2f corner3;
        Point2f corner4;
        Point2f index;
        // Transform ComputeCameraToMicrolens() const;
    };

    PBRT_CPU_GPU
    Float LensRearZ() const { return elementInterfaces.back().thickness; }

    PBRT_CPU_GPU
    Float LensFrontZ() const {
        Float zSum = 0;
        for (const LensElementInterface &element : elementInterfaces)
            zSum += element.thickness;
        return zSum;
    }

    PBRT_CPU_GPU
    Float RearElementRadius() const { return elementInterfaces.back().apertureRadius.x; }

    PBRT_CPU_GPU
    Float TToBackLens(const Ray &ray,
                      const pstd::vector<LensElementInterface> &interfaces,
                      const Transform LensFromCamera, const ConvexQuadf &bounds) const;

    PBRT_CPU_GPU
    Float TraceLensesFromFilm(const Ray &rCamera,
                              const pstd::vector<LensElementInterface> &interfaces,
                              Ray *rOut, const Transform LensFromCamera,
                              const ConvexQuadf &bounds) const;
    // Float TraceLensesFromFilm(const Ray &rCamera, Ray *rOut) const;

    PBRT_CPU_GPU
    static bool IntersectSphericalElement(Float radius, Float zCenter, const Ray &ray,
                                          Float *t, Normal3f *n) {
        // Compute _t0_ and _t1_ for ray--element intersection
        Point3f o = ray.o - Vector3f(0, 0, zCenter);
        Float A = ray.d.x * ray.d.x + ray.d.y * ray.d.y + ray.d.z * ray.d.z;
        Float B = 2 * (ray.d.x * o.x + ray.d.y * o.y + ray.d.z * o.z);
        Float C = o.x * o.x + o.y * o.y + o.z * o.z - radius * radius;
        Float t0, t1;
        if (!Quadratic(A, B, C, &t0, &t1))
            return false;

        // Select intersection $t$ based on ray direction and element curvature
        bool useCloserT = (ray.d.z > 0) ^ (radius < 0);
        *t = useCloserT ? std::min(t0, t1) : std::max(t0, t1);
        if (*t < 0)
            return false;

        // Compute surface normal of element at ray intersection point
        *n = Normal3f(Vector3f(o + *t * ray.d));
        *n = FaceForward(Normalize(*n), -ray.d);

        return true;
    }

    // PBRT_CPU_GPU
    void diffractHURB(Ray &rLens, const LensElementInterface &element,
                      const Float t) const;

    // GSL seed(?) for random number generation
    gsl_rng *r;

    PBRT_CPU_GPU
    Float TraceLensesFromScene(const Ray &rCamera, Ray *rOut) const;

    void DrawLensSystem() const;
    void DrawRayPathFromFilm(const Ray &r, bool arrow, bool toOpticalIntercept) const;
    void DrawRayPathFromScene(const Ray &r, bool arrow, bool toOpticalIntercept) const;

    static void ComputeCardinalPoints(Ray rIn, Ray rOut, Float *p, Float *f);
    void ComputeThickLensApproximation(Float pz[2], Float f[2]) const;
    Float FocusBinarySearch(Float focusDistance);
    Float FocusThickLens(Float focusDistance);
    Float FocusDistance(Float filmDist);
    Bounds2f BoundExitPupil(Float filmX0, Float filmX1) const;
    void RenderExitPupil(Float sx, Float sy, const char *filename) const;

    PBRT_CPU_GPU
    IntersectResult TraceElement(const LensElementInterface &element, const Ray &rLens,
                                 const Float &elementZ, Float &t, Normal3f &n,
                                 bool &isStop, const ConvexQuadf &bounds) const;

    PBRT_CPU_GPU
    pstd::optional<ExitPupilSample> SampleExitPupil(Point2f pFilm, Point2f uLens) const;

    void TestExitPupilBounds() const;

    // static Vector2f mapMul(Vector2f v0, Vector2f v1) {
    // return Vector2f(v0.x*v1.x, v0.y*v1.y);
    // };
    // static Vector2f mapDiv(Vector2f v0, Vector2f v1) {
    //     return Vector2f(v0.x/v1.x, v0.y/v1.y);
    // }
    // static Vector2f mapDiv(Vector2f v0, Vector2i v1) {
    //     return Vector2f(v0.x / (pbrt::Float)v1.x, v0.y / (pbrt::Float)v1.y);
    // }
    // static Point2f mapDiv(Point2f v0, Vector2f v1) {
    //     return Point2f(v0.x / v1.x, v0.y / v1.y);
    // }

    PBRT_CPU_GPU
    Point2f MicrolensIndex(const Point2f p) const;

    PBRT_CPU_GPU
    Point2f MicrolensCenterFromIndex(const Point2f idx) const;

    PBRT_CPU_GPU
    MicrolensElement MicrolensElementFromIndex(const Point2f idx) const;

    PBRT_CPU_GPU
    MicrolensElement ComputeMicrolensElement(const Ray filmRay) const;

    PBRT_CPU_GPU
    Float TraceFullLensSystemFromFilm(const Ray &rIn, Ray *rOut) const;

    PBRT_CPU_GPU
    pstd::optional<ExitPupilSample> SampleMicrolensPupil(Point2f pFilm,
                                                         Point2f uLens) const;

    // bool HasMicrolens() const;

    // OmniCamera Private Members
    Bounds2f physicalExtent;
    pstd::vector<LensElementInterface> elementInterfaces;
    Image apertureImage;
    pstd::vector<Bounds2f> exitPupilBounds;
    const bool caFlag;
    const bool diffractionEnabled;
    MicrolensData microlens;
};

<<<<<<< HEAD
// RTFCamera Definition
class RTFCamera : public CameraBase {
  public:
    // RTFCamera Public Declarations
    struct LensPolynomialTerm {
        LensPolynomialTerm() {}
        LensPolynomialTerm(std::string n, pstd::vector<Float> tr,
                        pstd::vector<Float> tu, pstd::vector<Float> tv,
                        pstd::vector<Float> coeff) :
                        name(n), termr(tr), termu(tu),
                        termv(tv), coeff(coeff) {}
        std::string name;
        pstd::vector<Float> termr;
        pstd::vector<Float> termu;
        pstd::vector<Float> termv;
        pstd::vector<Float> coeff;
    };

    struct RTFPolynomialOutputs {
            RTFPolynomialOutputs() {}
            RTFPolynomialOutputs(pstd::vector<LensPolynomialTerm> position,pstd::vector<LensPolynomialTerm> direction ): position(position), direction(direction){}
            pstd::vector<LensPolynomialTerm> position;
            pstd::vector<LensPolynomialTerm> direction;
    };

    struct RTFVignettingTerms {
        RTFVignettingTerms() {}
        RTFVignettingTerms(Float circlePlaneZ,int exitpupilIndex, pstd::vector<Float> circleRadii,  pstd::vector<Float> circleSensitivities):
        circlePlaneZ(circlePlaneZ), exitpupilIndex(exitpupilIndex), circleRadii(circleRadii),circleSensitivities(circleSensitivities) {}
        Float circlePlaneZ;
        int exitpupilIndex; // Index that indicates main exit pupil
        pstd::vector<Float> circleRadii;
        pstd::vector<Float> circleSensitivities;

        // To accomidate nonlinear transformation of the circle corresponding to diaphragm
        // Both vectors represent polynomial coefficients in ascending degree
        // [a0 a1 a2 a3 a4 ...]  -->  a0 + a1*x + a2*x^2 +....

        // RADIUS (unit independent polynomial)
        // A polynomial that, when multiplied with the on-axis radius, gives the off-axis radius
        /// newradius = radius_onaxis*poly(offaxis_distance)
        // By construction circleRadiusPoly[0]=1
        pstd::vector<Float> circleRadiusPoly;

        // SENSITIVITY (JSON file:unit for for milimeters, converted to coefficients in meters when loaded in)
        // A polynomial that, when multiplied with the off axi distance, gives the off-axis displacement of the circle
        /// offset = poly(offaxis_distance)*offaxis_distance
        // By construction circleRadiusPoly[0]=0
        pstd::vector<Float> circleSensitivityPoly;
    };

    // RTFCamera Public Methods
    RTFCamera(CameraBaseParameters baseParameters,
                std::string bbmode,
                Float filmDistance, bool caFlag, Float apertureDiameter,
                Float planeOffsetInput, Float planeOffsetOutput, Float lensThickness,
                pstd::vector<pstd::vector< RTFCamera::LensPolynomialTerm>> polynomialMaps,
                pstd::vector<std::shared_ptr<PassNoPass>> passNoPassPerWavelength,
                pstd::vector<Float> polyWavelengths_nm,
                Allocator alloc);

    static RTFCamera *Create(const ParameterDictionary &parameters,
                                   const CameraTransform &cameraTransform, Film film,
                                   Medium medium, const FileLoc *loc,
                                   Allocator alloc = {});

    PBRT_CPU_GPU
    pstd::optional<CameraRay> GenerateRay(CameraSample sample,
                                          SampledWavelengths &lambda) const;

    PBRT_CPU_GPU
    pstd::optional<CameraRayDifferential> GenerateRayDifferential(
        CameraSample sample, SampledWavelengths &lambda) const {
        return CameraBase::GenerateRayDifferential(this, sample, lambda);
    }

    PBRT_CPU_GPU
    SampledSpectrum We(const Ray &ray, SampledWavelengths &lambda,
                       Point2f *pRaster2 = nullptr) const {
        LOG_FATAL("We() unimplemented for RTFCamera");
        return {};
    }

    PBRT_CPU_GPU
    void PDF_We(const Ray &ray, Float *pdfPos, Float *pdfDir) const {
        LOG_FATAL("PDF_We() unimplemented for RTFCamera");
    }

    PBRT_CPU_GPU
    pstd::optional<CameraWiSample> SampleWi(const Interaction &ref, Point2f u,
                                            SampledWavelengths &lambda) const {
        LOG_FATAL("SampleWi() unimplemented for RTFCamera");
        return {};
    }

    std::string ToString() const;

  private:
    // RTFCamera Private Declarations
    enum IntersectResult {MISS,CULLED_BY_APERTURE,HIT};
    const bool caFlag;
    const Float filmDistance;
    const Float planeOffsetInput;
    const Float planeOffsetOutput;
    const Float lensThickness;
    pstd::vector<Bounds2f> exitPupilBounds;

    // RTFCamera Private Methods
    // PBRT_CPU_GPU
    // Float LensRearZ() const { return elementInterfaces.back().thickness; }

    // PBRT_CPU_GPU
    // Float LensFrontZ() const {
    //     Float zSum = 0;
    //     for (const LensElementInterface &element : elementInterfaces)
    //         zSum += element.thickness;
    //     return zSum;
    // }

    // PBRT_CPU_GPU
    // static bool IntersectSphericalElement(Float radius, Float zCenter, const Ray &ray,
    //                                       Float *t, Normal3f *n) {
    //     // Compute _t0_ and _t1_ for ray--element intersection
    //     Point3f o = ray.o - Vector3f(0, 0, zCenter);
    //     Float A = ray.d.x * ray.d.x + ray.d.y * ray.d.y + ray.d.z * ray.d.z;
    //     Float B = 2 * (ray.d.x * o.x + ray.d.y * o.y + ray.d.z * o.z);
    //     Float C = o.x * o.x + o.y * o.y + o.z * o.z - radius * radius;
    //     Float t0, t1;
    //     if (!Quadratic(A, B, C, &t0, &t1))
    //         return false;

    //     // Select intersection $t$ based on ray direction and element curvature
    //     bool useCloserT = (ray.d.z > 0) ^ (radius < 0);
    //     *t = useCloserT ? std::min(t0, t1) : std::max(t0, t1);
    //     if (*t < 0)
    //         return false;

    //     // Compute surface normal of element at ray intersection point
    //     *n = Normal3f(Vector3f(o + *t * ray.d));
    //     *n = FaceForward(Normalize(*n), -ray.d);

    //     return true;
    // }

    // PBRT_CPU_GPU
    // Float TraceLensesFromScene(const Ray &rCamera, Ray *rOut) const;


    int pupilIndex;
    Ray ApplyPolynomial(Float rho, Vector3f dir, pstd::vector< RTFCamera::LensPolynomialTerm>  &polynomialMap) const;
    inline Ray RotateRays(const Ray &thisRay, Float deg) const;
    Float PolynomialCal(Float rho, Float dx, Float dy, LensPolynomialTerm &polyTerm) const;
    inline Vector2f Pos2RadiusRotation(const Point3f pos) const;
    bool IsValidRayCircles(const Ray &rotatedRay, RTFVignettingTerms &vignetting) const;
    bool TraceLensesFromFilm(const Ray &ray, Ray *rOut,int wlIndex) const;
    inline Float distanceCirclePlaneFromFilm() const;
    // PBRT_CPU_GPU
    // pstd::optional<ExitPupilSample> SampleExitPupil(Point2f pFilm, Point2f uLens) const;
    // pstd::optional<ExitPupilSample> SampleMicrolensPupil(Point2f pFilm, Point2f uLens) const;
    Point3f SampleExitPupil(const Point2f &pFilm, const Point2f &lensSample,
                            Float *sampleBoundsArea) const;
    Point3f SampleExitPupilVignetting(const Point2f &pFilm, const Point2f &lensSample,RTFVignettingTerms &vignettingTerms) const;
    Point3f SampleMainCircle(const Point2f &pFilm, const Point2f &lensSample,RTFVignettingTerms &vignettingTerms, Float *sampleBoundsArea) const;

    pstd::vector< RTFCamera::LensPolynomialTerm> poly;

    // Wavelength dependent RTF : vectorized. Each element corresponds to a given wavelength
    pstd::vector<Float> polyWavelengths_nm; // wavelengths read from file
    pstd::vector<pstd::vector< RTFCamera::LensPolynomialTerm>> polynomialMaps; // Each element has corresponding wavelength
    pstd::vector<RTFCamera::RTFVignettingTerms> vignettingTerms;
    pstd::vector<std::shared_ptr<PassNoPass>> passNoPassPerWavelength;

    std::vector<Float> circleRadii;
    std::vector<Float> circleSensitivities;
    std::string bbmode;

    Float getPupilPosition(RTFVignettingTerms vignetting, int circleIndex) const;
    Float getPupilRadius(RTFVignettingTerms vignetting, int circleIndex) const;

    void TestExitPupilBounds() const;

    // RTFCamera Private Members
    Bounds2f physicalExtent;
    std::vector<Bounds2f> exitPupilBoundsRTF;
    Bounds2f BoundExitPupilRTF(Float filmX0, Float filmX1) const;
};


=======
>>>>>>> eaab39eb
inline pstd::optional<CameraRay> Camera::GenerateRay(CameraSample sample,
                                                     SampledWavelengths &lambda) const {
    auto generate = [&](auto ptr) { return ptr->GenerateRay(sample, lambda); };
    return Dispatch(generate);
}

inline Film Camera::GetFilm() const {
    auto getfilm = [&](auto ptr) { return ptr->GetFilm(); };
    return Dispatch(getfilm);
}

inline Float Camera::SampleTime(Float u) const {
    auto sample = [&](auto ptr) { return ptr->SampleTime(u); };
    return Dispatch(sample);
}

inline const CameraTransform &Camera::GetCameraTransform() const {
    auto gtc = [&](auto ptr) -> const CameraTransform & {
        return ptr->GetCameraTransform();
    };
    return Dispatch(gtc);
}

inline void Camera::Approximate_dp_dxy(Point3f p, Normal3f n, Float time,
                                       int samplesPerPixel, Vector3f *dpdx,
                                       Vector3f *dpdy) const {
    if constexpr (AllInheritFrom<CameraBase>(Camera::Types())) {
        return ((const CameraBase *)ptr())
            ->Approximate_dp_dxy(p, n, time, samplesPerPixel, dpdx, dpdy);
    } else {
        auto approx = [&](auto ptr) {
            return ptr->Approximate_dp_dxy(p, n, time, samplesPerPixel, dpdx, dpdy);
        };
        return Dispatch(approx);
    }
}

}  // namespace pbrt

#endif  // PBRT_CAMERAS_H<|MERGE_RESOLUTION|>--- conflicted
+++ resolved
@@ -4,6 +4,7 @@
 
 #ifndef PBRT_CAMERAS_H
 #define PBRT_CAMERAS_H
+
 
 #include <pbrt/pbrt.h>
 
@@ -16,17 +17,21 @@
 #include <pbrt/util/image.h>
 #include <pbrt/util/scattering.h>
 
-<<<<<<< HEAD
 #include <pbrt/rtf/passnopass.h>
 
-=======
-#include <gsl/gsl_randist.h>
->>>>>>> eaab39eb
 #include <algorithm>
 #include <memory>
 #include <string>
 #include <iostream>
 #include <vector>
+#include <gsl/gsl_randist.h>
+
+
+// For reading json files 
+#include <fstream> 
+#include <iostream>
+#include <ext/json.hpp> 
+using json = nlohmann::json;
 
 namespace pbrt {
 
@@ -1077,7 +1082,7 @@
     MicrolensData microlens;
 };
 
-<<<<<<< HEAD
+
 // RTFCamera Definition
 class RTFCamera : public CameraBase {
   public:
@@ -1266,8 +1271,7 @@
 };
 
 
-=======
->>>>>>> eaab39eb
+
 inline pstd::optional<CameraRay> Camera::GenerateRay(CameraSample sample,
                                                      SampledWavelengths &lambda) const {
     auto generate = [&](auto ptr) { return ptr->GenerateRay(sample, lambda); };
