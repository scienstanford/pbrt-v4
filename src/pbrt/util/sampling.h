// pbrt is Copyright(c) 1998-2020 Matt Pharr, Wenzel Jakob, and Greg Humphreys.
// The pbrt source code is licensed under the Apache License, Version 2.0.
// SPDX: Apache-2.0

#ifndef PBRT_UTIL_SAMPLING_H
#define PBRT_UTIL_SAMPLING_H

#include <pbrt/pbrt.h>

#include <pbrt/util/check.h>
#include <pbrt/util/containers.h>
#include <pbrt/util/lowdiscrepancy.h>  // yuck: for Hammersley generator...
#include <pbrt/util/math.h>
#include <pbrt/util/memory.h>
#include <pbrt/util/print.h>
#include <pbrt/util/pstd.h>
#include <pbrt/util/rng.h>
#include <pbrt/util/vecmath.h>

#include <algorithm>
#include <cmath>
#include <functional>
#include <ostream>
#include <string>
#include <vector>

namespace pbrt {

// Sampling Function Declarations
PBRT_CPU_GPU inline int SampleDiscrete(pstd::span<const Float> weights, Float u,
                                       Float *pmf = nullptr, Float *uRemapped = nullptr);

PBRT_CPU_GPU inline Float SampleLinear(Float u, Float a, Float b);
PBRT_CPU_GPU inline Float InvertLinearSample(Float x, Float a, Float b);

PBRT_CPU_GPU
pstd::array<Float, 3> SampleSphericalTriangle(const pstd::array<Point3f, 3> &v, Point3f p,
                                              Point2f u, Float *pdf = nullptr);

PBRT_CPU_GPU
Point2f InvertSphericalTriangleSample(const pstd::array<Point3f, 3> &v, Point3f p,
                                      Vector3f w);

PBRT_CPU_GPU
Point3f SampleSphericalRectangle(Point3f p, Point3f v00, Vector3f eu, Vector3f ev,
                                 Point2f u, Float *pdf = nullptr);

PBRT_CPU_GPU
Point2f InvertSphericalRectangleSample(Point3f pRef, Point3f v00, Vector3f eu,
                                       Vector3f ev, Point3f pRect);

PBRT_CPU_GPU
Vector3f SampleHenyeyGreenstein(Vector3f wo, Float g, Point2f u, Float *pdf = nullptr);

PBRT_CPU_GPU
Float SampleCatmullRom(pstd::span<const Float> nodes, pstd::span<const Float> f,
                       pstd::span<const Float> cdf, Float sample, Float *fval = nullptr,
                       Float *pdf = nullptr);

PBRT_CPU_GPU
Float SampleCatmullRom2D(pstd::span<const Float> nodes1, pstd::span<const Float> nodes2,
                         pstd::span<const Float> values, pstd::span<const Float> cdf,
                         Float alpha, Float sample, Float *fval = nullptr,
                         Float *pdf = nullptr);

// Sampling Inline Functions
PBRT_CPU_GPU inline Float BalanceHeuristic(int nf, Float fPdf, int ng, Float gPdf) {
    return (nf * fPdf) / (nf * fPdf + ng * gPdf);
}

PBRT_CPU_GPU inline Float PowerHeuristic(int nf, Float fPdf, int ng, Float gPdf) {
    Float f = nf * fPdf, g = ng * gPdf;
    return Sqr(f) / (Sqr(f) + Sqr(g));
}

PBRT_CPU_GPU inline int SampleDiscrete(pstd::span<const Float> weights, Float u,
                                       Float *pmf, Float *uRemapped) {
    // Handle empty _weights_ for discrete sampling
    if (weights.empty()) {
        if (pmf)
            *pmf = 0;
        return -1;
    }

    // Compute sum of _weights_
    Float sumWeights = 0;
    for (Float w : weights)
        sumWeights += w;

    // Compute rescaled $u'$ sample
    Float up = u * sumWeights;
    if (up == sumWeights)
        up = NextFloatDown(up);

    // Find offset in _weights_ corresponding to $u'$
    int offset = 0;
    Float sum = 0;
    while (sum + weights[offset] <= up) {
        sum += weights[offset++];
        DCHECK_LT(offset, weights.size());
    }

    // Compute PMF and remapped _u_ value, if necessary
    if (pmf)
        *pmf = weights[offset] / sumWeights;
    if (uRemapped)
        *uRemapped = std::min((up - sum) / weights[offset], OneMinusEpsilon);

    return offset;
}

PBRT_CPU_GPU inline Float LinearPDF(Float x, Float a, Float b) {
    DCHECK(a >= 0 && b >= 0);
    if (x < 0 || x > 1)
        return 0;
    return 2 * Lerp(x, a, b) / (a + b);
}

PBRT_CPU_GPU inline Float SampleLinear(Float u, Float a, Float b) {
    DCHECK(a >= 0 && b >= 0);
    if (u == 0 && a == 0)
        return 0;
    Float x = u * (a + b) / (a + std::sqrt(Lerp(u, Sqr(a), Sqr(b))));
    return std::min(x, OneMinusEpsilon);
}

PBRT_CPU_GPU inline Float InvertLinearSample(Float x, Float a, Float b) {
    return x * (a * (2 - x) + b * x) / (a + b);
}

PBRT_CPU_GPU inline Float BilinearPDF(Point2f p, pstd::span<const Float> w) {
    DCHECK_EQ(4, w.size());
    if (p.x < 0 || p.x > 1 || p.y < 0 || p.y > 1)
        return 0;
    if (w[0] + w[1] + w[2] + w[3] == 0)
        return 1;
    return 4 * Bilerp({p[0], p[1]}, w) / (w[0] + w[1] + w[2] + w[3]);
}

PBRT_CPU_GPU inline Point2f SampleBilinear(Point2f u, pstd::span<const Float> w) {
    DCHECK_EQ(4, w.size());
    Point2f p;
    // Sample $y$ for bilinear marginal distribution
    p.y = SampleLinear(u[1], w[0] + w[1], w[2] + w[3]);

    // Sample $x$ for bilinear conditional distribution
    p.x = SampleLinear(u[0], Lerp(p.y, w[0], w[2]), Lerp(p.y, w[1], w[3]));

    return p;
}

PBRT_CPU_GPU inline Point2f InvertBilinearSample(Point2f p, pstd::span<const Float> w) {
    return {InvertLinearSample(p.x, Lerp(p.y, w[0], w[2]), Lerp(p.y, w[1], w[3])),
            InvertLinearSample(p.y, w[0] + w[1], w[2] + w[3])};
}

PBRT_CPU_GPU inline Float XYZMatchingPDF(Float lambda) {
    if (lambda < 360 || lambda > 830)
        return 0;
    return 0.0039398042f / Sqr(std::cosh(0.0072f * (lambda - 538)));
}

PBRT_CPU_GPU inline Float SampleXYZMatching(Float u) {
    return 538 - 138.888889f * std::atanh(0.85691062f - 1.82750197f * u);
}

PBRT_CPU_GPU inline pstd::array<Float, 3> SampleUniformTriangle(Point2f u) {
    Float b0, b1;
    if (u[0] < u[1]) {
        b0 = u[0] / 2;
        b1 = u[1] - b0;
    } else {
        b1 = u[1] / 2;
        b0 = u[0] - b1;
    }
    return {b0, b1, 1 - b0 - b1};
}

PBRT_CPU_GPU
inline Point2f InvertUniformTriangleSample(const pstd::array<Float, 3> &b) {
    if (b[0] > b[1]) {
        // b0 = u[0] - u[1] / 2, b1 = u[1] / 2
        return {b[0] + b[1], 2 * b[1]};
    } else {
        // b1 = u[1] - u[0] / 2, b0 = u[0] / 2
        return {2 * b[0], b[1] + b[0]};
    }
}

PBRT_CPU_GPU inline Float SampleTent(Float u, Float r) {
    if (SampleDiscrete({0.5f, 0.5f}, u, nullptr, &u) == 0)
        return -r + r * SampleLinear(u, 0, 1);
    else
        return r * SampleLinear(u, 1, 0);
}

PBRT_CPU_GPU inline Float TentPDF(Float x, Float r) {
    if (std::abs(x) >= r)
        return 0;
    return 1 / r - std::abs(x) / Sqr(r);
}

PBRT_CPU_GPU
inline Float InvertTentSample(Float x, Float r) {
    if (x <= 0)
        return (1 - InvertLinearSample(-x / r, 1, 0)) / 2;
    else
<<<<<<< HEAD
        return 0.5f + InvertLinearSample(x / radius, 1, 0) / 2;
=======
        return 0.5f + InvertLinearSample(x / r, 1, 0) / 2;
>>>>>>> 59b5988d
}

PBRT_CPU_GPU inline Float ExponentialPDF(Float x, Float a) {
    DCHECK_GT(a, 0);
    return a * std::exp(-a * x);
}

PBRT_CPU_GPU inline Float SampleExponential(Float u, Float a) {
    DCHECK_GT(a, 0);
    return -std::log(1 - u) / a;
}

PBRT_CPU_GPU inline Float InvertExponentialSample(Float x, Float a) {
    DCHECK_GT(a, 0);
    return 1 - std::exp(-a * x);
}

PBRT_CPU_GPU inline Float NormalPDF(Float x, Float mu = 0, Float sigma = 1) {
    return Gaussian(x, mu, sigma);
}

PBRT_CPU_GPU inline Float SampleNormal(Float u, Float mu = 0, Float sigma = 1) {
    return mu + Sqrt2 * sigma * ErfInv(2 * u - 1);
}

PBRT_CPU_GPU
inline Float InvertNormalSample(Float x, Float mu = 0, Float sigma = 1) {
    return 0.5f * (1 + std::erf((x - mu) / (sigma * Sqrt2)));
}

PBRT_CPU_GPU inline Point2f SampleTwoNormal(Point2f u, Float mu = 0, Float sigma = 1) {
    Float r2 = -2 * std::log(1 - u[0]);
    return {mu + sigma * std::sqrt(r2 * std::cos(2 * Pi * u[1])),
            mu + sigma * std::sqrt(r2 * std::sin(2 * Pi * u[1]))};
}

PBRT_CPU_GPU inline Float LogisticPDF(Float x, Float s) {
    x = std::abs(x);
    return std::exp(-x / s) / (s * Sqr(1 + std::exp(-x / s)));
}

PBRT_CPU_GPU inline Float SampleLogistic(Float u, Float s) {
    return -s * std::log(1 / u - 1);
}

PBRT_CPU_GPU inline Float InvertLogisticSample(Float x, Float s) {
    return 1 / (1 + std::exp(-x / s));
}

PBRT_CPU_GPU inline Float TrimmedLogisticPDF(Float x, Float s, Float a, Float b) {
    if (x < a || x > b)
        return 0;
    auto P = [&](Float x) { return InvertLogisticSample(x, s); };
    return Logistic(x, s) / (P(b) - P(a));
}

PBRT_CPU_GPU inline Float SampleTrimmedLogistic(Float u, Float s, Float a, Float b) {
    DCHECK_LT(a, b);
    auto P = [&](Float x) { return InvertLogisticSample(x, s); };
    u = Lerp(u, P(a), P(b));
    Float x = SampleLogistic(u, s);
    DCHECK(!IsNaN(x));
    return Clamp(x, a, b);
}

PBRT_CPU_GPU inline Float InvertTrimmedLogisticSample(Float x, Float s, Float a,
                                                      Float b) {
    DCHECK(a <= x && x <= b);
    auto P = [&](Float x) { return InvertLogisticSample(x, s); };
    return (P(x) - P(a)) / (P(b) - P(a));
}

PBRT_CPU_GPU inline Float SmoothStepPDF(Float x, Float a, Float b) {
    if (x < a || x > b)
        return 0;
    DCHECK_LT(a, b);
    return (2 / (b - a)) * SmoothStep(x, a, b);
}

PBRT_CPU_GPU inline Float SampleSmoothStep(Float u, Float a, Float b) {
    DCHECK_LT(a, b);
    auto cdfMinusU = [=](Float x) -> std::pair<Float, Float> {
        Float t = (x - a) / (b - a);
        Float P = 2 * Pow<3>(t) - Pow<4>(t);
        Float PDeriv = SmoothStepPDF(x, a, b);
        return {P - u, PDeriv};
    };
    return NewtonBisection(a, b, cdfMinusU);
}

PBRT_CPU_GPU inline Float InvertSmoothStepSample(Float x, Float a, Float b) {
    Float t = (x - a) / (b - a);
    auto P = [&](Float x) { return 2 * Pow<3>(t) - Pow<4>(t); };
    return (P(x) - P(a)) / (P(b) - P(a));
}

PBRT_CPU_GPU inline Point2f SampleUniformDiskPolar(Point2f u) {
    Float r = std::sqrt(u[0]);
    Float theta = 2 * Pi * u[1];
    return {r * std::cos(theta), r * std::sin(theta)};
}

PBRT_CPU_GPU
inline Point2f InvertUniformDiskPolarSample(Point2f p) {
    Float phi = std::atan2(p.y, p.x);
    if (phi < 0)
        phi += 2 * Pi;
    return Point2f(Sqr(p.x) + Sqr(p.y), phi / (2 * Pi));
}

PBRT_CPU_GPU inline Point2f SampleUniformDiskConcentric(Point2f u) {
    // Map _u_ to $[-1,1]^2$ and handle degeneracy at the origin
    Point2f uOffset = 2 * u - Vector2f(1, 1);
    if (uOffset.x == 0 && uOffset.y == 0)
        return {0, 0};

    // Apply concentric mapping to point
    Float theta, r;
    if (std::abs(uOffset.x) > std::abs(uOffset.y)) {
        r = uOffset.x;
        theta = PiOver4 * (uOffset.y / uOffset.x);
    } else {
        r = uOffset.y;
        theta = PiOver2 - PiOver4 * (uOffset.x / uOffset.y);
    }
    return r * Point2f(std::cos(theta), std::sin(theta));
}

PBRT_CPU_GPU
inline Point2f InvertUniformDiskConcentricSample(Point2f p) {
    Float theta = std::atan2(p.y, p.x);  // -pi -> pi
    Float r = std::sqrt(Sqr(p.x) + Sqr(p.y));

    Point2f uo;
    // TODO: can we make this less branchy?
    if (std::abs(theta) < PiOver4 || std::abs(theta) > 3 * PiOver4) {
        uo.x = r = pstd::copysign(r, p.x);
        if (p.x < 0) {
            if (p.y < 0) {
                uo.y = (Pi + theta) * r / PiOver4;
            } else {
                uo.y = (theta - Pi) * r / PiOver4;
            }
        } else {
            uo.y = (theta * r) / PiOver4;
        }
    } else {
        uo.y = r = pstd::copysign(r, p.y);
        if (p.y < 0) {
            uo.x = -(PiOver2 + theta) * r / PiOver4;
        } else {
            uo.x = (PiOver2 - theta) * r / PiOver4;
        }
    }

    return {(uo.x + 1) / 2, (uo.y + 1) / 2};
}

PBRT_CPU_GPU inline Vector3f SampleUniformHemisphere(Point2f u) {
    Float z = u[0];
    Float r = SafeSqrt(1 - Sqr(z));
    Float phi = 2 * Pi * u[1];
    return {r * std::cos(phi), r * std::sin(phi), z};
}

PBRT_CPU_GPU inline Float UniformHemispherePDF() {
    return Inv2Pi;
}

PBRT_CPU_GPU inline Point2f InvertUniformHemisphereSample(Vector3f w) {
    Float phi = std::atan2(w.y, w.x);
    if (phi < 0)
        phi += 2 * Pi;
    return Point2f(w.z, phi / (2 * Pi));
}

PBRT_CPU_GPU inline Vector3f SampleUniformSphere(Point2f u) {
    Float z = 1 - 2 * u[0];
    Float r = SafeSqrt(1 - Sqr(z));
    Float phi = 2 * Pi * u[1];
    return {r * std::cos(phi), r * std::sin(phi), z};
}

PBRT_CPU_GPU inline Float UniformSpherePDF() {
    return Inv4Pi;
}

PBRT_CPU_GPU inline Point2f InvertUniformSphereSample(Vector3f w) {
    Float phi = std::atan2(w.y, w.x);
    if (phi < 0)
        phi += 2 * Pi;
    return Point2f((1 - w.z) / 2, phi / (2 * Pi));
}

PBRT_CPU_GPU inline Vector3f SampleCosineHemisphere(Point2f u) {
    Point2f d = SampleUniformDiskConcentric(u);
    Float z = SafeSqrt(1 - Sqr(d.x) - Sqr(d.y));
    return Vector3f(d.x, d.y, z);
}

PBRT_CPU_GPU inline Float CosineHemispherePDF(Float cosTheta) {
    return cosTheta * InvPi;
}

PBRT_CPU_GPU inline Point2f InvertCosineHemisphereSample(Vector3f w) {
    return InvertUniformDiskConcentricSample({w.x, w.y});
}

PBRT_CPU_GPU inline Float UniformConePDF(Float cosThetaMax) {
    return 1 / (2 * Pi * (1 - cosThetaMax));
}

PBRT_CPU_GPU inline Vector3f SampleUniformCone(Point2f u, Float cosThetaMax) {
    Float cosTheta = (1 - u[0]) + u[0] * cosThetaMax;
    Float sinTheta = SafeSqrt(1 - Sqr(cosTheta));
    Float phi = u[1] * 2 * Pi;
    return SphericalDirection(sinTheta, cosTheta, phi);
}

PBRT_CPU_GPU inline Point2f InvertUniformConeSample(Vector3f w, Float cosThetaMax) {
    Float cosTheta = w.z;
    Float phi = SphericalPhi(w);
    return {(cosTheta - 1) / (cosThetaMax - 1), phi / (2 * Pi)};
}

// Sample from e^(-c x), x from 0 to xMax
PBRT_CPU_GPU
inline Float SampleTrimmedExponential(Float u, Float c, Float xMax) {
    return std::log(1 - u * (1 - std::exp(-c * xMax))) / -c;
}

PBRT_CPU_GPU
inline Float TrimmedExponentialPDF(Float x, Float c, Float xMax) {
    if (x < 0 || x > xMax)
        return 0;
    return c / (1 - std::exp(-c * xMax)) * std::exp(-c * x);
}

PBRT_CPU_GPU
inline Float InvertTrimmedExponentialSample(Float x, Float c, Float xMax) {
    DCHECK(x >= 0 && x <= xMax);
    return (1 - std::exp(-c * x)) / (1 - std::exp(-c * xMax));
}

PBRT_CPU_GPU
inline Vector3f SampleUniformHemisphereConcentric(Point2f u) {
    // Map uniform random numbers to $[-1,1]^2$
    Point2f uOffset = 2.f * u - Vector2f(1, 1);

    // Handle degeneracy at the origin
    if (uOffset.x == 0 && uOffset.y == 0)
        return Vector3f(0, 0, 1);

    // Apply concentric mapping to point
    Float theta, r;
    if (std::abs(uOffset.x) > std::abs(uOffset.y)) {
        r = uOffset.x;
        theta = PiOver4 * (uOffset.y / uOffset.x);
    } else {
        r = uOffset.y;
        theta = PiOver2 - PiOver4 * (uOffset.x / uOffset.y);
    }

    return Vector3f(std::cos(theta) * r * std::sqrt(2 - r * r),
                    std::sin(theta) * r * std::sqrt(2 - r * r), 1 - r * r);
}

// VarianceEstimator Definition
template <typename Float = Float>
class VarianceEstimator {
  public:
    // VarianceEstimator Public Methods
    PBRT_CPU_GPU
    void Add(Float x) {
        ++n;
        Float delta = x - mean;
        mean += delta / n;
        Float delta2 = x - mean;
        S += delta * delta2;
    }

    PBRT_CPU_GPU
    Float Mean() const { return mean; }
    PBRT_CPU_GPU
    Float Variance() const { return (n > 1) ? S / (n - 1) : 0; }
    PBRT_CPU_GPU
    int64_t Count() const { return n; }
    PBRT_CPU_GPU
    Float RelativeVariance() const {
        return (n < 1 || mean == 0) ? 0 : Variance() / Mean();
    }

    PBRT_CPU_GPU
    void Merge(const VarianceEstimator &ve) {
        if (ve.n == 0)
            return;
        S = S + ve.S + Sqr(ve.mean - mean) * n * ve.n / (n + ve.n);
        mean = (n * mean + ve.n * ve.mean) / (n + ve.n);
        n += ve.n;
    }

  private:
    // VarianceEstimator Private Members
    Float mean = 0, S = 0;
    int64_t n = 0;
};

// WeightedReservoirSampler Definition
template <typename T>
class WeightedReservoirSampler {
  public:
    // WeightedReservoirSampler Public Methods
    WeightedReservoirSampler() = default;
    PBRT_CPU_GPU
    WeightedReservoirSampler(uint64_t rngSeed) : rng(rngSeed) {}

    PBRT_CPU_GPU
    void Seed(uint64_t seed) { rng.SetSequence(seed); }

    PBRT_CPU_GPU
    void Add(const T &sample, Float weight) {
        weightSum += weight;
        // Randomly add _sample_ to reservoir
        Float p = weight / weightSum;
        if (rng.Uniform<Float>() < p) {
            reservoir = sample;
            reservoirWeight = weight;
        }

        DCHECK_LT(weightSum, 1e80);
    }

    template <typename F>
    PBRT_CPU_GPU void Add(F func, Float weight) {
        // Process weighted reservoir sample via callback
        weightSum += weight;
        Float p = weight / weightSum;
        if (rng.Uniform<Float>() < p) {
            reservoir = func();
            reservoirWeight = weight;
        }
        DCHECK_LT(weightSum, 1e80);
    }

    PBRT_CPU_GPU
    void Copy(const WeightedReservoirSampler &wrs) {
        weightSum = wrs.weightSum;
        reservoir = wrs.reservoir;
        reservoirWeight = wrs.reservoirWeight;
    }

    PBRT_CPU_GPU
    int HasSample() const { return weightSum > 0; }
    PBRT_CPU_GPU
    const T &GetSample() const { return reservoir; }
    PBRT_CPU_GPU
    Float SampleProbability() const { return reservoirWeight / weightSum; }
    PBRT_CPU_GPU
    Float WeightSum() const { return weightSum; }

    PBRT_CPU_GPU
    void Reset() { reservoirWeight = weightSum = 0; }

    PBRT_CPU_GPU
    void Merge(const WeightedReservoirSampler &wrs) {
        DCHECK_LE(weightSum + wrs.WeightSum(), 1e80);
        if (wrs.HasSample())
            Add(wrs.reservoir, wrs.weightSum);
    }

    std::string ToString() const {
        return StringPrintf("[ WeightedReservoirSampler rng: %s "
                            "weightSum: %f reservoir: %s reservoirWeight: %f ]",
                            rng, weightSum, reservoir, reservoirWeight);
    }

  private:
    // WeightedReservoirSampler Private Members
    RNG rng;
    Float weightSum = 0;
    Float reservoirWeight = 0;
    T reservoir;
};

// PiecewiseConstant1D Definition
class PiecewiseConstant1D {
  public:
    // PiecewiseConstant1D Public Methods
    PBRT_CPU_GPU
    size_t BytesUsed() const {
        return (func.capacity() + cdf.capacity()) * sizeof(Float);
    }

    static void TestCompareDistributions(const PiecewiseConstant1D &da,
                                         const PiecewiseConstant1D &db, Float eps = 1e-5);

    std::string ToString() const {
        return StringPrintf("[ PiecewiseConstant1D func: %s cdf: %s "
                            "min: %f max: %f funcInt: %f ]",
                            func, cdf, min, max, funcInt);
    }

    PiecewiseConstant1D() = default;
    PiecewiseConstant1D(Allocator alloc) : func(alloc), cdf(alloc) {}
    PiecewiseConstant1D(pstd::span<const Float> f, Allocator alloc = {})
        : PiecewiseConstant1D(f, 0., 1., alloc) {}

    PiecewiseConstant1D(pstd::span<const Float> f, Float min, Float max,
                        Allocator alloc = {})
        : func(f.begin(), f.end(), alloc), cdf(f.size() + 1, alloc), min(min), max(max) {
        CHECK_GT(max, min);
        // Take absolute value of _func_
        for (Float &f : func)
            f = std::abs(f);

        // Compute integral of step function at $x_i$
        cdf[0] = 0;
        size_t n = f.size();
        for (size_t i = 1; i < n + 1; ++i) {
            CHECK_GE(func[i - 1], 0);
            cdf[i] = cdf[i - 1] + func[i - 1] * (max - min) / n;
        }

        // Transform step function integral into CDF
        funcInt = cdf[n];
        if (funcInt == 0)
            for (size_t i = 1; i < n + 1; ++i)
                cdf[i] = Float(i) / Float(n);
        else
            for (size_t i = 1; i < n + 1; ++i)
                cdf[i] /= funcInt;
    }

    PBRT_CPU_GPU
    Float Integral() const { return funcInt; }
    PBRT_CPU_GPU
    size_t size() const { return func.size(); }

    PBRT_CPU_GPU
    Float Sample(Float u, Float *pdf = nullptr, int *offset = nullptr) const {
        // Find surrounding CDF segments and _offset_
        int o = FindInterval((int)cdf.size(), [&](int index) { return cdf[index] <= u; });
        if (offset)
            *offset = o;

        // Compute offset along CDF segment
        Float du = u - cdf[o];
        if (cdf[o + 1] - cdf[o] > 0)
            du /= cdf[o + 1] - cdf[o];
        DCHECK(!IsNaN(du));

        // Compute PDF for sampled offset
        if (pdf)
            *pdf = (funcInt > 0) ? func[o] / funcInt : 0;

        // Return $x$ corresponding to sample
        return Lerp((o + du) / size(), min, max);
    }

    PBRT_CPU_GPU
    pstd::optional<Float> Invert(Float x) const {
        // Compute offset to CDF values that bracket $x$
        if (x < min || x > max)
            return {};
        Float c = (x - min) / (max - min) * func.size();
        int offset = Clamp(int(c), 0, func.size() - 1);
        DCHECK(offset >= 0 && offset + 1 < cdf.size());

        // Linearly interpolate between adjacent CDF values to find sample value
        Float delta = c - offset;
        return Lerp(delta, cdf[offset], cdf[offset + 1]);
    }

    // PiecewiseConstant1D Public Members
    pstd::vector<Float> func, cdf;
    Float min, max;
    Float funcInt = 0;
};

// PiecewiseConstant2D Definition
class PiecewiseConstant2D {
  public:
    // PiecewiseConstant2D Public Methods
    PiecewiseConstant2D() = default;
    PiecewiseConstant2D(Allocator alloc) : pConditionalV(alloc), pMarginal(alloc) {}
    PiecewiseConstant2D(pstd::span<const Float> data, int nx, int ny,
                        Allocator alloc = {})
        : PiecewiseConstant2D(data, nx, ny, Bounds2f(Point2f(0, 0), Point2f(1, 1)),
                              alloc) {}
    explicit PiecewiseConstant2D(const Array2D<Float> &data, Allocator alloc = {})
        : PiecewiseConstant2D(pstd::span<const Float>(data), data.XSize(), data.YSize(),
                              alloc) {}
    PiecewiseConstant2D(const Array2D<Float> &data, Bounds2f domain, Allocator alloc = {})
        : PiecewiseConstant2D(pstd::span<const Float>(data), data.XSize(), data.YSize(),
                              domain, alloc) {}

    PBRT_CPU_GPU
    size_t BytesUsed() const {
        return pConditionalV.size() *
                   (pConditionalV[0].BytesUsed() + sizeof(pConditionalV[0])) +
               pMarginal.BytesUsed();
    }

    PBRT_CPU_GPU
    Bounds2f Domain() const { return domain; }

    PBRT_CPU_GPU
    Point2i Resolution() const {
        return {int(pConditionalV[0].size()), int(pMarginal.size())};
    }

    std::string ToString() const {
        return StringPrintf("[ PiecewiseConstant2D domain: %s pConditionalV: %s "
                            "pMarginal: %s ]",
                            domain, pConditionalV, pMarginal);
    }
    static void TestCompareDistributions(const PiecewiseConstant2D &da,
                                         const PiecewiseConstant2D &db, Float eps = 1e-5);

    PiecewiseConstant2D(pstd::span<const Float> func, int nu, int nv, Bounds2f domain,
                        Allocator alloc = {})
        : domain(domain), pConditionalV(alloc), pMarginal(alloc) {
        CHECK_EQ(func.size(), (size_t)nu * (size_t)nv);
        pConditionalV.reserve(nv);
        for (int v = 0; v < nv; ++v)
            // Compute conditional sampling distribution for $\tilde{v}$
            pConditionalV.emplace_back(func.subspan(v * nu, nu), domain.pMin[0],
                                       domain.pMax[0], alloc);

        // Compute marginal sampling distribution $p[\tilde{v}]$
        pstd::vector<Float> marginalFunc;
        marginalFunc.reserve(nv);
        for (int v = 0; v < nv; ++v)
            marginalFunc.push_back(pConditionalV[v].Integral());
        pMarginal =
            PiecewiseConstant1D(marginalFunc, domain.pMin[1], domain.pMax[1], alloc);
    }

    PBRT_CPU_GPU
    Float Integral() const { return pMarginal.Integral(); }

    PBRT_CPU_GPU
    Point2f Sample(Point2f u, Float *pdf = nullptr, Point2i *offset = nullptr) const {
        Float pdfs[2];
        Point2i uv;
        Float d1 = pMarginal.Sample(u[1], &pdfs[1], &uv[1]);
        Float d0 = pConditionalV[uv[1]].Sample(u[0], &pdfs[0], &uv[0]);
        if (pdf)
            *pdf = pdfs[0] * pdfs[1];
        if (offset)
            *offset = uv;
        return Point2f(d0, d1);
    }

    PBRT_CPU_GPU
    Float PDF(Point2f pr) const {
        Point2f p = Point2f(domain.Offset(pr));
        int iu =
            Clamp(int(p[0] * pConditionalV[0].size()), 0, pConditionalV[0].size() - 1);
        int iv = Clamp(int(p[1] * pMarginal.size()), 0, pMarginal.size() - 1);
        return pConditionalV[iv].func[iu] / pMarginal.Integral();
    }

    PBRT_CPU_GPU
    pstd::optional<Point2f> Invert(Point2f p) const {
        pstd::optional<Float> mInv = pMarginal.Invert(p[1]);
        if (!mInv)
            return {};
        Float p1o = (p[1] - domain.pMin[1]) / (domain.pMax[1] - domain.pMin[1]);
        if (p1o < 0 || p1o > 1)
            return {};
        int offset = Clamp(p1o * pConditionalV.size(), 0, pConditionalV.size() - 1);
        pstd::optional<Float> cInv = pConditionalV[offset].Invert(p[0]);
        if (!cInv)
            return {};
        return Point2f(*cInv, *mInv);
    }

  private:
    // PiecewiseConstant2D Private Members
    Bounds2f domain;
    pstd::vector<PiecewiseConstant1D> pConditionalV;
    PiecewiseConstant1D pMarginal;
};

// AliasTable Definition
class AliasTable {
  public:
    // AliasTable Public Methods
    AliasTable() = default;
    AliasTable(Allocator alloc = {}) : bins(alloc) {}
    AliasTable(pstd::span<const Float> weights, Allocator alloc = {});

    PBRT_CPU_GPU
    int Sample(Float u, Float *pmf = nullptr, Float *uRemapped = nullptr) const;
    std::string ToString() const;

    PBRT_CPU_GPU
    size_t size() const { return bins.size(); }
    PBRT_CPU_GPU
    Float PMF(int index) const { return bins[index].p; }

  private:
    // AliasTable Private Members
    struct Bin {
        Float q, p;
        int alias;
    };
    pstd::vector<Bin> bins;
};

// SummedAreaTable Definition
class SummedAreaTable {
  public:
    // SummedAreaTable Public Methods
    SummedAreaTable(Allocator alloc) : sum(alloc) {}
    SummedAreaTable(const Array2D<Float> &values, Allocator alloc = {})
        : sum(values.XSize(), values.YSize(), alloc) {
        sum(0, 0) = values(0, 0);
        // Compute sums along first row and column
        for (int x = 1; x < sum.XSize(); ++x)
            sum(x, 0) = values(x, 0) + sum(x - 1, 0);
        for (int y = 1; y < sum.YSize(); ++y)
            sum(0, y) = values(0, y) + sum(0, y - 1);

        // Compute sums for the remainder of the entries
        for (int y = 1; y < sum.YSize(); ++y)
            for (int x = 1; x < sum.XSize(); ++x)
                sum(x, y) =
                    (values(x, y) + sum(x - 1, y) + sum(x, y - 1) - sum(x - 1, y - 1));
    }

    PBRT_CPU_GPU
    Float Integral(Bounds2f extent) const {
        double s = (((double)Lookup(extent.pMax.x, extent.pMax.y) -
                     (double)Lookup(extent.pMin.x, extent.pMax.y)) +
                    ((double)Lookup(extent.pMin.x, extent.pMin.y) -
                     (double)Lookup(extent.pMax.x, extent.pMin.y)));
        return std::max<Float>(s / (sum.XSize() * sum.YSize()), 0);
    }

    std::string ToString() const;

  private:
    // SummedAreaTable Private Methods
    PBRT_CPU_GPU
    Float Lookup(Float x, Float y) const {
        // Rescale $(x,y)$ to table resolution and compute integer coordinates
        x *= sum.XSize();
        y *= sum.YSize();
        int x0 = (int)x, y0 = (int)y;

        // Bilinearly interpolate between surrounding table values
        Float v00 = LookupInt(x0, y0), v10 = LookupInt(x0 + 1, y0);
        Float v01 = LookupInt(x0, y0 + 1), v11 = LookupInt(x0 + 1, y0 + 1);
        Float dx = x - int(x), dy = y - int(y);
        return (1 - dx) * (1 - dy) * v00 + (1 - dx) * dy * v01 + dx * (1 - dy) * v10 +
               dx * dy * v11;
    }

    PBRT_CPU_GPU
    Float LookupInt(int x, int y) const {
        // Return zero at lower boundaries
        if (x == 0 || y == 0)
            return 0;

        // Reindex $(x,y)$ and return actual stored value
        x = std::min(x - 1, sum.XSize() - 1);
        y = std::min(y - 1, sum.YSize() - 1);
        return sum(x, y);
    }

    // SummedAreaTable Private Members
    Array2D<double> sum;
};

// WindowedPiecewiseConstant2D Definition
class WindowedPiecewiseConstant2D {
  public:
    // WindowedPiecewiseConstant2D Public Methods
    WindowedPiecewiseConstant2D(Allocator alloc) : sat(alloc), func(alloc) {}
    WindowedPiecewiseConstant2D(Array2D<Float> f, Allocator alloc = {})
        : sat(f, alloc), func(f, alloc) {}

    PBRT_CPU_GPU
    pstd::optional<Point2f> Sample(Point2f u, Bounds2f b, Float *pdf) const {
        // Handle zero-valued function for windowed sampling
        if (sat.Integral(b) == 0)
            return {};

        // Define lambda function _Px_ for marginal cumulative distribution
        Float bInt = sat.Integral(b);
        auto Px = [&, this](Float x) -> Float {
            Bounds2f bx = b;
            bx.pMax.x = x;
            return sat.Integral(bx) / bInt;
        };

        // Sample marginal windowed function in $x$
        Point2f p;
        p.x = SampleBisection(Px, u[0], b.pMin.x, b.pMax.x, func.XSize());

        // Sample conditional windowed function in $y$
        // Compute 2D bounds _bCond_ for conditional sampling
        int nx = func.XSize();
        Bounds2f bCond(Point2f(pstd::floor(p.x * nx) / nx, b.pMin.y),
                       Point2f(pstd::ceil(p.x * nx) / nx, b.pMax.y));
        if (bCond.pMin.x == bCond.pMax.x)
            bCond.pMax.x += 1.f / nx;
        if (sat.Integral(bCond) == 0)
            return {};

        // Define lambda function for conditional distribution and sample $y$
        Float condIntegral = sat.Integral(bCond);
        auto Py = [&, this](Float y) -> Float {
            Bounds2f by = bCond;
            by.pMax.y = y;
            return sat.Integral(by) / condIntegral;
        };
        p.y = SampleBisection(Py, u[1], b.pMin.y, b.pMax.y, func.YSize());

        // Compute PDF and return point sampled from windowed function
        *pdf = Eval(p) / bInt;
        return p;
    }

    PBRT_CPU_GPU
    Float PDF(Point2f p, const Bounds2f &b) const {
        Float funcInt = sat.Integral(b);
        if (funcInt == 0)
            return 0;
        return Eval(p) / funcInt;
    }

  private:
    // WindowedPiecewiseConstant2D Private Methods
    template <typename CDF>
    PBRT_CPU_GPU static Float SampleBisection(CDF P, Float u, Float min, Float max,
                                              int n) {
        // Apply bisection to bracket _u_
        while (pstd::ceil(n * max) - pstd::floor(n * min) > 1) {
            DCHECK_LE(P(min), u);
            DCHECK_GE(P(max), u);
            Float mid = (min + max) / 2;
            if (P(mid) > u)
                max = mid;
            else
                min = mid;
        }

        // Find sample by interpolating between _min_ and _max_
        Float t = (u - P(min)) / (P(max) - P(min));
        return Clamp(Lerp(t, min, max), min, max);
    }

    PBRT_CPU_GPU
    Float Eval(Point2f p) const {
        Point2i pi(std::min<int>(p[0] * func.XSize(), func.XSize() - 1),
                   std::min<int>(p[1] * func.YSize(), func.YSize() - 1));
        return func[pi];
    }

    // WindowedPiecewiseConstant2D Private Members
    SummedAreaTable sat;
    Array2D<Float> func;
};

pstd::vector<Float> Sample1DFunction(std::function<Float(Float)> f, int nSteps,
                                     int nSamples, Float min = 0, Float max = 1,
                                     Allocator alloc = {});

Array2D<Float> Sample2DFunction(std::function<Float(Float, Float)> f, int nu, int nv,
                                int nSamples,
                                Bounds2f domain = {Point2f(0, 0), Point2f(1, 1)},
                                Allocator alloc = {});

namespace detail {

template <typename Iterator>
class IndexingIterator {
  public:
    template <typename Generator>
    PBRT_CPU_GPU IndexingIterator(int i, int n, const Generator *) : i(i), n(n) {}

    PBRT_CPU_GPU
    bool operator==(const Iterator &it) const { return i == it.i; }
    PBRT_CPU_GPU
    bool operator!=(const Iterator &it) const { return !(*this == it); }
    PBRT_CPU_GPU
    Iterator &operator++() {
        ++i;
        return (Iterator &)*this;
    }
    PBRT_CPU_GPU
    Iterator operator++(int) const {
        Iterator it = *this;
        return ++it;
    }

  protected:
    int i, n;
};

template <typename Generator, typename Iterator>
class IndexingGenerator {
  public:
    PBRT_CPU_GPU
    IndexingGenerator(int n) : n(n) {}
    PBRT_CPU_GPU
    Iterator begin() const { return Iterator(0, n, (const Generator *)this); }
    PBRT_CPU_GPU
    Iterator end() const { return Iterator(n, n, (const Generator *)this); }

  protected:
    int n;
};

class Uniform1DIter;
class Uniform2DIter;
class Uniform3DIter;
class Hammersley2DIter;
class Hammersley3DIter;
class Stratified1DIter;
class Stratified2DIter;
class Stratified3DIter;
template <typename Iterator>
class RNGIterator;

template <typename Generator, typename Iterator>
class RNGGenerator : public IndexingGenerator<Generator, Iterator> {
  public:
    PBRT_CPU_GPU
    RNGGenerator(int n, uint64_t sequenceIndex = 0, uint64_t seed = PCG32_DEFAULT_STATE)
        : IndexingGenerator<Generator, Iterator>(n),
          sequenceIndex(sequenceIndex),
          seed(seed) {}

  protected:
    friend RNGIterator<Iterator>;
    uint64_t sequenceIndex, seed;
};

template <typename Iterator>
class RNGIterator : public IndexingIterator<Iterator> {
  public:
    template <typename Generator>
    PBRT_CPU_GPU RNGIterator(int i, int n,
                             const RNGGenerator<Generator, Iterator> *generator)
        : IndexingIterator<Iterator>(i, n, generator), rng(generator->sequenceIndex) {}

  protected:
    RNG rng;
};

}  // namespace detail

class Uniform1D : public detail::RNGGenerator<Uniform1D, detail::Uniform1DIter> {
  public:
    using detail::RNGGenerator<Uniform1D, detail::Uniform1DIter>::RNGGenerator;
};

class Uniform2D : public detail::RNGGenerator<Uniform2D, detail::Uniform2DIter> {
  public:
    using detail::RNGGenerator<Uniform2D, detail::Uniform2DIter>::RNGGenerator;
};

class Uniform3D : public detail::RNGGenerator<Uniform3D, detail::Uniform3DIter> {
  public:
    using detail::RNGGenerator<Uniform3D, detail::Uniform3DIter>::RNGGenerator;
};

class Hammersley2D
    : public detail::IndexingGenerator<Hammersley2D, detail::Hammersley2DIter> {
  public:
    using detail::IndexingGenerator<Hammersley2D,
                                    detail::Hammersley2DIter>::IndexingGenerator;
};

class Hammersley3D
    : public detail::IndexingGenerator<Hammersley3D, detail::Hammersley3DIter> {
  public:
    using detail::IndexingGenerator<Hammersley3D,
                                    detail::Hammersley3DIter>::IndexingGenerator;
};

class Stratified1D : public detail::RNGGenerator<Stratified1D, detail::Stratified1DIter> {
  public:
    using detail::RNGGenerator<Stratified1D, detail::Stratified1DIter>::RNGGenerator;
};

class Stratified2D : public detail::RNGGenerator<Stratified2D, detail::Stratified2DIter> {
  public:
    PBRT_CPU_GPU
    Stratified2D(int nx, int ny, uint64_t sequenceIndex = 0,
                 uint64_t seed = PCG32_DEFAULT_STATE)
        : detail::RNGGenerator<Stratified2D, detail::Stratified2DIter>(
              nx * ny, sequenceIndex, seed),
          nx(nx),
          ny(ny) {}

  private:
    friend detail::Stratified2DIter;
    int nx, ny;
};

class Stratified3D : public detail::RNGGenerator<Stratified3D, detail::Stratified3DIter> {
  public:
    PBRT_CPU_GPU
    Stratified3D(int nx, int ny, int nz, uint64_t sequenceIndex = 0,
                 uint64_t seed = PCG32_DEFAULT_STATE)
        : detail::RNGGenerator<Stratified3D, detail::Stratified3DIter>(
              nx * ny * nz, sequenceIndex, seed),
          nx(nx),
          ny(ny),
          nz(nz) {}

  private:
    friend detail::Stratified3DIter;
    int nx, ny, nz;
};

namespace detail {

class Uniform1DIter : public RNGIterator<Uniform1DIter> {
  public:
    using RNGIterator<Uniform1DIter>::RNGIterator;
    PBRT_CPU_GPU
    Float operator*() { return rng.Uniform<Float>(); }
};

class Uniform2DIter : public RNGIterator<Uniform2DIter> {
  public:
    using RNGIterator<Uniform2DIter>::RNGIterator;
    PBRT_CPU_GPU
    Point2f operator*() { return {rng.Uniform<Float>(), rng.Uniform<Float>()}; }
};

class Uniform3DIter : public RNGIterator<Uniform3DIter> {
  public:
    using RNGIterator<Uniform3DIter>::RNGIterator;
    PBRT_CPU_GPU
    Point3f operator*() {
        return {rng.Uniform<Float>(), rng.Uniform<Float>(), rng.Uniform<Float>()};
    }
};

class Stratified1DIter : public RNGIterator<Stratified1DIter> {
  public:
    using RNGIterator<Stratified1DIter>::RNGIterator;
    PBRT_CPU_GPU
    Float operator*() { return (i + rng.Uniform<Float>()) / n; }
};

class Stratified2DIter : public RNGIterator<Stratified2DIter> {
  public:
    PBRT_CPU_GPU
    Stratified2DIter(int i, int n, const Stratified2D *generator)
        : RNGIterator<Stratified2DIter>(i, n, generator),
          nx(generator->nx),
          ny(generator->ny) {}

    PBRT_CPU_GPU
    Point2f operator*() {
        int ix = i % nx, iy = i / nx;
        return {(ix + rng.Uniform<Float>()) / nx, (iy + rng.Uniform<Float>()) / ny};
    }

  private:
    int nx, ny;
};

class Stratified3DIter : public RNGIterator<Stratified3DIter> {
  public:
    PBRT_CPU_GPU
    Stratified3DIter(int i, int n, const Stratified3D *generator)
        : RNGIterator<Stratified3DIter>(i, n, generator),
          nx(generator->nx),
          ny(generator->ny),
          nz(generator->nz) {}

    PBRT_CPU_GPU
    Point3f operator*() {
        int ix = i % nx;
        int iy = (i / nx) % ny;
        int iz = i / (nx * ny);
        return {(ix + rng.Uniform<Float>()) / nx, (iy + rng.Uniform<Float>()) / ny,
                (iz + rng.Uniform<Float>()) / nz};
    }

  private:
    int nx, ny, nz;
};

class Hammersley2DIter : public IndexingIterator<Hammersley2DIter> {
  public:
    using IndexingIterator<Hammersley2DIter>::IndexingIterator;
    PBRT_CPU_GPU
    Point2f operator*() { return {Float(i) / Float(n), RadicalInverse(0, i)}; }
};

class Hammersley3DIter : public IndexingIterator<Hammersley3DIter> {
  public:
    using IndexingIterator<Hammersley3DIter>::IndexingIterator;
    PBRT_CPU_GPU
    Point3f operator*() {
        return {Float(i) / Float(n), RadicalInverse(0, i), RadicalInverse(1, i)};
    }
};

}  // namespace detail

// Both PiecewiseConstant2D and Hierarchical2DWarp work for the warp here
#if 0
template <typename W>
Image WarpedStrataVisualization(const W &warp, int xs = 16, int ys = 16) {
    Image im(PixelFormat::Half, {warp.Resolution().x / 2, warp.Resolution().y / 2}, { "R", "G", "B" });
    for (int y = 0; y < im.Resolution().y; ++y) {
        for (int x = 0; x < im.Resolution().x; ++x) {
            Point2f target = warp.Domain().Lerp({(x + .5f) / im.Resolution().x,
                                                 (y + .5f) / im.Resolution().y});
            if (warp.PDF(target) == 0) continue;

            pstd::optional<Point2f> u = warp.Invert(target);
            if (!u.has_value()) {
#if 0
                LOG(WARNING) << "No value at target " << target << ", though cont pdf = " <<
                    tabdist.PDF(target);
#endif
                continue;
            }

#if 1
            int tile = int(u->x * xs) + xs * int(u->y * ys);
            Float rgb[3] = { RadicalInverse(0, tile), RadicalInverse(1, tile),
                             RadicalInverse(2, tile) };
            im.SetChannels({x, int(y)}, {rgb[0], rgb[1], rgb[2]});
#else
            Float gray = ((int(u->x * xs) + int(u->y * ys)) & 1) ? 0.8 : 0.2;
            im.SetChannel({x, int(y)}, 0, gray);
#endif
        }
    }
    return im;
}
#endif

// PiecewiseLinear2D Implementation
// *****************************************************************************
// Marginal-conditional warp
// *****************************************************************************

/**
 * \brief Implements a marginal sample warping scheme for 2D distributions
 * with linear interpolation and an optional dependence on additional parameters
 *
 * This class takes a rectangular floating point array as input and constructs
 * internal data structures to efficiently map uniform variates from the unit
 * square <tt>[0, 1]^2</tt> to a function on <tt>[0, 1]^2</tt> that linearly
 * interpolates the input array.
 *
 * The mapping is constructed via the inversion method, which is applied to
 * a marginal distribution over rows, followed by a conditional distribution
 * over columns.
 *
 * The implementation also supports <em>conditional distributions</em>, i.e. 2D
 * distributions that depend on an arbitrary number of parameters (indicated
 * via the \c Dimension template parameter).
 *
 * In this case, the input array should have dimensions <tt>N0 x N1 x ... x Nn
 * x res[1] x res[0]</tt> (where the last dimension is contiguous in memory),
 * and the <tt>param_res</tt> should be set to <tt>{ N0, N1, ..., Nn }</tt>,
 * and <tt>param_values</tt> should contain the parameter values where the
 * distribution is discretized. Linear interpolation is used when sampling or
 * evaluating the distribution for in-between parameter values.
 */
template <size_t Dimension = 0>
class PiecewiseLinear2D {
  private:
    using FloatStorage = pstd::vector<float>;

#if !defined(_MSC_VER) && !defined(__CUDACC__)
    static constexpr size_t ArraySize = Dimension;
#else
    static constexpr size_t ArraySize = (Dimension != 0) ? Dimension : 1;
#endif

  public:
    PiecewiseLinear2D(Allocator alloc)
        : m_param_values(alloc),
          m_data(alloc),
          m_marginal_cdf(alloc),
          m_conditional_cdf(alloc) {
        for (int i = 0; i < ArraySize; ++i)
            m_param_values.emplace_back(alloc);
    }

    /**
     * Construct a marginal sample warping scheme for floating point
     * data of resolution \c size.
     *
     * \c param_res and \c param_values are only needed for conditional
     * distributions (see the text describing the PiecewiseLinear2D class).
     *
     * If \c normalize is set to \c false, the implementation will not
     * re-scale the distribution so that it integrates to \c 1. It can
     * still be sampled (proportionally), but returned density values
     * will reflect the unnormalized values.
     *
     * If \c build_cdf is set to \c false, the implementation will not
     * construct the cdf needed for sample warping, which saves memory in case
     * this functionality is not needed (e.g. if only the interpolation in \c
     * eval() is used).
     */
    PiecewiseLinear2D(Allocator alloc, const float *data, int xSize, int ySize,
                      pstd::array<int, Dimension> param_res = {},
                      pstd::array<const float *, Dimension> param_values = {},
                      bool normalize = true, bool build_cdf = true)
        : m_size(xSize, ySize),
          m_patch_size(1.f / (xSize - 1), 1.f / (ySize - 1)),
          m_inv_patch_size(m_size - Vector2i(1, 1)),
          m_param_values(alloc),
          m_data(alloc),
          m_marginal_cdf(alloc),
          m_conditional_cdf(alloc) {
        if (build_cdf && !normalize)
            LOG_FATAL("PiecewiseLinear2D: build_cdf implies normalize=true");

        /* Keep track of the dependence on additional parameters (optional) */
        uint32_t slices = 1;
        for (int i = 0; i < ArraySize; ++i)
            m_param_values.emplace_back(alloc);
        for (int i = (int)Dimension - 1; i >= 0; --i) {
            if (param_res[i] < 1)
                LOG_FATAL("PiecewiseLinear2D(): parameter resolution must be >= 1!");

            m_param_size[i] = param_res[i];
            m_param_values[i] = FloatStorage(param_res[i]);
            memcpy(m_param_values[i].data(), param_values[i],
                   sizeof(float) * param_res[i]);
            m_param_strides[i] = param_res[i] > 1 ? slices : 0;
            slices *= m_param_size[i];
        }

        uint32_t n_values = xSize * ySize;

        m_data = FloatStorage(slices * n_values);

        if (build_cdf) {
            m_marginal_cdf = FloatStorage(slices * m_size.y);
            m_conditional_cdf = FloatStorage(slices * n_values);

            float *marginal_cdf = m_marginal_cdf.data(),
                  *conditional_cdf = m_conditional_cdf.data(), *data_out = m_data.data();

            for (uint32_t slice = 0; slice < slices; ++slice) {
                /* Construct conditional CDF */
                for (int y = 0; y < m_size.y; ++y) {
                    double sum = 0.0;
                    size_t i = y * xSize;
                    conditional_cdf[i] = 0.f;
                    for (int x = 0; x < m_size.x - 1; ++x, ++i) {
                        sum += .5 * ((double)data[i] + (double)data[i + 1]);
                        conditional_cdf[i + 1] = (float)sum;
                    }
                }

                /* Construct marginal CDF */
                marginal_cdf[0] = 0.f;
                double sum = 0.0;
                for (int y = 0; y < m_size.y - 1; ++y) {
                    sum += .5 * ((double)conditional_cdf[(y + 1) * xSize - 1] +
                                 (double)conditional_cdf[(y + 2) * xSize - 1]);
                    marginal_cdf[y + 1] = (float)sum;
                }

                /* Normalize CDFs and PDF (if requested) */
                float normalization = 1.f / marginal_cdf[m_size.y - 1];
                for (size_t i = 0; i < n_values; ++i)
                    conditional_cdf[i] *= normalization;
                for (size_t i = 0; i < m_size.y; ++i)
                    marginal_cdf[i] *= normalization;
                for (size_t i = 0; i < n_values; ++i)
                    data_out[i] = data[i] * normalization;

                marginal_cdf += m_size.y;
                conditional_cdf += n_values;
                data_out += n_values;
                data += n_values;
            }
        } else {
            float *data_out = m_data.data();

            for (uint32_t slice = 0; slice < slices; ++slice) {
                float normalization = 1.f / HProd(m_inv_patch_size);
                if (normalize) {
                    double sum = 0.0;
                    for (int y = 0; y < m_size.y - 1; ++y) {
                        size_t i = y * xSize;
                        for (int x = 0; x < m_size.x - 1; ++x, ++i) {
                            float v00 = data[i], v10 = data[i + 1], v01 = data[i + xSize],
                                  v11 = data[i + 1 + xSize],
                                  avg = .25f * (v00 + v10 + v01 + v11);
                            sum += (double)avg;
                        }
                    }
                    normalization = float(1.0 / sum);
                }

                for (uint32_t k = 0; k < n_values; ++k)
                    data_out[k] = data[k] * normalization;

                data += n_values;
                data_out += n_values;
            }
        }
    }

    struct PLSample {
        Vector2f p;
        Float pdf;
    };

    /**
     * \brief Given a uniformly distributed 2D sample, draw a sample from the
     * distribution (parameterized by \c param if applicable)
     *
     * Returns the warped sample and associated probability density.
     */
    PBRT_CPU_GPU
    PLSample Sample(Vector2f sample, const Float *param = nullptr) const {
        /* Avoid degeneracies at the extrema */
        sample[0] = Clamp(sample[0], 1 - OneMinusEpsilon, OneMinusEpsilon);
        sample[1] = Clamp(sample[1], 1 - OneMinusEpsilon, OneMinusEpsilon);

        /* Look up parameter-related indices and weights (if Dimension != 0) */
        float param_weight[2 * ArraySize];
        uint32_t slice_offset = 0u;
        for (size_t dim = 0; dim < Dimension; ++dim) {
            if (m_param_size[dim] == 1) {
                param_weight[2 * dim] = 1.f;
                param_weight[2 * dim + 1] = 0.f;
                continue;
            }

            uint32_t param_index = FindInterval(m_param_size[dim], [&](uint32_t idx) {
                return m_param_values[dim].data()[idx] <= param[dim];
            });

            Float p0 = m_param_values[dim][param_index],
                  p1 = m_param_values[dim][param_index + 1];

            param_weight[2 * dim + 1] = Clamp((param[dim] - p0) / (p1 - p0), 0, 1);
            param_weight[2 * dim] = 1.f - param_weight[2 * dim + 1];
            slice_offset += m_param_strides[dim] * param_index;
        }

        /* Sample the row first */
        uint32_t offset = 0;
        if (Dimension != 0)
            offset = slice_offset * m_size.y;

        auto fetch_marginal = [&](uint32_t idx) -> float {
            return lookup<Dimension>(m_marginal_cdf.data(), offset + idx, m_size.y,
                                     param_weight);
        };

        uint32_t row = FindInterval(
            m_size.y, [&](uint32_t idx) { return fetch_marginal(idx) < sample.y; });

        sample.y -= fetch_marginal(row);

        uint32_t slice_size = HProd(m_size);
        offset = row * m_size.x;
        if (Dimension != 0)
            offset += slice_offset * slice_size;

        Float r0 = lookup<Dimension>(m_conditional_cdf.data(), offset + m_size.x - 1,
                                     slice_size, param_weight),
              r1 =
                  lookup<Dimension>(m_conditional_cdf.data(), offset + (m_size.x * 2 - 1),
                                    slice_size, param_weight);

        bool is_const = std::abs(r0 - r1) < 1e-4f * (r0 + r1);
        sample.y = is_const ? (2.f * sample.y)
                            : (r0 - SafeSqrt(r0 * r0 - 2.f * sample.y * (r0 - r1)));
        sample.y /= is_const ? (r0 + r1) : (r0 - r1);

        /* Sample the column next */
        sample.x *= (1.f - sample.y) * r0 + sample.y * r1;

        auto fetch_conditional = [&](uint32_t idx) -> float {
            float v0 = lookup<Dimension>(m_conditional_cdf.data(), offset + idx,
                                         slice_size, param_weight),
                  v1 = lookup<Dimension>(m_conditional_cdf.data() + m_size.x,
                                         offset + idx, slice_size, param_weight);

            return (1.f - sample.y) * v0 + sample.y * v1;
        };

        uint32_t col = FindInterval(
            m_size.x, [&](uint32_t idx) { return fetch_conditional(idx) < sample.x; });

        sample.x -= fetch_conditional(col);

        offset += col;

        Float v00 = lookup<Dimension>(m_data.data(), offset, slice_size, param_weight),
              v10 =
                  lookup<Dimension>(m_data.data() + 1, offset, slice_size, param_weight),
              v01 = lookup<Dimension>(m_data.data() + m_size.x, offset, slice_size,
                                      param_weight),
              v11 = lookup<Dimension>(m_data.data() + m_size.x + 1, offset, slice_size,
                                      param_weight),
              c0 = FMA((1.f - sample.y), v00, sample.y * v01),
              c1 = FMA((1.f - sample.y), v10, sample.y * v11);

        is_const = std::abs(c0 - c1) < 1e-4f * (c0 + c1);
        sample.x = is_const ? (2.f * sample.x)
                            : (c0 - SafeSqrt(c0 * c0 - 2.f * sample.x * (c0 - c1)));
        sample.x /= is_const ? (c0 + c1) : (c0 - c1);

        return {Vector2f((col + sample.x) * m_patch_size.x,
                         (row + sample.y) * m_patch_size.y),
                ((1.f - sample.x) * c0 + sample.x * c1) * HProd(m_inv_patch_size)};
    }

    /// Inverse of the mapping implemented in \c Sample()
    PBRT_CPU_GPU
    PLSample Invert(Vector2f sample, const Float *param = nullptr) const {
        /* Look up parameter-related indices and weights (if Dimension != 0) */
        float param_weight[2 * ArraySize];
        uint32_t slice_offset = 0u;
        for (size_t dim = 0; dim < Dimension; ++dim) {
            if (m_param_size[dim] == 1) {
                param_weight[2 * dim] = 1.f;
                param_weight[2 * dim + 1] = 0.f;
                continue;
            }

            uint32_t param_index = FindInterval(m_param_size[dim], [&](uint32_t idx) {
                return m_param_values[dim][idx] <= param[dim];
            });

            float p0 = m_param_values[dim][param_index],
                  p1 = m_param_values[dim][param_index + 1];

            param_weight[2 * dim + 1] = Clamp((param[dim] - p0) / (p1 - p0), 0.f, 1.f);
            param_weight[2 * dim] = 1.f - param_weight[2 * dim + 1];
            slice_offset += m_param_strides[dim] * param_index;
        }

        /* Fetch values at corners of bilinear patch */
        sample.x *= m_inv_patch_size.x;
        sample.y *= m_inv_patch_size.y;
        Vector2i pos = Min(Vector2i(sample), m_size - Vector2i(2, 2));
        sample -= Vector2f(pos);

        uint32_t offset = pos.x + pos.y * m_size.x;
        uint32_t slice_size = HProd(m_size);
        if (Dimension != 0)
            offset += slice_offset * slice_size;

        /* Invert the X component */
        Float v00 = lookup<Dimension>(m_data.data(), offset, slice_size, param_weight),
              v10 =
                  lookup<Dimension>(m_data.data() + 1, offset, slice_size, param_weight),
              v01 = lookup<Dimension>(m_data.data() + m_size.x, offset, slice_size,
                                      param_weight),
              v11 = lookup<Dimension>(m_data.data() + m_size.x + 1, offset, slice_size,
                                      param_weight);

        Vector2f w1 = sample, w0 = Vector2f(1, 1) - w1;

        Float c0 = FMA(w0.y, v00, w1.y * v01), c1 = FMA(w0.y, v10, w1.y * v11),
              pdf = FMA(w0.x, c0, w1.x * c1);

        sample.x *= c0 + .5f * sample.x * (c1 - c0);

        Float v0 = lookup<Dimension>(m_conditional_cdf.data(), offset, slice_size,
                                     param_weight),
              v1 = lookup<Dimension>(m_conditional_cdf.data() + m_size.x, offset,
                                     slice_size, param_weight);

        sample.x += (1.f - sample.y) * v0 + sample.y * v1;

        offset = pos.y * m_size.x;
        if (Dimension != 0)
            offset += slice_offset * slice_size;

        Float r0 = lookup<Dimension>(m_conditional_cdf.data(), offset + m_size.x - 1,
                                     slice_size, param_weight),
              r1 =
                  lookup<Dimension>(m_conditional_cdf.data(), offset + (m_size.x * 2 - 1),
                                    slice_size, param_weight);

        sample.x /= (1.f - sample.y) * r0 + sample.y * r1;

        /* Invert the Y component */
        sample.y *= r0 + .5f * sample.y * (r1 - r0);

        offset = pos.y;
        if (Dimension != 0)
            offset += slice_offset * m_size.y;

        sample.y +=
            lookup<Dimension>(m_marginal_cdf.data(), offset, m_size.y, param_weight);

        return {sample, pdf * HProd(m_inv_patch_size)};
    }

    /**
     * \brief Evaluate the density at position \c pos. The distribution is
     * parameterized by \c param if applicable.
     */
    PBRT_CPU_GPU
    float Evaluate(Vector2f pos, const Float *param = nullptr) const {
        /* Look up parameter-related indices and weights (if Dimension != 0) */
        float param_weight[2 * ArraySize];
        uint32_t slice_offset = 0u;

        for (size_t dim = 0; dim < Dimension; ++dim) {
            if (m_param_size[dim] == 1) {
                param_weight[2 * dim] = 1.f;
                param_weight[2 * dim + 1] = 0.f;
                continue;
            }

            uint32_t param_index = FindInterval(m_param_size[dim], [&](uint32_t idx) {
                return m_param_values[dim][idx] <= param[dim];
            });

            float p0 = m_param_values[dim][param_index],
                  p1 = m_param_values[dim][param_index + 1];

            param_weight[2 * dim + 1] = Clamp((param[dim] - p0) / (p1 - p0), 0.f, 1.f);
            param_weight[2 * dim] = 1.f - param_weight[2 * dim + 1];
            slice_offset += m_param_strides[dim] * param_index;
        }

        /* Compute linear interpolation weights */
        pos.x *= m_inv_patch_size.x;
        pos.y *= m_inv_patch_size.y;
        Vector2i offset = Min(Vector2i(pos), m_size - Vector2i(2, 2));

        Vector2f w1 = pos - Vector2f(Vector2i(offset)), w0 = Vector2f(1, 1) - w1;

        uint32_t index = offset.x + offset.y * m_size.x;

        uint32_t size = HProd(m_size);
        if (Dimension != 0)
            index += slice_offset * size;

        Float v00 = lookup<Dimension>(m_data.data(), index, size, param_weight),
              v10 = lookup<Dimension>(m_data.data() + 1, index, size, param_weight),
              v01 =
                  lookup<Dimension>(m_data.data() + m_size.x, index, size, param_weight),
              v11 = lookup<Dimension>(m_data.data() + m_size.x + 1, index, size,
                                      param_weight);

        return FMA(w0.y, FMA(w0.x, v00, w1.x * v10), w1.y * FMA(w0.x, v01, w1.x * v11)) *
               HProd(m_inv_patch_size);
    }

    PBRT_CPU_GPU
    size_t BytesUsed() const {
        size_t sum = 4 * (m_data.capacity() + m_marginal_cdf.capacity() +
                          m_conditional_cdf.capacity());
        for (int i = 0; i < ArraySize; ++i)
            sum += m_param_values[i].capacity();
        return sum;
    }

  private:
    template <size_t Dim, std::enable_if_t<Dim != 0, int> = 0>
    PBRT_CPU_GPU Float lookup(const float *data, uint32_t i0, uint32_t size,
                              const float *param_weight) const {
        uint32_t i1 = i0 + m_param_strides[Dim - 1] * size;

        Float w0 = param_weight[2 * Dim - 2], w1 = param_weight[2 * Dim - 1],
              v0 = lookup<Dim - 1>(data, i0, size, param_weight),
              v1 = lookup<Dim - 1>(data, i1, size, param_weight);

        return FMA(v0, w0, v1 * w1);
    }

    template <size_t Dim, std::enable_if_t<Dim == 0, int> = 0>
    PBRT_CPU_GPU Float lookup(const float *data, uint32_t index, uint32_t,
                              const float *) const {
        return data[index];
    }

    /// Resolution of the discretized density function
    Vector2i m_size;

    /// Size of a bilinear patch in the unit square
    Vector2f m_patch_size, m_inv_patch_size;

    /// Resolution of each parameter (optional)
    uint32_t m_param_size[ArraySize];

    /// Stride per parameter in units of sizeof(float)
    uint32_t m_param_strides[ArraySize];

    /// Discretization of each parameter domain
    pstd::vector<FloatStorage> m_param_values;

    /// Density values
    FloatStorage m_data;

    /// Marginal and conditional PDFs
    FloatStorage m_marginal_cdf;
    FloatStorage m_conditional_cdf;
};

}  // namespace pbrt

#endif  // PBRT_UTIL_SAMPLING_H<|MERGE_RESOLUTION|>--- conflicted
+++ resolved
@@ -205,11 +205,7 @@
     if (x <= 0)
         return (1 - InvertLinearSample(-x / r, 1, 0)) / 2;
     else
-<<<<<<< HEAD
-        return 0.5f + InvertLinearSample(x / radius, 1, 0) / 2;
-=======
         return 0.5f + InvertLinearSample(x / r, 1, 0) / 2;
->>>>>>> 59b5988d
 }
 
 PBRT_CPU_GPU inline Float ExponentialPDF(Float x, Float a) {
