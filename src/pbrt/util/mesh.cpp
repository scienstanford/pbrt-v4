--- conflicted
+++ resolved
@@ -123,37 +123,20 @@
     ply_add_scalar_property(plyFile, "x", PLY_FLOAT);
     ply_add_scalar_property(plyFile, "y", PLY_FLOAT);
     ply_add_scalar_property(plyFile, "z", PLY_FLOAT);
-<<<<<<< HEAD
-    if (n) {
-=======
     if (!n.empty()) {
->>>>>>> 59b5988d
         ply_add_scalar_property(plyFile, "nx", PLY_FLOAT);
         ply_add_scalar_property(plyFile, "ny", PLY_FLOAT);
         ply_add_scalar_property(plyFile, "nz", PLY_FLOAT);
     }
-<<<<<<< HEAD
-    if (uv) {
-        ply_add_scalar_property(plyFile, "u", PLY_FLOAT);
-        ply_add_scalar_property(plyFile, "v", PLY_FLOAT);
-    }
-    if (s)
-        Warning(R"(%s: PLY mesh will be missing tangent vectors "S".)", filename);
-=======
     if (!uv.empty()) {
         ply_add_scalar_property(plyFile, "u", PLY_FLOAT);
         ply_add_scalar_property(plyFile, "v", PLY_FLOAT);
     }
->>>>>>> 59b5988d
 
     int nTriangles = triIndices.size() / 3, nQuads = quadIndices.size() / 4;
     ply_add_element(plyFile, "face", nTriangles + nQuads);
     ply_add_list_property(plyFile, "vertex_indices", PLY_UINT8, PLY_INT);
-<<<<<<< HEAD
-    if (faceIndices)
-=======
     if (!faceIndices.empty())
->>>>>>> 59b5988d
         ply_add_scalar_property(plyFile, "face_indices", PLY_INT);
 
     ply_write_header(plyFile);
@@ -162,20 +145,12 @@
         ply_write(plyFile, p[i].x);
         ply_write(plyFile, p[i].y);
         ply_write(plyFile, p[i].z);
-<<<<<<< HEAD
-        if (n) {
-=======
         if (!n.empty()) {
->>>>>>> 59b5988d
             ply_write(plyFile, n[i].x);
             ply_write(plyFile, n[i].y);
             ply_write(plyFile, n[i].z);
         }
-<<<<<<< HEAD
-        if (uv) {
-=======
         if (!uv.empty()) {
->>>>>>> 59b5988d
             ply_write(plyFile, uv[i].x);
             ply_write(plyFile, uv[i].y);
         }
@@ -183,12 +158,6 @@
 
     for (int i = 0; i < nTriangles; ++i) {
         ply_write(plyFile, 3);
-<<<<<<< HEAD
-        ply_write(plyFile, vertexIndices[3 * i]);
-        ply_write(plyFile, vertexIndices[3 * i + 1]);
-        ply_write(plyFile, vertexIndices[3 * i + 2]);
-        if (faceIndices)
-=======
         ply_write(plyFile, triIndices[3 * i]);
         ply_write(plyFile, triIndices[3 * i + 1]);
         ply_write(plyFile, triIndices[3 * i + 2]);
@@ -202,7 +171,6 @@
         ply_write(plyFile, quadIndices[4 * i + 2]);
         ply_write(plyFile, quadIndices[4 * i + 3]);
         if (!faceIndices.empty())
->>>>>>> 59b5988d
             ply_write(plyFile, faceIndices[i]);
     }
 
