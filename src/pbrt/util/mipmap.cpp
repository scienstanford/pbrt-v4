--- conflicted
+++ resolved
@@ -224,7 +224,7 @@
 SampledSpectrum MIPMap::Texel(int level, Point2i st) const {
     CHECK(level >= 0 && level < pyramid.size());
     if (pyramid[level].NChannels() == 6) {
-        SampledSpectrum basiscoef;          
+        SampledSpectrum basiscoef;
         for (int c = 0; c < 6; ++c)
             basiscoef[c] = pyramid[level].GetChannel(st, c, wrapMode);
         return basiscoef;
@@ -292,21 +292,11 @@
 template <>
 RGB MIPMap::Bilerp(int level, Point2f st) const {
     CHECK(level >= 0 && level < pyramid.size());
-<<<<<<< HEAD
-    if (pyramid[level].NChannels() == 3 || pyramid[level].NChannels() == 4) {
-        RGB rgb;
-
-        for (int c = 0; c < 3; ++c)
-            rgb[c] = pyramid[level].BilerpChannel(st, c, wrapMode);
-        return rgb;
-    } else {
-=======
     if (int nc = pyramid[level].NChannels(); nc == 3 || nc == 4)
         return RGB(pyramid[level].BilerpChannel(st, 0, wrapMode),
                    pyramid[level].BilerpChannel(st, 1, wrapMode),
                    pyramid[level].BilerpChannel(st, 2, wrapMode));
     else {
->>>>>>> 07d4749c
         CHECK_EQ(1, pyramid[level].NChannels());
         Float v = pyramid[level].BilerpChannel(st, 0, wrapMode);
         return RGB(v, v, v);
@@ -316,13 +306,13 @@
 template <>
 SampledSpectrum MIPMap::Bilerp(int level, Point2f st) const {
     CHECK(level >= 0 && level < pyramid.size());
- 
+
     SampledSpectrum basiscoef;
     int Nchannels = pyramid[level].NChannels();
     for (int c = 0; c < Nchannels ; ++c)
         basiscoef[c] = pyramid[level].BilerpChannel(st, c, wrapMode);
     return basiscoef;
-    
+
 }
 // ----------------------------------------------------------------------------------
 
@@ -383,14 +373,14 @@
     ImageAndMetadata imageAndMetadata = Image::Read(filename, alloc, encoding);
 
     Image &image = imageAndMetadata.image;
-    
+
     if (image.NChannels() != 1) {
         // Get the channels in a canonical order..
         ImageChannelDesc rgbaDesc = image.GetChannelDesc({"R", "G", "B", "A"});
         ImageChannelDesc rgbDesc = image.GetChannelDesc({"R", "G", "B"});
         // Get channelNames
         ImageChannelDesc coeffDsecCheck = image.GetChannelDesc({"coef.1"});
-        if (coeffDsecCheck){ 
+        if (coeffDsecCheck){
             std::vector<std::string> inFileChannelNames  = image.ChannelNames();
             ImageChannelDesc coeffDsec = image.GetChannelDesc(inFileChannelNames);// zhenyi
             image = image.SelectChannels(coeffDsec, alloc);
