// pbrt is Copyright(c) 1998-2020 Matt Pharr, Wenzel Jakob, and Greg Humphreys.
// The pbrt source code is licensed under the Apache License, Version 2.0.
// SPDX: Apache-2.0

#include <pbrt/util/file.h>

#include <pbrt/util/check.h>
#include <pbrt/util/error.h>
#include <pbrt/util/parallel.h>
#include <pbrt/util/string.h>

#include <libdeflate.h>

#include <filesystem/path.h>
#include <filesystem>
#include <algorithm>
#include <cctype>
#include <climits>
#include <cstdio>
#include <cstdlib>
#include <cstring>
#include <fstream>
#ifndef PBRT_IS_WINDOWS
#include <dirent.h>
#include <fcntl.h>
#include <sys/dir.h>
#include <sys/stat.h>
#include <sys/types.h>
#include <unistd.h>
#endif

namespace pbrt {

static filesystem::path searchDirectory;

void SetSearchDirectory(std::string filename) {
    filesystem::path path(filename);
    if (!path.is_directory())
        path = path.parent_path();
    searchDirectory = path;
}

static bool IsAbsolutePath(std::string filename) {
    if (filename.empty())
        return false;
    return filesystem::path(filename).is_absolute();
}

bool HasExtension(std::string filename, std::string e) {
    std::string ext = e;
    if (!ext.empty() && ext[0] == '.')
        ext.erase(0, 1);

    std::string filenameExtension = filesystem::path(filename).extension();
    if (ext.size() > filenameExtension.size())
        return false;
    return std::equal(ext.rbegin(), ext.rend(), filenameExtension.rbegin(),
                      [](char a, char b) { return std::tolower(a) == std::tolower(b); });
}

std::string RemoveExtension(std::string filename) {
    std::string ext = filesystem::path(filename).extension();
    if (ext.empty())
        return filename;
    std::string f = filename;
    f.erase(f.end() - ext.size() - 1, f.end());
    return f;
}

std::string ResolveFilename(std::string filename) {
    
    if (searchDirectory.empty() || filename.empty() || IsAbsolutePath(filename))
        return filename;
<<<<<<< HEAD
    else{
        std::string filefullpath = (searchDirectory / filesystem::path(filename)).str();
        if (!std::filesystem::exists(filefullpath)){
           Printf("File not found: %s.\n",filefullpath); 
        }

        return (searchDirectory / filesystem::path(filename)).make_absolute().str();
    }

=======

    filesystem::path filepath = searchDirectory / filesystem::path(filename);
    if (filepath.exists())
        return filepath.make_absolute().str();
    return filename;
>>>>>>> 297ea2e9
}

std::vector<std::string> MatchingFilenames(std::string filenameBase) {
    std::vector<std::string> filenames;

    filesystem::path basePath(filenameBase);
    std::string dirStr = basePath.parent_path().str();
    if (dirStr.empty())
        dirStr = ".";
#ifdef PBRT_IS_WINDOWS
    LOG_FATAL("Need Windows implementation of MatchingFilenames()");
#else
    DIR *dir = opendir(dirStr.c_str());
    if (!dir)
        ErrorExit("%s: unable to open directory\n", basePath.parent_path().str().c_str());

    struct dirent *ent;
    size_t n = basePath.filename().size();
    while ((ent = readdir(dir)) != nullptr) {
        if (ent->d_type == DT_REG &&
            strncmp(basePath.filename().c_str(), ent->d_name, n) == 0)
            filenames.push_back(
                (basePath.parent_path() / filesystem::path(ent->d_name)).str());
    }
    closedir(dir);
#endif

    return filenames;
}

bool FileExists(std::string filename) {
#ifdef PBRT_IS_WINDOWS
    std::ifstream ifs(WStringFromUTF8(filename).c_str());
#else
    std::ifstream ifs(filename);
#endif
    return (bool)ifs;
}

bool RemoveFile(std::string filename) {
#ifdef PBRT_IS_WINDOWS
    return _wremove(WStringFromUTF8(filename).c_str()) == 0;
#else
    return remove(filename.c_str()) == 0;
#endif
}

std::string ReadFileContents(std::string filename) {
#ifdef PBRT_IS_WINDOWS
    std::ifstream ifs(WStringFromUTF8(filename).c_str(), std::ios::binary);
    if (!ifs)
        ErrorExit("%s: %s", filename, ErrorString());
    return std::string((std::istreambuf_iterator<char>(ifs)),
                       (std::istreambuf_iterator<char>()));
#else
    int fd = open(filename.c_str(), O_RDONLY);
    if (fd == -1)
        ErrorExit("%s: %s", filename, ErrorString());

    struct stat stat;
    if (fstat(fd, &stat) != 0)
        ErrorExit("%s: %s", filename, ErrorString());

    std::string contents(stat.st_size, '\0');
    if (read(fd, contents.data(), stat.st_size) == -1)
        ErrorExit("%s: %s", filename, ErrorString());

    close(fd);
    return contents;
#endif
}

std::string ReadDecompressedFileContents(std::string filename) {
    std::string compressed = ReadFileContents(filename);

    // Get the size of the uncompressed file: with gzip, it's stored in the
    // last 4 bytes of the file.  (One nit is that only 4 bytes are used,
    // so it's actually the uncompressed size mod 2^32.)
    CHECK_GT(compressed.size(), 4);
    size_t sizeOffset = compressed.size() - 4;

    // It's stored in little-endian, so manually reconstruct the value to
    // be sure that it ends up in the right order for the target system.
    const unsigned char *s = (const unsigned char *)compressed.data() + sizeOffset;
    size_t size = (uint32_t(s[0]) | (uint32_t(s[1]) << 8) | (uint32_t(s[2]) << 16) |
                   (uint32_t(s[3]) << 24));

    // A single libdeflate_decompressor * can't be used by multiple threads
    // concurrently, so make sure to do per-thread allocations of them.
    static ThreadLocal<libdeflate_decompressor *> decompressors(
        []() { return libdeflate_alloc_decompressor(); });

    libdeflate_decompressor *d = decompressors.Get();
    std::string decompressed(size, '\0');
    int retries = 0;
    while (true) {
        size_t actualOut;
        libdeflate_result result = libdeflate_gzip_decompress(
            d, compressed.data(), compressed.size(), decompressed.data(),
            decompressed.size(), &actualOut);
        switch (result) {
        case LIBDEFLATE_SUCCESS:
            CHECK_EQ(actualOut, decompressed.size());
            LOG_VERBOSE("Decompressed %s from %d to %d bytes", filename,
                        compressed.size(), decompressed.size());
            return decompressed;

        case LIBDEFLATE_BAD_DATA:
            ErrorExit("%s: invalid or corrupt compressed data", filename);

        case LIBDEFLATE_INSUFFICIENT_SPACE:
            // Assume that the decompressed contents are > 4GB and that
            // thus the size reported in the file didn't tell the whole
            // story.  Since the stored size is mod 2^32, try increasing
            // the allocation by that much.
            decompressed.resize(decompressed.size() + (1ull << 32));

            // But if we keep going around in circles, then fail eventually
            // since there is probably some other problem.
            CHECK_LT(++retries, 10);
            break;

        default:
        case LIBDEFLATE_SHORT_OUTPUT:
            // This should never be returned by libdeflate, since we are
            // passing a non-null actualOut pointer...
            LOG_FATAL("Unexpected return value from libdeflate");
        }
    }
}

FILE *FOpenRead(std::string filename) {
#ifdef PBRT_IS_WINDOWS
    return _wfopen(WStringFromUTF8(filename).c_str(), L"rb");
#else
    return fopen(filename.c_str(), "rb");
#endif
}

FILE *FOpenWrite(std::string filename) {
#ifdef PBRT_IS_WINDOWS
    return _wfopen(WStringFromUTF8(filename).c_str(), L"wb");
#else
    return fopen(filename.c_str(), "wb");
#endif
}

std::vector<Float> ReadFloatFile(std::string filename) {
    FILE *f = FOpenRead(filename);
    if (f == nullptr) {
        Error("%s: unable to open file", filename);
        return {};
    }

    int c;
    bool inNumber = false;
    char curNumber[32];
    int curNumberPos = 0;
    int lineNumber = 1;
    std::vector<Float> values;
    while ((c = getc(f)) != EOF) {
        if (c == '\n')
            ++lineNumber;
        if (inNumber) {
            if (curNumberPos >= (int)sizeof(curNumber))
                LOG_FATAL("Overflowed buffer for parsing number in file: %s at "
                          "line %d",
                          filename, lineNumber);
            // Note: this is not very robust, and would accept something
            // like 0.0.0.0eeee-+--2 as a valid number.
            if ((isdigit(c) != 0) || c == '.' || c == 'e' || c == 'E' || c == '-' ||
                c == '+') {
                CHECK_LT(curNumberPos, sizeof(curNumber));
                curNumber[curNumberPos++] = c;
            } else {
                curNumber[curNumberPos++] = '\0';
                Float v;
                if (!Atof(curNumber, &v))
                    ErrorExit("%s: unable to parse float value \"%s\"", filename,
                              curNumber);
                values.push_back(v);
                inNumber = false;
                curNumberPos = 0;
            }
        } else {
            if ((isdigit(c) != 0) || c == '.' || c == '-' || c == '+') {
                inNumber = true;
                curNumber[curNumberPos++] = c;
            } else if (c == '#') {
                while ((c = getc(f)) != '\n' && c != EOF)
                    ;
                ++lineNumber;
            } else if (isspace(c) == 0) {
                Error("%s: unexpected character \"%c\" found at line %d.", filename, c,
                      lineNumber);
                return {};
            }
        }
    }
    fclose(f);
    return values;
}

bool WriteFileContents(std::string filename, const std::string &contents) {
#ifdef PBRT_IS_WINDOWS
    std::ofstream out(WStringFromUTF8(filename).c_str(), std::ios::binary);
#else
    std::ofstream out(filename, std::ios::binary);
#endif
    out << contents;
    out.close();
    if (!out.good()) {
        Error("%s: %s", filename, ErrorString());
        return false;
    }
    return true;
}

}  // namespace pbrt<|MERGE_RESOLUTION|>--- conflicted
+++ resolved
@@ -71,23 +71,11 @@
     
     if (searchDirectory.empty() || filename.empty() || IsAbsolutePath(filename))
         return filename;
-<<<<<<< HEAD
-    else{
-        std::string filefullpath = (searchDirectory / filesystem::path(filename)).str();
-        if (!std::filesystem::exists(filefullpath)){
-           Printf("File not found: %s.\n",filefullpath); 
-        }
-
-        return (searchDirectory / filesystem::path(filename)).make_absolute().str();
-    }
-
-=======
 
     filesystem::path filepath = searchDirectory / filesystem::path(filename);
     if (filepath.exists())
         return filepath.make_absolute().str();
     return filename;
->>>>>>> 297ea2e9
 }
 
 std::vector<std::string> MatchingFilenames(std::string filenameBase) {
