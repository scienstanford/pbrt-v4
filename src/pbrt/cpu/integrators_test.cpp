// pbrt is Copyright(c) 1998-2020 Matt Pharr, Wenzel Jakob, and Greg Humphreys.
// The pbrt source code is licensed under the Apache License, Version 2.0.
// SPDX: Apache-2.0

#include <gtest/gtest.h>

#include <pbrt/cameras.h>
#include <pbrt/cpu/aggregates.h>
#include <pbrt/cpu/integrators.h>
#include <pbrt/filters.h>
#include <pbrt/lights.h>
#include <pbrt/materials.h>
#include <pbrt/options.h>
#include <pbrt/pbrt.h>
#include <pbrt/samplers.h>
#include <pbrt/shapes.h>
#include <pbrt/textures.h>
#include <pbrt/util/color.h>
#include <pbrt/util/colorspace.h>
#include <pbrt/util/image.h>
#include <pbrt/util/spectrum.h>
#include <pbrt/util/vecmath.h>

#include <memory>

using namespace pbrt;

static std::string inTestDir(const std::string &path) {
    return path;
}

struct TestScene {
    Primitive aggregate;
    std::vector<Light> lights;
    std::string description;
    float expected;
};

struct TestIntegrator {
    Integrator *integrator;
    const Film film;
    std::string description;
    TestScene scene;
};

void PrintTo(const TestIntegrator &tr, ::std::ostream *os) {
    *os << tr.description;
}

void CheckSceneAverage(const std::string &filename, float expected) {
    pstd::optional<ImageAndMetadata> im = Image::Read(filename);
    ASSERT_TRUE((bool)im);
    ASSERT_EQ(im->image.NChannels(), 3);

    float delta = .025;
    float sum = 0;

    Image &image = im->image;
    for (int t = 0; t < image.Resolution()[1]; ++t)
        for (int s = 0; s < image.Resolution()[0]; ++s)
            for (int c = 0; c < 3; ++c)
                sum += image.GetChannel(Point2i(s, t), c);
    int nPixels = image.Resolution().x * image.Resolution().y * 3;
    EXPECT_NEAR(expected, sum / nPixels, delta);
}

std::vector<TestScene> GetScenes() {
    std::vector<TestScene> scenes;

    Allocator alloc;
    static Transform identity;
    {
        // Unit sphere, Kd = 0.5, point light I = 3.1415 at center
        // -> With GI, should have radiance of 1.
        Shape sphere = new Sphere(&identity, &identity, true /* reverse orientation */, 1,
                                  -1, 1, 360);

        static ConstantSpectrum cs(0.5);
        SpectrumTexture Kd = alloc.new_object<SpectrumConstantTexture>(&cs);
        // FIXME: here and below, Materials leak...
        Material material = new DiffuseMaterial(Kd, nullptr, nullptr);

        MediumInterface mediumInterface;
        std::vector<Primitive> prims;
        prims.push_back(Primitive(
            new GeometricPrimitive(sphere, material, nullptr, mediumInterface)));
        Primitive bvh(new BVHAggregate(std::move(prims)));

        // We have to do this little dance here to make sure the spectrum is
        // properly normalized (this is usually all handled inside *Light::Create())
        ConstantSpectrum I(1);
        Float scale = Pi / SpectrumToPhotometric(&I);
        std::vector<Light> lights;
        lights.push_back(new PointLight(identity, MediumInterface(), &I, scale));

        scenes.push_back({bvh, lights, "Sphere, 1 light, Kd = 0.5", 1.0});
    }

    {
        // Unit sphere, Kd = 0.5, 4 point lights I = 3.1415/4 at center
        // -> With GI, should have radiance of 1.
        Shape sphere = new Sphere(&identity, &identity, true /* reverse orientation */, 1,
                                  -1, 1, 360);

        static ConstantSpectrum cs(0.5);
        SpectrumTexture Kd = alloc.new_object<SpectrumConstantTexture>(&cs);
        const Material material = new DiffuseMaterial(Kd, nullptr, nullptr);

        MediumInterface mediumInterface;
        std::vector<Primitive> prims;
        prims.push_back(Primitive(
            new GeometricPrimitive(sphere, material, nullptr, mediumInterface)));
        Primitive bvh(new BVHAggregate(std::move(prims)));

        // We have to do this little dance here to make sure the spectrum is
        // properly normalized (this is usually all handled inside *Light::Create())
        ConstantSpectrum I(1);
        Float scale = Pi / (4 * SpectrumToPhotometric(&I));
        std::vector<Light> lights;
        lights.push_back(new PointLight(identity, MediumInterface(), &I, scale));
        lights.push_back(new PointLight(identity, MediumInterface(), &I, scale));
        lights.push_back(new PointLight(identity, MediumInterface(), &I, scale));
        lights.push_back(new PointLight(identity, MediumInterface(), &I, scale));

        scenes.push_back({bvh, lights, "Sphere, 1 light, Kd = 0.5", 1.0});
    }

    {
        // Unit sphere, Kd = 0.5, Le = 0.5
        // -> With GI, should have radiance of 1.
        Shape sphere = new Sphere(&identity, &identity, true /* reverse orientation */, 1,
                                  -1, 1, 360);

        static ConstantSpectrum cs(0.5);
        SpectrumTexture Kd = alloc.new_object<SpectrumConstantTexture>(&cs);
        const Material material = new DiffuseMaterial(Kd, nullptr, nullptr);

        // We have to do this little dance here to make sure the spectrum is
        // properly normalized (this is usually all handled inside *Light::Create())
<<<<<<< HEAD
        ConstantSpectrum Le(1);    
        Float scale = 0.5 / SpectrumToPhotometric(&Le);   
        Light areaLight =
            new DiffuseAreaLight(identity, MediumInterface(), &Le, scale, sphere, nullptr,
                                 Image(), nullptr, 90, false);
=======
        ConstantSpectrum Le(1);
        Float scale = 0.5 / SpectrumToPhotometric(&Le);
        Light areaLight = new DiffuseAreaLight(identity, MediumInterface(), &Le, scale,
                                               sphere, nullptr, Image(), nullptr, false);
>>>>>>> 297ea2e9

        std::vector<Light> lights;
        lights.push_back(areaLight);

        MediumInterface mediumInterface;
        std::vector<Primitive> prims;
        prims.push_back(Primitive(
            new GeometricPrimitive(sphere, material, lights.back(), mediumInterface)));
        Primitive bvh(new BVHAggregate(std::move(prims)));

        scenes.push_back({bvh, lights, "Sphere, Kd = 0.5, Le = 0.5", 1.0});
    }

#if 0
    {
        // Unit sphere, Kd = 0.25, Kr = .5, point light I = 7.4 at center
        // -> With GI, should have radiance of ~1.
        Shape sphere = new Sphere(
            &identity, &identity, true /* reverse orientation */, 1, -1, 1, 360);

        static ConstantSpectrum cs5(0.5), cs25(0.25);
        SpectrumTexture Kd =
            alloc.new_object<SpectrumConstantTexture>(&cs25);
        SpectrumTexture Kr =
            alloc.new_object<SpectrumConstantTexture>(&cs5);
        SpectrumTexture black =
            alloc.new_object<SpectrumConstantTexture>(Spectra::Zero());
        SpectrumTexture white =
            alloc.new_object<SpectrumConstantTexture>(Spectra::One());
        FloatTexture zero =
            alloc.new_object<FloatConstantTexture>(0.);
        FloatTexture one =
            alloc.new_object<FloatConstantTexture>(1.);
        const Material material = new UberMaterial(
            Kd, black, Kr, black, zero, zero, one, nullptr, false, nullptr);

        MediumInterface mediumInterface;
        std::vector<Primitive> prims;
        prims.push_back(Primitive(new GeometricPrimitive(
            sphere, material, nullptr, mediumInterface)));
        Primitive bvh(new BVHAggregate(std::move(prims)));

        static ConstantSpectrum I(3. * Pi);
        std::vector<Light> lights;
        lights.push_back(std::make_unique<PointLight>(identity,
                                                      nullptr, &I, Allocator()));

        scenes.push_back({bvh, lights, "Sphere, 1 light, Kd = 0.25 Kr = 0.5", 1.0});
    }
#endif

#if 0
  {
    // Unit sphere, Kd = 0.25, Kr = .5, Le .587
    // -> With GI, should have radiance of ~1.
    Shape sphere = new Sphere(
        &identity, &identity, true /* reverse orientation */, 1, -1, 1, 360);

    static ConstantSpectrum cs5(0.5), cs25(0.25);
    SpectrumTexture Kd =
        alloc.new_object<SpectrumConstantTexture>(&cs25);
    SpectrumTexture Kr =
        alloc.new_object<SpectrumConstantTexture>(&cs5);
    SpectrumTexture black =
        alloc.new_object<SpectrumConstantTexture>(Spectra::Zero());
    SpectrumTexture white =
        alloc.new_object<SpectrumConstantTexture>(Spectra::One());
    FloatTexture zero =
        alloc.new_object<FloatConstantTexture>(0.);
    FloatTexture one =
        alloc.new_object<FloatConstantTexture>(1.);
    std::shared_ptr<Material> material = std::make_shared<UberMaterial>(
        Kd, black, Kr, black, zero, zero, zero, white, one, nullptr, false, nullptr);

    static ConstantSpectrum Le(0.587);
    std::shared_ptr<AreaLight> areaLight = std::make_shared<DiffuseAreaLight>(
        identity, nullptr, &Le, 8, sphere, nullptr, true, false,
        std::make_shared<ParameterDictionary>(std::initializer_list<const NamedValues *>{}, nullptr));

    MediumInterface mediumInterface;
    std::vector<std::shared_ptr<Primitive>> prims;
    prims.push_back(Primitive(new GeometricPrimitive(
        sphere, material, areaLight, mediumInterface)));
    Primitive bvh(new BVHAggregate(std::move(prims)));

    std::vector<std::shared_ptr<Light>> lights;
    lights.push_back(std::move(areaLight));

    scenes.push_back({bvh, lights, "Sphere, Kd = 0.25 Kr = 0.5, Le = 0.587", 1.0});
  }
#endif

    return scenes;
}

std::vector<std::pair<Sampler, std::string>> GetSamplers(const Point2i &resolution) {
    static std::vector<std::pair<Sampler, std::string>> samplers;
    if (!samplers.empty())
        return samplers;

    int sqrtSpp = 16;
    if (NSpectrumSamples < 4)
        sqrtSpp *= 2;
    int spp = sqrtSpp * sqrtSpp;

    samplers.push_back(std::make_pair(new HaltonSampler(spp, resolution), "Halton"));
    samplers.push_back(
        std::make_pair(new PaddedSobolSampler(spp, RandomizeStrategy::PermuteDigits),
                       "Padded Sobolspp"));
    samplers.push_back(std::make_pair(
        new ZSobolSampler(spp, Point2i(16, 16), RandomizeStrategy::PermuteDigits),
        "Z Sobol"));
    samplers.push_back(
        std::make_pair(new SobolSampler(spp, resolution, RandomizeStrategy::None),
                       "Sobol Not Randomized"));
    samplers.push_back(std::make_pair(
        new SobolSampler(spp, resolution, RandomizeStrategy::PermuteDigits),
        "Sobol XOR Scramble"));
    samplers.push_back(
        std::make_pair(new SobolSampler(spp, resolution, RandomizeStrategy::Owen),
                       "Sobol Owen Scramble"));
    samplers.push_back(std::make_pair(new IndependentSampler(spp), "Independent"));
    samplers.push_back(
        std::make_pair(new StratifiedSampler(sqrtSpp,sqrtSpp, true), "Stratified"));
    samplers.push_back(std::make_pair(new PMJ02BNSampler(spp), "PMJ02bn"));

    return samplers;
}

std::vector<TestIntegrator> GetIntegrators() {
    std::vector<TestIntegrator> integrators;

    Point2i resolution(10, 10);
    static Transform id;
    AnimatedTransform identity(id, 0, id, 1);
    for (const auto &scene : GetScenes()) {
        // Path tracing integrators
        for (auto &sampler : GetSamplers(resolution)) {
            Filter filter = new BoxFilter(Vector2f(0.5, 0.5));
            FilmBaseParameters fp(resolution, Bounds2i(Point2i(0, 0), resolution), filter,
                                  1., PixelSensor::CreateDefault(),
                                  inTestDir("test.exr"));
            RGBFilm *film = new RGBFilm(fp, RGBColorSpace::sRGB);
            CameraBaseParameters cbp(CameraTransform(identity), film, nullptr, {},
                                     nullptr);
            PerspectiveCamera::distortionPolynomials distpoly;
            PerspectiveCamera *camera = new PerspectiveCamera(
                cbp, 45, Bounds2f(Point2f(-1, -1), Point2f(1, 1)), 0., 10., distpoly);

            const Film filmp = camera->GetFilm();
            Integrator *integrator = new PathIntegrator(8, camera, sampler.first,
                                                        scene.aggregate, scene.lights);
            integrators.push_back({integrator, filmp,
                                   "Path, depth 8, Perspective, " + sampler.second +
                                       ", " + scene.description,
                                   scene});
        }

        for (auto &sampler : GetSamplers(resolution)) {
            Filter filter = new BoxFilter(Vector2f(0.5, 0.5));
            FilmBaseParameters fp(resolution, Bounds2i(Point2i(0, 0), resolution), filter,
                                  1., PixelSensor::CreateDefault(),
                                  inTestDir("test.exr"));
            RGBFilm *film = new RGBFilm(fp, RGBColorSpace::sRGB);
            CameraBaseParameters cbp(CameraTransform(identity), film, nullptr, {},
                                     nullptr);
            OrthographicCamera *camera = new OrthographicCamera(
                cbp, Bounds2f(Point2f(-.1, -.1), Point2f(.1, .1)), 0., 10.);
            const Film filmp = camera->GetFilm();

            Integrator *integrator = new PathIntegrator(8, camera, sampler.first,
                                                        scene.aggregate, scene.lights);
            integrators.push_back(
                {integrator, filmp,
                 "Path, depth 8, Ortho, " + sampler.second + ", " + scene.description,
                 scene});
        }

        // Volume path tracing integrators
        for (auto &sampler : GetSamplers(resolution)) {
            Filter filter = new BoxFilter(Vector2f(0.5, 0.5));
            FilmBaseParameters fp(resolution, Bounds2i(Point2i(0, 0), resolution), filter,
                                  1., PixelSensor::CreateDefault(),
                                  inTestDir("test.exr"));
            RGBFilm *film = new RGBFilm(fp, RGBColorSpace::sRGB);
            CameraBaseParameters cbp(CameraTransform(identity), film, nullptr, {},
                                     nullptr);
            PerspectiveCamera::distortionPolynomials distpoly;
            PerspectiveCamera *camera = new PerspectiveCamera(
                cbp, 45, Bounds2f(Point2f(-1, -1), Point2f(1, 1)), 0., 10., distpoly);
            const Film filmp = camera->GetFilm();

            Integrator *integrator = new VolPathIntegrator(8, camera, sampler.first,
                                                           scene.aggregate, scene.lights);
            integrators.push_back({integrator, filmp,
                                   "VolPath, depth 8, Perspective, " + sampler.second +
                                       ", " + scene.description,
                                   scene});
        }
        for (auto &sampler : GetSamplers(resolution)) {
            Filter filter = new BoxFilter(Vector2f(0.5, 0.5));
            FilmBaseParameters fp(resolution, Bounds2i(Point2i(0, 0), resolution), filter,
                                  1., PixelSensor::CreateDefault(),
                                  inTestDir("test.exr"));
            RGBFilm *film = new RGBFilm(fp, RGBColorSpace::sRGB);
            CameraBaseParameters cbp(CameraTransform(identity), film, nullptr, {},
                                     nullptr);
            OrthographicCamera *camera = new OrthographicCamera(
                cbp, Bounds2f(Point2f(-.1, -.1), Point2f(.1, .1)), 0., 10.);
            const Film filmp = camera->GetFilm();

            Integrator *integrator = new VolPathIntegrator(8, camera, sampler.first,
                                                           scene.aggregate, scene.lights);
            integrators.push_back(
                {integrator, filmp,
                 "VolPath, depth 8, Ortho, " + sampler.second + ", " + scene.description,
                 scene});
        }

        // Simple path (perspective only, still sample light and BSDFs). Yolo
        for (auto &sampler : GetSamplers(resolution)) {
            Filter filter = new BoxFilter(Vector2f(0.5, 0.5));
            FilmBaseParameters fp(resolution, Bounds2i(Point2i(0, 0), resolution), filter,
                                  1., PixelSensor::CreateDefault(),
                                  inTestDir("test.exr"));
            RGBFilm *film = new RGBFilm(fp, RGBColorSpace::sRGB);
            CameraBaseParameters cbp(CameraTransform(identity), film, nullptr, {},
                                     nullptr);
            PerspectiveCamera::distortionPolynomials distpoly;
            PerspectiveCamera *camera = new PerspectiveCamera(
                cbp, 45, Bounds2f(Point2f(-1, -1), Point2f(1, 1)), 0., 10., distpoly);

            const Film filmp = camera->GetFilm();
            Integrator *integrator = new SimplePathIntegrator(
                8, true, true, camera, sampler.first, scene.aggregate, scene.lights);
            integrators.push_back({integrator, filmp,
                                   "SimplePath, depth 8, Perspective, " + sampler.second +
                                       ", " + scene.description,
                                   scene});
        }

        // BDPT
        for (auto &sampler : GetSamplers(resolution)) {
            Filter filter = new BoxFilter(Vector2f(0.5, 0.5));
            FilmBaseParameters fp(resolution, Bounds2i(Point2i(0, 0), resolution), filter,
                                  1., PixelSensor::CreateDefault(),
                                  inTestDir("test.exr"));
            RGBFilm *film = new RGBFilm(fp, RGBColorSpace::sRGB);
            CameraBaseParameters cbp(CameraTransform(identity), film, nullptr, {},
                                     nullptr);
            PerspectiveCamera::distortionPolynomials distpoly;
            PerspectiveCamera *camera = new PerspectiveCamera(
                cbp, 45, Bounds2f(Point2f(-1, -1), Point2f(1, 1)), 0., 10., distpoly);
            const Film filmp = camera->GetFilm();

            Integrator *integrator =
                new BDPTIntegrator(camera, sampler.first, scene.aggregate, scene.lights,
                                   6, false, false, false);
            integrators.push_back({integrator, filmp,
                                   "BDPT, depth 8, Perspective, " + sampler.second +
                                       ", " + scene.description,
                                   scene});
        }

        // MLT
        {
            Filter filter = new BoxFilter(Vector2f(0.5, 0.5));
            FilmBaseParameters fp(resolution, Bounds2i(Point2i(0, 0), resolution), filter,
                                  1., PixelSensor::CreateDefault(),
                                  inTestDir("test.exr"));
            RGBFilm *film = new RGBFilm(fp, RGBColorSpace::sRGB);
            CameraBaseParameters cbp(CameraTransform(identity), film, nullptr, {},
                                     nullptr);
            PerspectiveCamera::distortionPolynomials distpoly;
            PerspectiveCamera *camera = new PerspectiveCamera(
                cbp, 45, Bounds2f(Point2f(-1, -1), Point2f(1, 1)), 0., 10., distpoly);
            const Film filmp = camera->GetFilm();

            Integrator *integrator =
                new MLTIntegrator(camera, scene.aggregate, scene.lights, 8 /* depth */,
                                  100000 /* n bootstrap */, 1000 /* nchains */,
                                  1024 /* mutations per pixel */, 0.01 /* sigma */,
                                  0.3 /* large step prob */, false /* regularize */);
            integrators.push_back({integrator, filmp,
                                   "MLT, depth 8, Perspective, " + scene.description,
                                   scene});
        }
    }

    return integrators;
}

struct RenderTest : public testing::TestWithParam<TestIntegrator> {};

TEST_P(RenderTest, RadianceMatches) {
    const TestIntegrator &tr = GetParam();
    tr.integrator->Render();
    CheckSceneAverage(inTestDir("test.exr"), tr.scene.expected);
    // The SpatialLightSampler class keeps a per-thread cache that
    // must be cleared out between test runs. In turn, this means that we
    // must delete the Integrator here in order to make sure that its
    // destructor runs. (This is ugly and should be fixed in a better way.)
    delete tr.integrator;

    EXPECT_EQ(0, remove(inTestDir("test.exr").c_str()));
}

INSTANTIATE_TEST_CASE_P(AnalyticTestScenes, RenderTest,
                        testing::ValuesIn(GetIntegrators()));<|MERGE_RESOLUTION|>--- conflicted
+++ resolved
@@ -137,18 +137,11 @@
 
         // We have to do this little dance here to make sure the spectrum is
         // properly normalized (this is usually all handled inside *Light::Create())
-<<<<<<< HEAD
         ConstantSpectrum Le(1);    
         Float scale = 0.5 / SpectrumToPhotometric(&Le);   
         Light areaLight =
             new DiffuseAreaLight(identity, MediumInterface(), &Le, scale, sphere, nullptr,
                                  Image(), nullptr, 90, false);
-=======
-        ConstantSpectrum Le(1);
-        Float scale = 0.5 / SpectrumToPhotometric(&Le);
-        Light areaLight = new DiffuseAreaLight(identity, MediumInterface(), &Le, scale,
-                                               sphere, nullptr, Image(), nullptr, false);
->>>>>>> 297ea2e9
 
         std::vector<Light> lights;
         lights.push_back(areaLight);
