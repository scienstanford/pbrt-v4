// pbrt is Copyright(c) 1998-2020 Matt Pharr, Wenzel Jakob, and Greg Humphreys.
// The pbrt source code is licensed under the Apache License, Version 2.0.
// SPDX: Apache-2.0

#include <gtest/gtest.h>

#include <pbrt/cameras.h>
#include <pbrt/cpu/aggregates.h>
#include <pbrt/cpu/integrators.h>
#include <pbrt/filters.h>
#include <pbrt/lights.h>
#include <pbrt/materials.h>
#include <pbrt/options.h>
#include <pbrt/pbrt.h>
#include <pbrt/samplers.h>
#include <pbrt/shapes.h>
#include <pbrt/textures.h>
#include <pbrt/util/color.h>
#include <pbrt/util/colorspace.h>
#include <pbrt/util/image.h>
#include <pbrt/util/spectrum.h>
#include <pbrt/util/vecmath.h>

#include <memory>

using namespace pbrt;

static std::string inTestDir(const std::string &path) {
    return path;
}

struct TestScene {
    Primitive aggregate;
    std::vector<Light> lights;
    std::string description;
    float expected;
};

struct TestIntegrator {
    Integrator *integrator;
    const Film film;
    std::string description;
    TestScene scene;
};

void PrintTo(const TestIntegrator &tr, ::std::ostream *os) {
    *os << tr.description;
}

void CheckSceneAverage(const std::string &filename, float expected) {
    pstd::optional<ImageAndMetadata> im = Image::Read(filename);
    ASSERT_TRUE((bool)im);
    ASSERT_EQ(im->image.NChannels(), 3);

    float delta = .025;
    float sum = 0;

    Image &image = im->image;
    for (int t = 0; t < image.Resolution()[1]; ++t)
        for (int s = 0; s < image.Resolution()[0]; ++s)
            for (int c = 0; c < 3; ++c)
                sum += image.GetChannel(Point2i(s, t), c);
    int nPixels = image.Resolution().x * image.Resolution().y * 3;
    EXPECT_NEAR(expected, sum / nPixels, delta);
}

std::vector<TestScene> GetScenes() {
    std::vector<TestScene> scenes;

    Allocator alloc;
    static Transform identity;
    {
        // Unit sphere, Kd = 0.5, point light I = 3.1415 at center
        // -> With GI, should have radiance of 1.
        Shape sphere = new Sphere(&identity, &identity, true /* reverse orientation */, 1,
                                  -1, 1, 360);

        static ConstantSpectrum cs(0.5);
        SpectrumTexture Kd = alloc.new_object<SpectrumConstantTexture>(&cs);
        FloatTexture sigma = alloc.new_object<FloatConstantTexture>(0.);
        // FIXME: here and below, Materials leak...
        Material material = new DiffuseMaterial(Kd, sigma, nullptr, nullptr);

        MediumInterface mediumInterface;
        std::vector<Primitive> prims;
        prims.push_back(Primitive(
            new GeometricPrimitive(sphere, material, nullptr, mediumInterface)));
        Primitive bvh(new BVHAggregate(std::move(prims)));

        // We have to do this little dance here to make sure the spectrum is
        // properly normalized (this is usually all handled inside *Light::Create())
        ConstantSpectrum I(1);
        Float scale = Pi / SpectrumToPhotometric(&I);
        std::vector<Light> lights;
        lights.push_back(
            new PointLight(identity, MediumInterface(), &I, scale, Allocator()));

        scenes.push_back({bvh, lights, "Sphere, 1 light, Kd = 0.5", 1.0});
    }

    {
        // Unit sphere, Kd = 0.5, 4 point lights I = 3.1415/4 at center
        // -> With GI, should have radiance of 1.
        Shape sphere = new Sphere(&identity, &identity, true /* reverse orientation */, 1,
                                  -1, 1, 360);

        static ConstantSpectrum cs(0.5);
        SpectrumTexture Kd = alloc.new_object<SpectrumConstantTexture>(&cs);
        FloatTexture sigma = alloc.new_object<FloatConstantTexture>(0.);
        const Material material = new DiffuseMaterial(Kd, sigma, nullptr, nullptr);

        MediumInterface mediumInterface;
        std::vector<Primitive> prims;
        prims.push_back(Primitive(
            new GeometricPrimitive(sphere, material, nullptr, mediumInterface)));
        Primitive bvh(new BVHAggregate(std::move(prims)));

        // We have to do this little dance here to make sure the spectrum is
        // properly normalized (this is usually all handled inside *Light::Create())
        ConstantSpectrum I(1);
        Float scale = Pi / (4 * SpectrumToPhotometric(&I));
        std::vector<Light> lights;
        lights.push_back(
            new PointLight(identity, MediumInterface(), &I, scale, Allocator()));
        lights.push_back(
            new PointLight(identity, MediumInterface(), &I, scale, Allocator()));
        lights.push_back(
            new PointLight(identity, MediumInterface(), &I, scale, Allocator()));
        lights.push_back(
            new PointLight(identity, MediumInterface(), &I, scale, Allocator()));

        scenes.push_back({bvh, lights, "Sphere, 1 light, Kd = 0.5", 1.0});
    }

    {
        // Unit sphere, Kd = 0.5, Le = 0.5
        // -> With GI, should have radiance of 1.
        Shape sphere = new Sphere(&identity, &identity, true /* reverse orientation */, 1,
                                  -1, 1, 360);

        static ConstantSpectrum cs(0.5);
        SpectrumTexture Kd = alloc.new_object<SpectrumConstantTexture>(&cs);
        FloatTexture sigma = alloc.new_object<FloatConstantTexture>(0.);
        const Material material = new DiffuseMaterial(Kd, sigma, nullptr, nullptr);

        // We have to do this little dance here to make sure the spectrum is
        // properly normalized (this is usually all handled inside *Light::Create())
        ConstantSpectrum Le(1);
        Float scale = 0.5 / SpectrumToPhotometric(&Le);
        Light areaLight =
            new DiffuseAreaLight(identity, MediumInterface(), &Le, scale, sphere, nullptr,
                                 Image(), nullptr, false, Allocator());

        std::vector<Light> lights;
        lights.push_back(areaLight);

        MediumInterface mediumInterface;
        std::vector<Primitive> prims;
        prims.push_back(Primitive(
            new GeometricPrimitive(sphere, material, lights.back(), mediumInterface)));
        Primitive bvh(new BVHAggregate(std::move(prims)));

        scenes.push_back({bvh, lights, "Sphere, Kd = 0.5, Le = 0.5", 1.0});
    }

#if 0
    {
        // Unit sphere, Kd = 0.25, Kr = .5, point light I = 7.4 at center
        // -> With GI, should have radiance of ~1.
        Shape sphere = new Sphere(
            &identity, &identity, true /* reverse orientation */, 1, -1, 1, 360);

        static ConstantSpectrum cs5(0.5), cs25(0.25);
        SpectrumTexture Kd =
            alloc.new_object<SpectrumConstantTexture>(&cs25);
        SpectrumTexture Kr =
            alloc.new_object<SpectrumConstantTexture>(&cs5);
        SpectrumTexture black =
            alloc.new_object<SpectrumConstantTexture>(Spectra::Zero());
        SpectrumTexture white =
            alloc.new_object<SpectrumConstantTexture>(Spectra::One());
        FloatTexture zero =
            alloc.new_object<FloatConstantTexture>(0.);
        FloatTexture one =
            alloc.new_object<FloatConstantTexture>(1.);
        const Material material = new UberMaterial(
            Kd, black, Kr, black, zero, zero, one, nullptr, false, nullptr);

        MediumInterface mediumInterface;
        std::vector<Primitive> prims;
        prims.push_back(Primitive(new GeometricPrimitive(
            sphere, material, nullptr, mediumInterface)));
        Primitive bvh(new BVHAggregate(std::move(prims)));

        static ConstantSpectrum I(3. * Pi);
        std::vector<Light> lights;
        lights.push_back(std::make_unique<PointLight>(identity,
                                                      nullptr, &I, Allocator()));

        scenes.push_back({bvh, lights, "Sphere, 1 light, Kd = 0.25 Kr = 0.5", 1.0});
    }
#endif

#if 0
  {
    // Unit sphere, Kd = 0.25, Kr = .5, Le .587
    // -> With GI, should have radiance of ~1.
    Shape sphere = new Sphere(
        &identity, &identity, true /* reverse orientation */, 1, -1, 1, 360);

    static ConstantSpectrum cs5(0.5), cs25(0.25);
    SpectrumTexture Kd =
        alloc.new_object<SpectrumConstantTexture>(&cs25);
    SpectrumTexture Kr =
        alloc.new_object<SpectrumConstantTexture>(&cs5);
    SpectrumTexture black =
        alloc.new_object<SpectrumConstantTexture>(Spectra::Zero());
    SpectrumTexture white =
        alloc.new_object<SpectrumConstantTexture>(Spectra::One());
    FloatTexture zero =
        alloc.new_object<FloatConstantTexture>(0.);
    FloatTexture one =
        alloc.new_object<FloatConstantTexture>(1.);
    std::shared_ptr<Material> material = std::make_shared<UberMaterial>(
        Kd, black, Kr, black, zero, zero, zero, white, one, nullptr, false, nullptr);

    static ConstantSpectrum Le(0.587);
    std::shared_ptr<AreaLight> areaLight = std::make_shared<DiffuseAreaLight>(
        identity, nullptr, &Le, 8, sphere, nullptr, true, false,
        std::make_shared<ParameterDictionary>(std::initializer_list<const NamedValues *>{}, nullptr));

    MediumInterface mediumInterface;
    std::vector<std::shared_ptr<Primitive>> prims;
    prims.push_back(Primitive(new GeometricPrimitive(
        sphere, material, areaLight, mediumInterface)));
    Primitive bvh(new BVHAggregate(std::move(prims)));

    std::vector<std::shared_ptr<Light>> lights;
    lights.push_back(std::move(areaLight));

    scenes.push_back({bvh, lights, "Sphere, Kd = 0.25 Kr = 0.5, Le = 0.587", 1.0});
  }
#endif

    return scenes;
}

std::vector<std::pair<Sampler, std::string>> GetSamplers(const Point2i &resolution) {
    std::vector<std::pair<Sampler, std::string>> samplers;

    samplers.push_back(std::make_pair(new HaltonSampler(256, resolution), "Halton 256"));
    samplers.push_back(
        std::make_pair(new PaddedSobolSampler(256, RandomizeStrategy::PermuteDigits),
                       "Padded Sobol 256"));
    samplers.push_back(std::make_pair(
        new ZSobolSampler(256, Point2i(16, 16), RandomizeStrategy::PermuteDigits),
        "Z Sobol 256"));
    samplers.push_back(
        std::make_pair(new SobolSampler(256, resolution, RandomizeStrategy::None),
                       "Sobol 256 Not Randomized"));
    samplers.push_back(std::make_pair(
        new SobolSampler(256, resolution, RandomizeStrategy::PermuteDigits),
        "Sobol 256 XOR Scramble"));
    samplers.push_back(
        std::make_pair(new SobolSampler(256, resolution, RandomizeStrategy::Owen),
                       "Sobol 256 Owen Scramble"));
    samplers.push_back(std::make_pair(new IndependentSampler(256), "Independent 256"));
    samplers.push_back(
        std::make_pair(new StratifiedSampler(16, 16, true), "Stratified 16x16"));
    samplers.push_back(std::make_pair(new PMJ02BNSampler(256), "PMJ02bn 256"));

    return samplers;
}

std::vector<TestIntegrator> GetIntegrators() {
    std::vector<TestIntegrator> integrators;

    Point2i resolution(10, 10);
    static Transform id;
    AnimatedTransform identity(id, 0, id, 1);
    for (const auto &scene : GetScenes()) {
        // Path tracing integrators
        for (auto &sampler : GetSamplers(resolution)) {
            Filter filter = new BoxFilter(Vector2f(0.5, 0.5));
            FilmBaseParameters fp(resolution, Bounds2i(Point2i(0, 0), resolution), filter,
                                  1., PixelSensor::CreateDefault(),
                                  inTestDir("test.exr"));
            RGBFilm *film = new RGBFilm(fp, RGBColorSpace::sRGB);
<<<<<<< HEAD
            CameraBaseParameters cbp(CameraTransform(identity), film, nullptr, {}, nullptr);
            PerspectiveCamera::distortionPolynomials distpoly;
            PerspectiveCamera *camera = new PerspectiveCamera(cbp, 45,
                Bounds2f(Point2f(-1, -1), Point2f(1, 1)), 0., 10.,distpoly);
=======
            CameraBaseParameters cbp(CameraTransform(identity), film, nullptr, {},
                                     nullptr);
            PerspectiveCamera *camera = new PerspectiveCamera(
                cbp, 45, Bounds2f(Point2f(-1, -1), Point2f(1, 1)), 0., 10.);
>>>>>>> 59b5988d

            const Film filmp = camera->GetFilm();
            Integrator *integrator = new PathIntegrator(8, camera, sampler.first,
                                                        scene.aggregate, scene.lights);
            integrators.push_back({integrator, filmp,
                                   "Path, depth 8, Perspective, " + sampler.second +
                                       ", " + scene.description,
                                   scene});
        }

        for (auto &sampler : GetSamplers(resolution)) {
            Filter filter = new BoxFilter(Vector2f(0.5, 0.5));
            FilmBaseParameters fp(resolution, Bounds2i(Point2i(0, 0), resolution), filter,
                                  1., PixelSensor::CreateDefault(),
                                  inTestDir("test.exr"));
            RGBFilm *film = new RGBFilm(fp, RGBColorSpace::sRGB);
            CameraBaseParameters cbp(CameraTransform(identity), film, nullptr, {},
                                     nullptr);
            OrthographicCamera *camera = new OrthographicCamera(
                cbp, Bounds2f(Point2f(-.1, -.1), Point2f(.1, .1)), 0., 10.);
            const Film filmp = camera->GetFilm();

            Integrator *integrator = new PathIntegrator(8, camera, sampler.first,
                                                        scene.aggregate, scene.lights);
            integrators.push_back(
                {integrator, filmp,
                 "Path, depth 8, Ortho, " + sampler.second + ", " + scene.description,
                 scene});
        }

        // Volume path tracing integrators
        for (auto &sampler : GetSamplers(resolution)) {
            Filter filter = new BoxFilter(Vector2f(0.5, 0.5));
            FilmBaseParameters fp(resolution, Bounds2i(Point2i(0, 0), resolution), filter,
                                  1., PixelSensor::CreateDefault(),
                                  inTestDir("test.exr"));
            RGBFilm *film = new RGBFilm(fp, RGBColorSpace::sRGB);
<<<<<<< HEAD
            CameraBaseParameters cbp(CameraTransform(identity), film, nullptr, {}, nullptr);
            PerspectiveCamera::distortionPolynomials distpoly;
            PerspectiveCamera *camera = new PerspectiveCamera(cbp, 45,
                Bounds2f(Point2f(-1, -1), Point2f(1, 1)), 0., 10., distpoly);

=======
            CameraBaseParameters cbp(CameraTransform(identity), film, nullptr, {},
                                     nullptr);
            PerspectiveCamera *camera = new PerspectiveCamera(
                cbp, 45, Bounds2f(Point2f(-1, -1), Point2f(1, 1)), 0., 10.);
>>>>>>> 59b5988d
            const Film filmp = camera->GetFilm();

            Integrator *integrator = new VolPathIntegrator(8, camera, sampler.first,
                                                           scene.aggregate, scene.lights);
            integrators.push_back({integrator, filmp,
                                   "VolPath, depth 8, Perspective, " + sampler.second +
                                       ", " + scene.description,
                                   scene});
        }
        for (auto &sampler : GetSamplers(resolution)) {
            Filter filter = new BoxFilter(Vector2f(0.5, 0.5));
            FilmBaseParameters fp(resolution, Bounds2i(Point2i(0, 0), resolution), filter,
                                  1., PixelSensor::CreateDefault(),
                                  inTestDir("test.exr"));
            RGBFilm *film = new RGBFilm(fp, RGBColorSpace::sRGB);
            CameraBaseParameters cbp(CameraTransform(identity), film, nullptr, {},
                                     nullptr);
            OrthographicCamera *camera = new OrthographicCamera(
                cbp, Bounds2f(Point2f(-.1, -.1), Point2f(.1, .1)), 0., 10.);
            const Film filmp = camera->GetFilm();

            Integrator *integrator = new VolPathIntegrator(8, camera, sampler.first,
                                                           scene.aggregate, scene.lights);
            integrators.push_back(
                {integrator, filmp,
                 "VolPath, depth 8, Ortho, " + sampler.second + ", " + scene.description,
                 scene});
        }

        // Simple path (perspective only, still sample light and BSDFs). Yolo
        for (auto &sampler : GetSamplers(resolution)) {
            Filter filter = new BoxFilter(Vector2f(0.5, 0.5));
            FilmBaseParameters fp(resolution, Bounds2i(Point2i(0, 0), resolution), filter,
                                  1., PixelSensor::CreateDefault(),
                                  inTestDir("test.exr"));
            RGBFilm *film = new RGBFilm(fp, RGBColorSpace::sRGB);
<<<<<<< HEAD
            CameraBaseParameters cbp(CameraTransform(identity), film, nullptr, {}, nullptr);
            PerspectiveCamera::distortionPolynomials distpoly;
            PerspectiveCamera *camera = new PerspectiveCamera(cbp, 45,
                Bounds2f(Point2f(-1, -1), Point2f(1, 1)), 0., 10., distpoly);
=======
            CameraBaseParameters cbp(CameraTransform(identity), film, nullptr, {},
                                     nullptr);
            PerspectiveCamera *camera = new PerspectiveCamera(
                cbp, 45, Bounds2f(Point2f(-1, -1), Point2f(1, 1)), 0., 10.);
>>>>>>> 59b5988d

            const Film filmp = camera->GetFilm();
            Integrator *integrator = new SimplePathIntegrator(
                8, true, true, camera, sampler.first, scene.aggregate, scene.lights);
            integrators.push_back({integrator, filmp,
                                   "SimplePath, depth 8, Perspective, " + sampler.second +
                                       ", " + scene.description,
                                   scene});
        }

        // BDPT
        for (auto &sampler : GetSamplers(resolution)) {
            Filter filter = new BoxFilter(Vector2f(0.5, 0.5));
            FilmBaseParameters fp(resolution, Bounds2i(Point2i(0, 0), resolution), filter,
                                  1., PixelSensor::CreateDefault(),
                                  inTestDir("test.exr"));
            RGBFilm *film = new RGBFilm(fp, RGBColorSpace::sRGB);
<<<<<<< HEAD
            CameraBaseParameters cbp(CameraTransform(identity), film, nullptr, {}, nullptr);
            PerspectiveCamera::distortionPolynomials distpoly;
            PerspectiveCamera *camera = new PerspectiveCamera(cbp, 45, Bounds2f(Point2f(-1, -1), Point2f(1, 1)), 0., 10., distpoly);
            
=======
            CameraBaseParameters cbp(CameraTransform(identity), film, nullptr, {},
                                     nullptr);
            PerspectiveCamera *camera = new PerspectiveCamera(
                cbp, 45, Bounds2f(Point2f(-1, -1), Point2f(1, 1)), 0., 10.);
>>>>>>> 59b5988d
            const Film filmp = camera->GetFilm();

            Integrator *integrator =
                new BDPTIntegrator(camera, sampler.first, scene.aggregate, scene.lights,
                                   6, false, false, false);
            integrators.push_back({integrator, filmp,
                                   "BDPT, depth 8, Perspective, " + sampler.second +
                                       ", " + scene.description,
                                   scene});
        }

        // MLT
        {
            Filter filter = new BoxFilter(Vector2f(0.5, 0.5));
            FilmBaseParameters fp(resolution, Bounds2i(Point2i(0, 0), resolution), filter,
                                  1., PixelSensor::CreateDefault(),
                                  inTestDir("test.exr"));
            RGBFilm *film = new RGBFilm(fp, RGBColorSpace::sRGB);
<<<<<<< HEAD
            CameraBaseParameters cbp(CameraTransform(identity), film, nullptr, {}, nullptr);
            PerspectiveCamera::distortionPolynomials distpoly;
            PerspectiveCamera *camera = new PerspectiveCamera(cbp, 45, Bounds2f(Point2f(-1, -1), Point2f(1, 1)), 0., 10., distpoly);
=======
            CameraBaseParameters cbp(CameraTransform(identity), film, nullptr, {},
                                     nullptr);
            PerspectiveCamera *camera = new PerspectiveCamera(
                cbp, 45, Bounds2f(Point2f(-1, -1), Point2f(1, 1)), 0., 10.);
>>>>>>> 59b5988d
            const Film filmp = camera->GetFilm();

            Integrator *integrator =
                new MLTIntegrator(camera, scene.aggregate, scene.lights, 8 /* depth */,
                                  100000 /* n bootstrap */, 1000 /* nchains */,
                                  1024 /* mutations per pixel */, 0.01 /* sigma */,
                                  0.3 /* large step prob */, false /* regularize */);
            integrators.push_back({integrator, filmp,
                                   "MLT, depth 8, Perspective, " + scene.description,
                                   scene});
        }
    }

    return integrators;
}

struct RenderTest : public testing::TestWithParam<TestIntegrator> {};

TEST_P(RenderTest, RadianceMatches) {
    const TestIntegrator &tr = GetParam();
    tr.integrator->Render();
    CheckSceneAverage(inTestDir("test.exr"), tr.scene.expected);
    // The SpatialLightSampler class keeps a per-thread cache that
    // must be cleared out between test runs. In turn, this means that we
    // must delete the Integrator here in order to make sure that its
    // destructor runs. (This is ugly and should be fixed in a better way.)
    delete tr.integrator;

    EXPECT_EQ(0, remove(inTestDir("test.exr").c_str()));
}

INSTANTIATE_TEST_CASE_P(AnalyticTestScenes, RenderTest,
                        testing::ValuesIn(GetIntegrators()));<|MERGE_RESOLUTION|>--- conflicted
+++ resolved
@@ -286,17 +286,10 @@
                                   1., PixelSensor::CreateDefault(),
                                   inTestDir("test.exr"));
             RGBFilm *film = new RGBFilm(fp, RGBColorSpace::sRGB);
-<<<<<<< HEAD
-            CameraBaseParameters cbp(CameraTransform(identity), film, nullptr, {}, nullptr);
-            PerspectiveCamera::distortionPolynomials distpoly;
-            PerspectiveCamera *camera = new PerspectiveCamera(cbp, 45,
-                Bounds2f(Point2f(-1, -1), Point2f(1, 1)), 0., 10.,distpoly);
-=======
             CameraBaseParameters cbp(CameraTransform(identity), film, nullptr, {},
                                      nullptr);
             PerspectiveCamera *camera = new PerspectiveCamera(
                 cbp, 45, Bounds2f(Point2f(-1, -1), Point2f(1, 1)), 0., 10.);
->>>>>>> 59b5988d
 
             const Film filmp = camera->GetFilm();
             Integrator *integrator = new PathIntegrator(8, camera, sampler.first,
@@ -334,18 +327,10 @@
                                   1., PixelSensor::CreateDefault(),
                                   inTestDir("test.exr"));
             RGBFilm *film = new RGBFilm(fp, RGBColorSpace::sRGB);
-<<<<<<< HEAD
-            CameraBaseParameters cbp(CameraTransform(identity), film, nullptr, {}, nullptr);
-            PerspectiveCamera::distortionPolynomials distpoly;
-            PerspectiveCamera *camera = new PerspectiveCamera(cbp, 45,
-                Bounds2f(Point2f(-1, -1), Point2f(1, 1)), 0., 10., distpoly);
-
-=======
             CameraBaseParameters cbp(CameraTransform(identity), film, nullptr, {},
                                      nullptr);
             PerspectiveCamera *camera = new PerspectiveCamera(
                 cbp, 45, Bounds2f(Point2f(-1, -1), Point2f(1, 1)), 0., 10.);
->>>>>>> 59b5988d
             const Film filmp = camera->GetFilm();
 
             Integrator *integrator = new VolPathIntegrator(8, camera, sampler.first,
@@ -382,17 +367,10 @@
                                   1., PixelSensor::CreateDefault(),
                                   inTestDir("test.exr"));
             RGBFilm *film = new RGBFilm(fp, RGBColorSpace::sRGB);
-<<<<<<< HEAD
-            CameraBaseParameters cbp(CameraTransform(identity), film, nullptr, {}, nullptr);
-            PerspectiveCamera::distortionPolynomials distpoly;
-            PerspectiveCamera *camera = new PerspectiveCamera(cbp, 45,
-                Bounds2f(Point2f(-1, -1), Point2f(1, 1)), 0., 10., distpoly);
-=======
             CameraBaseParameters cbp(CameraTransform(identity), film, nullptr, {},
                                      nullptr);
             PerspectiveCamera *camera = new PerspectiveCamera(
                 cbp, 45, Bounds2f(Point2f(-1, -1), Point2f(1, 1)), 0., 10.);
->>>>>>> 59b5988d
 
             const Film filmp = camera->GetFilm();
             Integrator *integrator = new SimplePathIntegrator(
@@ -410,17 +388,10 @@
                                   1., PixelSensor::CreateDefault(),
                                   inTestDir("test.exr"));
             RGBFilm *film = new RGBFilm(fp, RGBColorSpace::sRGB);
-<<<<<<< HEAD
-            CameraBaseParameters cbp(CameraTransform(identity), film, nullptr, {}, nullptr);
-            PerspectiveCamera::distortionPolynomials distpoly;
-            PerspectiveCamera *camera = new PerspectiveCamera(cbp, 45, Bounds2f(Point2f(-1, -1), Point2f(1, 1)), 0., 10., distpoly);
-            
-=======
             CameraBaseParameters cbp(CameraTransform(identity), film, nullptr, {},
                                      nullptr);
             PerspectiveCamera *camera = new PerspectiveCamera(
                 cbp, 45, Bounds2f(Point2f(-1, -1), Point2f(1, 1)), 0., 10.);
->>>>>>> 59b5988d
             const Film filmp = camera->GetFilm();
 
             Integrator *integrator =
@@ -439,16 +410,10 @@
                                   1., PixelSensor::CreateDefault(),
                                   inTestDir("test.exr"));
             RGBFilm *film = new RGBFilm(fp, RGBColorSpace::sRGB);
-<<<<<<< HEAD
-            CameraBaseParameters cbp(CameraTransform(identity), film, nullptr, {}, nullptr);
-            PerspectiveCamera::distortionPolynomials distpoly;
-            PerspectiveCamera *camera = new PerspectiveCamera(cbp, 45, Bounds2f(Point2f(-1, -1), Point2f(1, 1)), 0., 10., distpoly);
-=======
             CameraBaseParameters cbp(CameraTransform(identity), film, nullptr, {},
                                      nullptr);
             PerspectiveCamera *camera = new PerspectiveCamera(
                 cbp, 45, Bounds2f(Point2f(-1, -1), Point2f(1, 1)), 0., 10.);
->>>>>>> 59b5988d
             const Film filmp = camera->GetFilm();
 
             Integrator *integrator =
