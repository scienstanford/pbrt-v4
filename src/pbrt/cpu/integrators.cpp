// pbrt is Copyright(c) 1998-2020 Matt Pharr, Wenzel Jakob, and Greg Humphreys.
// The pbrt source code is licensed under the Apache License, Version 2.0.
// SPDX: Apache-2.0

#include <pbrt/cpu/integrators.h>

#include <pbrt/bsdf.h>
#include <pbrt/bssrdf.h>
#include <pbrt/cameras.h>
#include <pbrt/film.h>
#include <pbrt/filters.h>
#include <pbrt/interaction.h>
#include <pbrt/lights.h>
#include <pbrt/materials.h>
#include <pbrt/media.h>
#include <pbrt/options.h>
#include <pbrt/paramdict.h>
#include <pbrt/samplers.h>
#include <pbrt/shapes.h>
#include <pbrt/util/bluenoise.h>
#include <pbrt/util/check.h>
#include <pbrt/util/color.h>
#include <pbrt/util/colorspace.h>
#include <pbrt/util/containers.h>
#include <pbrt/util/display.h>
#include <pbrt/util/error.h>
#include <pbrt/util/file.h>
#include <pbrt/util/hash.h>
#include <pbrt/util/image.h>
#include <pbrt/util/lowdiscrepancy.h>
#include <pbrt/util/math.h>
#include <pbrt/util/memory.h>
#include <pbrt/util/parallel.h>
#include <pbrt/util/print.h>
#include <pbrt/util/progressreporter.h>
#include <pbrt/util/pstd.h>
#include <pbrt/util/rng.h>
#include <pbrt/util/sampling.h>
#include <pbrt/util/spectrum.h>
#include <pbrt/util/stats.h>
#include <pbrt/util/string.h>

#include <algorithm>

namespace pbrt {

STAT_COUNTER("Integrator/Camera rays traced", nCameraRays);

// RandomWalkIntegrator Method Definitions
std::unique_ptr<RandomWalkIntegrator> RandomWalkIntegrator::Create(
    const ParameterDictionary &parameters, Camera camera, Sampler sampler,
    Primitive aggregate, std::vector<Light> lights, const FileLoc *loc) {
    int maxDepth = parameters.GetOneInt("maxdepth", 5);
    return std::make_unique<RandomWalkIntegrator>(maxDepth, camera, sampler, aggregate,
                                                  lights);
}

std::string RandomWalkIntegrator::ToString() const {
    return StringPrintf("[ RandomWalkIntegrator maxDepth: %d ]", maxDepth);
}

// Integrator Method Definitions
Integrator::~Integrator() {}

// ImageTileIntegrator Method Definitions
void ImageTileIntegrator::Render() {
    // Handle debugStart, if set
    if (!Options->debugStart.empty()) {
        std::vector<int> c = SplitStringToInts(Options->debugStart, ',');
        if (c.empty())
            ErrorExit("Didn't find integer values after --debugstart: %s",
                      Options->debugStart);
        if (c.size() != 3)
            ErrorExit("Didn't find three integer values after --debugstart: %s",
                      Options->debugStart);

        Point2i pPixel(c[0], c[1]);
        int sampleIndex = c[2];

        ScratchBuffer scratchBuffer(65536);
        Sampler tileSampler = samplerPrototype.Clone(Allocator());
        tileSampler.StartPixelSample(pPixel, sampleIndex);

        EvaluatePixelSample(pPixel, sampleIndex, tileSampler, scratchBuffer);

        return;
    }

    thread_local Point2i threadPixel;
    thread_local int threadSampleIndex;
    CheckCallbackScope _([&]() {
        return StringPrintf("Rendering failed at pixel (%d, %d) sample %d. Debug with "
                            "\"--debugstart %d,%d,%d\"\n",
                            threadPixel.x, threadPixel.y, threadSampleIndex,
                            threadPixel.x, threadPixel.y, threadSampleIndex);
    });

    // Declare common variables for rendering image in tiles
    ThreadLocal<ScratchBuffer> scratchBuffers([]() { return ScratchBuffer(65536); });

    ThreadLocal<Sampler> samplers([this]() { return samplerPrototype.Clone(); });

    Bounds2i pixelBounds = camera.GetFilm().PixelBounds();
    int spp = samplerPrototype.SamplesPerPixel();
    ProgressReporter progress(int64_t(spp) * pixelBounds.Area(), "Rendering",
                              Options->quiet);

    int waveStart = 0, waveEnd = 1, nextWaveSize = 1;

    if (Options->recordPixelStatistics)
        StatsEnablePixelStats(pixelBounds,
                              RemoveExtension(camera.GetFilm().GetFilename()));
    // Handle MSE reference image, if provided
    pstd::optional<Image> referenceImage;
    FILE *mseOutFile = nullptr;
    if (!Options->mseReferenceImage.empty()) {
        auto mse = Image::Read(Options->mseReferenceImage);
        referenceImage = mse.image;

        Bounds2i msePixelBounds =
            mse.metadata.pixelBounds
                ? *mse.metadata.pixelBounds
                : Bounds2i(Point2i(0, 0), referenceImage->Resolution());
        if (!Inside(pixelBounds, msePixelBounds))
            ErrorExit("Output image pixel bounds %s aren't inside the MSE "
                      "image's pixel bounds %s.",
                      pixelBounds, msePixelBounds);

        // Transform the pixelBounds of the image we're rendering to the
        // coordinate system with msePixelBounds.pMin at the origin, which
        // in turn gives us the section of the MSE image to crop. (This is
        // complicated by the fact that Image doesn't support pixel
        // bounds...)
        Bounds2i cropBounds(Point2i(pixelBounds.pMin - msePixelBounds.pMin),
                            Point2i(pixelBounds.pMax - msePixelBounds.pMin));
        *referenceImage = referenceImage->Crop(cropBounds);
        CHECK_EQ(referenceImage->Resolution(), Point2i(pixelBounds.Diagonal()));

        mseOutFile = FOpenWrite(Options->mseReferenceOutput);
        if (!mseOutFile)
            ErrorExit("%s: %s", Options->mseReferenceOutput, ErrorString());
    }

    // Connect to display server if needed
    if (!Options->displayServer.empty()) {
        Film film = camera.GetFilm();
        DisplayDynamic(film.GetFilename(), Point2i(pixelBounds.Diagonal()),
                       {"R", "G", "B"},
                       [&](Bounds2i b, pstd::span<pstd::span<Float>> displayValue) {
                           int index = 0;
                           for (Point2i p : b) {
                               RGB rgb = film.GetPixelRGB(pixelBounds.pMin + p,
                                                          2.f / (waveStart + waveEnd));
                               for (int c = 0; c < 3; ++c)
                                   displayValue[c][index] = rgb[c];
                               ++index;
                           }
                       });
    }

    // Render image in waves
    while (waveStart < spp) {
        // Render current wave's image tiles in parallel
        ParallelFor2D(pixelBounds, [&](Bounds2i tileBounds) {
            // Render image tile given by _tileBounds_
            ScratchBuffer &scratchBuffer = scratchBuffers.Get();
            Sampler &sampler = samplers.Get();
            PBRT_DBG("Starting image tile (%d,%d)-(%d,%d) waveStart %d, waveEnd %d\n",
                     tileBounds.pMin.x, tileBounds.pMin.y, tileBounds.pMax.x,
                     tileBounds.pMax.y, waveStart, waveEnd);
            for (Point2i pPixel : tileBounds) {
                StatsReportPixelStart(pPixel);
                threadPixel = pPixel;
                // Render samples in pixel _pPixel_
                for (int sampleIndex = waveStart; sampleIndex < waveEnd; ++sampleIndex) {
                    threadSampleIndex = sampleIndex;
                    sampler.StartPixelSample(pPixel, sampleIndex);
                    EvaluatePixelSample(pPixel, sampleIndex, sampler, scratchBuffer);
                    scratchBuffer.Reset();
                }

                StatsReportPixelEnd(pPixel);
            }
            PBRT_DBG("Finished image tile (%d,%d)-(%d,%d)\n", tileBounds.pMin.x,
                     tileBounds.pMin.y, tileBounds.pMax.x, tileBounds.pMax.y);
            progress.Update((waveEnd - waveStart) * tileBounds.Area());
        });

        // Update start and end wave
        waveStart = waveEnd;
        waveEnd = std::min(spp, waveEnd + nextWaveSize);
        if (!referenceImage)
            nextWaveSize = std::min(2 * nextWaveSize, 64);
        if (waveStart == spp)
            progress.Done();

        // Optionally write current image to disk
        if (waveStart == spp || Options->writePartialImages || referenceImage) {
            LOG_VERBOSE("Writing image with spp = %d", waveStart);
            ImageMetadata metadata;
            metadata.renderTimeSeconds = progress.ElapsedSeconds();
            metadata.samplesPerPixel = waveStart;
            if (referenceImage) {
                ImageMetadata filmMetadata;
                Image filmImage =
                    camera.GetFilm().GetImage(&filmMetadata, 1.f / waveStart);
                ImageChannelValues mse =
                    filmImage.MSE(filmImage.AllChannelsDesc(), *referenceImage);
                fprintf(mseOutFile, "%d, %.9g\n", waveStart, mse.Average());
                metadata.MSE = mse.Average();
                fflush(mseOutFile);
            }
            if (waveStart == spp || Options->writePartialImages) {
                camera.InitMetadata(&metadata);
                camera.GetFilm().WriteImage(metadata, 1.0f / waveStart);
            }
        }
    }

    if (mseOutFile)
        fclose(mseOutFile);
    DisconnectFromDisplayServer();
    LOG_VERBOSE("Rendering finished");
}

// RayIntegrator Method Definitions
void RayIntegrator::EvaluatePixelSample(Point2i pPixel, int sampleIndex, Sampler sampler,
                                        ScratchBuffer &scratchBuffer) {
    // Sample wavelengths for the ray
    Float lu = sampler.Get1D();
    if (Options->disableWavelengthJitter)
        lu = 0.5;
    SampledWavelengths lambda = camera.GetFilm().SampleWavelengths(lu);

    // Initialize _CameraSample_ for current sample
    Filter filter = camera.GetFilm().GetFilter();
    CameraSample cameraSample = GetCameraSample(sampler, pPixel, filter);

    // Generate camera ray for current sample
    pstd::optional<CameraRayDifferential> cameraRay =
        camera.GenerateRayDifferential(cameraSample, lambda);

    // Trace _cameraRay_ if valid
    SampledSpectrum L(0.);
    VisibleSurface visibleSurface;
    if (cameraRay) {
        // Double check that the ray's direction is normalized.
        DCHECK_GT(Length(cameraRay->ray.d), .999f);
        DCHECK_LT(Length(cameraRay->ray.d), 1.001f);
        // Scale camera ray differentials based on image sampling rate
        Float rayDiffScale =
            std::max<Float>(.125f, 1 / std::sqrt((Float)sampler.SamplesPerPixel()));
        if (!Options->disablePixelJitter)
            cameraRay->ray.ScaleDifferentials(rayDiffScale);

        ++nCameraRays;
        // Evaluate radiance along camera ray
        bool initializeVisibleSurface = camera.GetFilm().UsesVisibleSurface();
        L = cameraRay->weight * Li(cameraRay->ray, lambda, sampler, scratchBuffer,
                                   initializeVisibleSurface ? &visibleSurface : nullptr);

        // Issue warning if unexpected radiance value is returned
        if (L.HasNaNs()) {
            LOG_ERROR("Not-a-number radiance value returned for pixel (%d, "
                      "%d), sample %d. Setting to black.",
                      pPixel.x, pPixel.y, sampleIndex);
            L = SampledSpectrum(0.f);
        } else if (IsInf(L.y(lambda))) {
            LOG_ERROR("Infinite radiance value returned for pixel (%d, %d), "
                      "sample %d. Setting to black.",
                      pPixel.x, pPixel.y, sampleIndex);
            L = SampledSpectrum(0.f);
        }

        if (cameraRay)
            PBRT_DBG(
                "%s\n",
                StringPrintf("Camera sample: %s -> ray %s -> L = %s, visibleSurface %s",
                             cameraSample, cameraRay->ray, L,
                             (visibleSurface ? visibleSurface.ToString() : "(none)"))
                    .c_str());
        else
            PBRT_DBG("%s\n",
                     StringPrintf("Camera sample: %s -> no ray generated", cameraSample)
                         .c_str());
    }

    // Add camera ray's contribution to image
    camera.GetFilm().AddSample(pPixel, L, lambda, &visibleSurface,
                               cameraSample.filterWeight);
}

// Integrator Utility Functions
STAT_COUNTER("Intersections/Regular ray intersection tests", nIntersectionTests);
STAT_COUNTER("Intersections/Shadow ray intersection tests", nShadowTests);

// Integrator Method Definitions
pstd::optional<ShapeIntersection> Integrator::Intersect(const Ray &ray,
                                                        Float tMax) const {
    ++nIntersectionTests;
    DCHECK_NE(ray.d, Vector3f(0, 0, 0));
    if (aggregate)
        return aggregate.Intersect(ray, tMax);
    else
        return {};
}

bool Integrator::IntersectP(const Ray &ray, Float tMax) const {
    ++nShadowTests;
    DCHECK_NE(ray.d, Vector3f(0, 0, 0));
    if (aggregate)
        return aggregate.IntersectP(ray, tMax);
    else
        return false;
}

SampledSpectrum Integrator::Tr(const Interaction &p0, const Interaction &p1,
                               const SampledWavelengths &lambda) const {
    RNG rng(Hash(p0.p()), Hash(p1.p()));

    auto rescale = [](SampledSpectrum &Tr, SampledSpectrum &pdf) {
        if (Tr.MaxComponentValue() > 0x1p24f || pdf.MaxComponentValue() > 0x1p24f) {
            Tr /= 0x1p24f;
            pdf /= 0x1p24f;
        }
    };

    // :-(
    Ray ray =
        p0.IsSurfaceInteraction() ? p0.AsSurface().SpawnRayTo(p1) : p0.SpawnRayTo(p1);
    SampledSpectrum Tr(1.f), pdf(1.f);
    if (LengthSquared(ray.d) == 0)
        return Tr;

    while (true) {
        pstd::optional<ShapeIntersection> si = Intersect(ray, 1 - ShadowEpsilon);
        // Handle opaque surface along ray's path
        if (si && si->intr.material)
            return SampledSpectrum(0.0f);

        // Update transmittance for current ray segment
        if (ray.medium) {
            Point3f pExit = ray(si ? si->tHit : (1 - ShadowEpsilon));
            ray.d = pExit - ray.o;

            SampleT_maj(ray, 1.f, rng.Uniform<Float>(), rng, lambda,
                        [&](Point3f p, MediumProperties mp, SampledSpectrum sigma_maj,
                            SampledSpectrum T_maj) {
                            SampledSpectrum sigma_n =
                                ClampZero(sigma_maj - mp.sigma_a - mp.sigma_s);

                            // ratio-tracking: only evaluate null scattering
                            Tr *= T_maj * sigma_n;
                            pdf *= T_maj * sigma_maj;

                            if (!Tr)
                                return false;

                            rescale(Tr, pdf);
                            return true;
                        });
        }

        // Generate next ray segment or return final transmittance
        if (!si)
            break;
        ray = si->intr.SpawnRayTo(p1);
    }
    PBRT_DBG("%s\n", StringPrintf("Tr from %s to %s = %s", p0.pi, p1.pi, Tr).c_str());
    return Tr / pdf.Average();
}

std::string Integrator::ToString() const {
    std::string s = StringPrintf("[ Integrator aggregate: %s lights[%d]: [ ", aggregate,
                                 lights.size());
    for (const auto &l : lights)
        s += StringPrintf("%s, ", l.ToString());
    s += StringPrintf("] infiniteLights[%d]: [ ", infiniteLights.size());
    for (const auto &l : infiniteLights)
        s += StringPrintf("%s, ", l.ToString());
    return s + " ]";
}

// SimplePathIntegrator Method Definitions
SimplePathIntegrator::SimplePathIntegrator(int maxDepth, bool sampleLights,
                                           bool sampleBSDF, Camera camera,
                                           Sampler sampler, Primitive aggregate,
                                           std::vector<Light> lights)
    : RayIntegrator(camera, sampler, aggregate, lights),
      maxDepth(maxDepth),
      sampleLights(sampleLights),
      sampleBSDF(sampleBSDF),
      lightSampler(lights, Allocator()) {}

SampledSpectrum SimplePathIntegrator::Li(RayDifferential ray, SampledWavelengths &lambda,
                                         Sampler sampler, ScratchBuffer &scratchBuffer,
                                         VisibleSurface *) const {
    // Estimate radiance along ray using simple path tracing
    SampledSpectrum L(0.f), beta(1.f);
    bool specularBounce = true;
    int depth = 0;
    while (beta) {
        // Find next _SimplePathIntegrator_ vertex and accumulate contribution
        // Intersect _ray_ with scene
        pstd::optional<ShapeIntersection> si = Intersect(ray);

        // Account for infinite lights if ray has no intersection
        if (!si) {
            if (!sampleLights || specularBounce)
                for (const auto &light : infiniteLights)
                    L += beta * light.Le(ray, lambda);
            break;
        }

        // Account for emissive surface if light was not sampled
        SurfaceInteraction &isect = si->intr;
        if (!sampleLights || specularBounce)
            L += beta * isect.Le(-ray.d, lambda);

        // End path if maximum depth reached
        if (depth++ == maxDepth)
            break;

        // Get BSDF and skip over medium boundaries
        BSDF bsdf = isect.GetBSDF(ray, lambda, camera, scratchBuffer, sampler);
        if (!bsdf) {
            isect.SkipIntersection(&ray, si->tHit);
            continue;
        }

        // Sample direct illumination if _sampleLights_ is true
        Vector3f wo = -ray.d;
        if (sampleLights) {
            pstd::optional<SampledLight> sampledLight =
                lightSampler.Sample(sampler.Get1D());
            if (sampledLight) {
                // Sample point on _sampledLight_ to estimate direct illumination
                Point2f uLight = sampler.Get2D();
                pstd::optional<LightLiSample> ls =
                    sampledLight->light.SampleLi(isect, uLight, lambda);
                if (ls && ls->L && ls->pdf > 0) {
                    // Evaluate BSDF for light and possibly add scattered radiance
                    Vector3f wi = ls->wi;
                    SampledSpectrum f = bsdf.f(wo, wi) * AbsDot(wi, isect.shading.n);
                    if (f && Unoccluded(isect, ls->pLight))
                        L += beta * f * ls->L / (sampledLight->p * ls->pdf);
                }
            }
        }

        // Sample outgoing direction at intersection to continue path
        if (sampleBSDF) {
            // Sample BSDF for new path direction
            Float u = sampler.Get1D();
            pstd::optional<BSDFSample> bs = bsdf.Sample_f(wo, u, sampler.Get2D());
            if (!bs)
                break;
            beta *= bs->f * AbsDot(bs->wi, isect.shading.n) / bs->pdf;
            specularBounce = bs->IsSpecular();
            ray = isect.SpawnRay(bs->wi);

        } else {
            // Uniformly sample sphere or hemisphere to get new path direction
            Float pdf;
            Vector3f wi;
            BxDFFlags flags = bsdf.Flags();
            if (IsReflective(flags) && IsTransmissive(flags)) {
                wi = SampleUniformSphere(sampler.Get2D());
                pdf = UniformSpherePDF();
            } else {
                wi = SampleUniformHemisphere(sampler.Get2D());
                pdf = UniformHemispherePDF();
                if (IsReflective(flags) && Dot(wo, isect.n) * Dot(wi, isect.n) < 0)
                    wi = -wi;
                else if (IsTransmissive(flags) && Dot(wo, isect.n) * Dot(wi, isect.n) > 0)
                    wi = -wi;
            }
            beta *= bsdf.f(wo, wi) * AbsDot(wi, isect.shading.n) / pdf;
            specularBounce = false;
            ray = isect.SpawnRay(wi);
        }

        CHECK_GE(beta.y(lambda), 0.f);
        DCHECK(!IsInf(beta.y(lambda)));
    }
    return L;
}

std::string SimplePathIntegrator::ToString() const {
    return StringPrintf("[ SimplePathIntegrator maxDepth: %d sampleLights: %s "
                        "sampleBSDF: %s ]",
                        maxDepth, sampleLights, sampleBSDF);
}

std::unique_ptr<SimplePathIntegrator> SimplePathIntegrator::Create(
    const ParameterDictionary &parameters, Camera camera, Sampler sampler,
    Primitive aggregate, std::vector<Light> lights, const FileLoc *loc) {
    int maxDepth = parameters.GetOneInt("maxdepth", 5);
    bool sampleLights = parameters.GetOneBool("samplelights", true);
    bool sampleBSDF = parameters.GetOneBool("samplebsdf", true);
    return std::make_unique<SimplePathIntegrator>(maxDepth, sampleLights, sampleBSDF,
                                                  camera, sampler, aggregate, lights);
}

// LightPathIntegrator Method Definitions
LightPathIntegrator::LightPathIntegrator(int maxDepth, Camera camera, Sampler sampler,
                                         Primitive aggregate, std::vector<Light> lights)
    : ImageTileIntegrator(camera, sampler, aggregate, lights),
      maxDepth(maxDepth),
      lightSampler(lights, Allocator()) {}

void LightPathIntegrator::EvaluatePixelSample(Point2i pPixel, int sampleIndex,
                                              Sampler sampler,
                                              ScratchBuffer &scratchBuffer) {
    // Sample wavelengths for the ray
    Float lu = sampler.Get1D();
    if (Options->disableWavelengthJitter)
        lu = 0.5;
    SampledWavelengths lambda = camera.GetFilm().SampleWavelengths(lu);

    // Sample light to start light path
    Float ul = sampler.Get1D();
    pstd::optional<SampledLight> sampledLight = lightSampler.Sample(ul);
    if (!sampledLight)
        return;
    Light light = sampledLight->light;
    Float lightPDF = sampledLight->p;

    // Sample point on light source for light path
    Float time = camera.SampleTime(sampler.Get1D());
    Point2f ul0 = sampler.Get2D();
    Point2f ul1 = sampler.Get2D();
    pstd::optional<LightLeSample> les = light.SampleLe(ul0, ul1, lambda, time);
    if (!les || les->pdfPos == 0 || les->pdfDir == 0 || !les->L)
        return;

    // Add contribution of directly visible light source
    if (les->intr) {
        pstd::optional<CameraWiSample> cs =
            camera.SampleWi(*les->intr, sampler.Get2D(), lambda);
        if (cs && cs->pdf != 0) {
            if (Float pdf = light.PDF_Li(cs->pLens, cs->wi); pdf > 0) {
                // Add light's emitted radiance if nonzero and light is visible
                SampledSpectrum Le =
                    light.L(les->intr->p(), les->intr->n, les->intr->uv, cs->wi, lambda);
                if (Le && Unoccluded(cs->pRef, cs->pLens)) {
                    // Compute visible light's path contribution and add to film
                    SampledSpectrum L = Le * les->AbsCosTheta(cs->wi) * cs->Wi /
                                        (lightPDF * pdf * cs->pdf);
                    camera.GetFilm().AddSplat(cs->pRaster, L, lambda);
                }
            }
        }
    }

    // Follow light path and accumulate contributions to image
    int depth = 0;
    // Initialize light path ray and weighted path throughput _beta_
    RayDifferential ray(les->ray);
    SampledSpectrum beta =
        les->L * les->AbsCosTheta(ray.d) / (lightPDF * les->pdfPos * les->pdfDir);

    while (true) {
        // Intersect light path ray with scene
        pstd::optional<ShapeIntersection> si = Intersect(ray);
        if (!si)
            break;
        SurfaceInteraction &isect = si->intr;

        // Get BSDF and skip over medium boundaries
        BSDF bsdf = isect.GetBSDF(ray, lambda, camera, scratchBuffer, sampler);
        if (!bsdf) {
            isect.SkipIntersection(&ray, si->tHit);
            continue;
        }

        // End path if maximum depth reached
        if (depth++ == maxDepth)
            break;

        // Splat contribution into film if intersection point is visible to camera
        Point2f u = sampler.Get2D();
        pstd::optional<CameraWiSample> cs = camera.SampleWi(isect, u, lambda);
        if (cs && cs->pdf != 0) {
            SampledSpectrum L = beta *
                                bsdf.f(isect.wo, cs->wi, TransportMode::Importance) *
                                AbsDot(cs->wi, isect.shading.n) * cs->Wi / cs->pdf;
            if (L && Unoccluded(cs->pRef, cs->pLens))
                camera.GetFilm().AddSplat(cs->pRaster, L, lambda);
        }

        // Sample BSDF and update light path state
        Float uc = sampler.Get1D();
        pstd::optional<BSDFSample> bs =
            bsdf.Sample_f(isect.wo, uc, sampler.Get2D(), TransportMode::Importance);
        if (!bs)
            break;
        beta *= bs->f * AbsDot(bs->wi, isect.shading.n) / bs->pdf;
        ray = isect.SpawnRay(ray, bsdf, bs->wi, bs->flags, bs->eta);
    }
}

std::string LightPathIntegrator::ToString() const {
    return StringPrintf("[ LightPathIntegrator maxDepth: %d lightSampler: %s ]", maxDepth,
                        lightSampler);
}

std::unique_ptr<LightPathIntegrator> LightPathIntegrator::Create(
    const ParameterDictionary &parameters, Camera camera, Sampler sampler,
    Primitive aggregate, std::vector<Light> lights, const FileLoc *loc) {
    int maxDepth = parameters.GetOneInt("maxdepth", 5);
    return std::make_unique<LightPathIntegrator>(maxDepth, camera, sampler, aggregate,
                                                 lights);
}

STAT_PERCENT("Integrator/Zero-radiance paths", zeroRadiancePaths, totalPaths);
STAT_PERCENT("Integrator/Regularized BSDFs", regularizedBSDFs, totalBSDFs);
STAT_INT_DISTRIBUTION("Integrator/Path length", pathLength);

// PathIntegrator Method Definitions
PathIntegrator::PathIntegrator(int maxDepth, Camera camera, Sampler sampler,
                               Primitive aggregate, std::vector<Light> lights,
                               const std::string &lightSampleStrategy, bool regularize)
    : RayIntegrator(camera, sampler, aggregate, lights),
      maxDepth(maxDepth),
      lightSampler(LightSampler::Create(lightSampleStrategy, lights, Allocator())),
      regularize(regularize) {}

SampledSpectrum PathIntegrator::Li(RayDifferential ray, SampledWavelengths &lambda,
                                   Sampler sampler, ScratchBuffer &scratchBuffer,
                                   VisibleSurface *visibleSurf) const {
    // Declare local variables for _PathIntegrator::Li()_
    SampledSpectrum L(0.f), beta(1.f);
    int depth = 0;

    Float bsdfPDF, etaScale = 1;
    bool specularBounce = false, anyNonSpecularBounces = false;
    LightSampleContext prevIntrCtx;

    // Sample path from camera and accumulate radiance estimate
    while (true) {
        // Trace ray and find closest path vertex and its BSDF
        pstd::optional<ShapeIntersection> si = Intersect(ray);
        // Add emitted light at intersection point or from the environment
        if (!si) {
            // Incorporate emission from infinite lights for escaped ray
            for (const auto &light : infiniteLights) {
                SampledSpectrum Le = light.Le(ray, lambda);
                if (depth == 0 || specularBounce)
                    L += beta * Le;
                else {
                    // Compute MIS weight for infinite light
                    Float lightPDF = lightSampler.PMF(prevIntrCtx, light) *
                                     light.PDF_Li(prevIntrCtx, ray.d, true);
                    Float w_b = PowerHeuristic(1, bsdfPDF, 1, lightPDF);

                    L += beta * w_b * Le;
                }
            }

            break;
        }
        // Incorporate emission from surface hit by ray
        SampledSpectrum Le = si->intr.Le(-ray.d, lambda);
        if (Le) {
            if (depth == 0 || specularBounce)
                L += beta * Le;
            else {
                // Compute MIS weight for area light
                Light areaLight(si->intr.areaLight);
                Float lightPDF = lightSampler.PMF(prevIntrCtx, areaLight) *
                                 areaLight.PDF_Li(prevIntrCtx, ray.d, true);
                Float w_l = PowerHeuristic(1, bsdfPDF, 1, lightPDF);

                L += beta * w_l * Le;
            }
        }

        SurfaceInteraction &isect = si->intr;
        // Get BSDF and skip over medium boundaries
        BSDF bsdf = isect.GetBSDF(ray, lambda, camera, scratchBuffer, sampler);
        if (!bsdf) {
            isect.SkipIntersection(&ray, si->tHit);
            continue;
        }

        // Initialize _visibleSurf_ at first intersection
        if (depth == 0 && visibleSurf) {
            // Estimate BSDF's albedo
            // Define sample arrays _ucRho_ and _uRho_ for reflectance estimate
            constexpr int nRhoSamples = 16;
            const Float ucRho[nRhoSamples] = {
                0.75741637, 0.37870818, 0.7083487, 0.18935409, 0.9149363, 0.35417435,
                0.5990858,  0.09467703, 0.8578725, 0.45746812, 0.686759,  0.17708716,
                0.9674518,  0.2995429,  0.5083201, 0.047338516};
            const Point2f uRho[nRhoSamples] = {
                Point2f(0.855985, 0.570367), Point2f(0.381823, 0.851844),
                Point2f(0.285328, 0.764262), Point2f(0.733380, 0.114073),
                Point2f(0.542663, 0.344465), Point2f(0.127274, 0.414848),
                Point2f(0.964700, 0.947162), Point2f(0.594089, 0.643463),
                Point2f(0.095109, 0.170369), Point2f(0.825444, 0.263359),
                Point2f(0.429467, 0.454469), Point2f(0.244460, 0.816459),
                Point2f(0.756135, 0.731258), Point2f(0.516165, 0.152852),
                Point2f(0.180888, 0.214174), Point2f(0.898579, 0.503897)};

            SampledSpectrum albedo = bsdf.rho(isect.wo, ucRho, uRho);

            *visibleSurf = VisibleSurface(isect, albedo, lambda);
        }

        // Possibly regularize the BSDF
        if (regularize && anyNonSpecularBounces) {
            ++regularizedBSDFs;
            bsdf.Regularize();
        }

        ++totalBSDFs;

        // End path if maximum depth reached
        if (depth++ == maxDepth)
            break;

        // Sample direct illumination from the light sources
        if (IsNonSpecular(bsdf.Flags())) {
            ++totalPaths;
            SampledSpectrum Ld = SampleLd(isect, &bsdf, lambda, sampler);
            if (!Ld)
                ++zeroRadiancePaths;
            L += beta * Ld;
        }

        // Sample BSDF to get new path direction
        Vector3f wo = -ray.d;
        Float u = sampler.Get1D();
        pstd::optional<BSDFSample> bs = bsdf.Sample_f(wo, u, sampler.Get2D());
        if (!bs)
            break;
        // Update path state variables after surface scattering
        beta *= bs->f * AbsDot(bs->wi, isect.shading.n) / bs->pdf;
        bsdfPDF = bs->pdfIsProportional ? bsdf.PDF(wo, bs->wi) : bs->pdf;
        DCHECK(!IsInf(beta.y(lambda)));
        specularBounce = bs->IsSpecular();
        anyNonSpecularBounces |= !bs->IsSpecular();
        if (bs->IsTransmission())
            etaScale *= Sqr(bs->eta);
        prevIntrCtx = si->intr;

        ray = isect.SpawnRay(ray, bsdf, bs->wi, bs->flags, bs->eta);
        // Possibly terminate the path with Russian roulette
        SampledSpectrum rrBeta = beta * etaScale;
        if (rrBeta.MaxComponentValue() < 1 && depth > 1) {
            Float q = std::max<Float>(0, 1 - rrBeta.MaxComponentValue());
            if (sampler.Get1D() < q)
                break;
            beta /= 1 - q;
            DCHECK(!IsInf(beta.y(lambda)));
        }
    }
    pathLength << depth;
    return L;
}

SampledSpectrum PathIntegrator::SampleLd(const SurfaceInteraction &intr, const BSDF *bsdf,
                                         SampledWavelengths &lambda,
                                         Sampler sampler) const {
    // Initialize _LightSampleContext_ for light sampling
    LightSampleContext ctx(intr);
    // Try to nudge the light sampling position to correct side of the surface
    BxDFFlags flags = bsdf->Flags();
    if (IsReflective(flags) && !IsTransmissive(flags))
        ctx.pi = intr.OffsetRayOrigin(intr.wo);
    else if (IsTransmissive(flags) && !IsReflective(flags))
        ctx.pi = intr.OffsetRayOrigin(-intr.wo);

    // Choose a light source for the direct lighting calculation
    Float u = sampler.Get1D();
    pstd::optional<SampledLight> sampledLight = lightSampler.Sample(ctx, u);
    Point2f uLight = sampler.Get2D();
    if (!sampledLight)
        return {};

    // Sample a point on the light source for direct lighting
    Light light = sampledLight->light;
<<<<<<< HEAD
    DCHECK(light && sampledLight->pdf > 0);
    pstd::optional<LightLiSample> ls =
        light.SampleLi(ctx, uLight, lambda, LightSamplingMode::WithMIS);
=======
    DCHECK(light && sampledLight->p > 0);
    pstd::optional<LightLiSample> ls = light.SampleLi(ctx, uLight, lambda, true);
>>>>>>> 59b5988d
    if (!ls || !ls->L || ls->pdf == 0)
        return {};

    // Evaluate BSDF for light sample and check light visibility
    Vector3f wo = intr.wo, wi = ls->wi;
    SampledSpectrum f = bsdf->f(wo, wi) * AbsDot(wi, intr.shading.n);
    if (!f || !Unoccluded(intr, ls->pLight))
        return {};

    // Return light's contribution to reflected radiance
    Float p_l = sampledLight->p * ls->pdf;
    if (IsDeltaLight(light.Type()))
        return ls->L * f / p_l;
    else {
        Float p_b = bsdf->PDF(wo, wi);
        Float w_l = PowerHeuristic(1, p_l, 1, p_b);
        return w_l * ls->L * f / p_l;
    }
}

std::string PathIntegrator::ToString() const {
    return StringPrintf("[ PathIntegrator maxDepth: %d lightSampler: %s regularize: %s ]",
                        maxDepth, lightSampler, regularize);
}

std::unique_ptr<PathIntegrator> PathIntegrator::Create(
    const ParameterDictionary &parameters, Camera camera, Sampler sampler,
    Primitive aggregate, std::vector<Light> lights, const FileLoc *loc) {
    int maxDepth = parameters.GetOneInt("maxdepth", 5);
    std::string lightStrategy = parameters.GetOneString("lightsampler", "bvh");
    bool regularize = parameters.GetOneBool("regularize", false);
    return std::make_unique<PathIntegrator>(maxDepth, camera, sampler, aggregate, lights,
                                            lightStrategy, regularize);
}

// SimpleVolPathIntegrator Method Definitions
SimpleVolPathIntegrator::SimpleVolPathIntegrator(int maxDepth, Camera camera,
                                                 Sampler sampler, Primitive aggregate,
                                                 std::vector<Light> lights)
    : RayIntegrator(camera, sampler, aggregate, lights), maxDepth(maxDepth) {
    for (Light light : lights) {
        if (IsDeltaLight(light.Type()))
            ErrorExit("SimpleVolPathIntegrator only supports area and infinite light "
                      "sources");
    }
}

SampledSpectrum SimpleVolPathIntegrator::Li(RayDifferential ray,
                                            SampledWavelengths &lambda, Sampler sampler,
                                            ScratchBuffer &buf, VisibleSurface *) const {
    // Declare local variables for delta tracking integration
    SampledSpectrum L(0.f);
    Float beta = 1.f;
    int depth = 0;

    // Terminate secondary wavelengths before starting random walk
    lambda.TerminateSecondary();

    while (true) {
        // Estimate radiance for ray path using delta tracking
        pstd::optional<ShapeIntersection> si = Intersect(ray);
        bool scattered = false, terminated = false;
        if (ray.medium) {
            // Initialize RNG for delta tracking
            uint64_t hash0 = Hash(sampler.Get1D());
            uint64_t hash1 = Hash(sampler.Get1D());
            RNG rng(hash0, hash1);

            // Sample medium scattering using delta tracking
            Float tMax = si ? si->tHit : Infinity;
            Float u = sampler.Get1D();
            Float uMode = sampler.Get1D();
            SampleT_maj(ray, tMax, u, rng, lambda,
                        [&](Point3f p, MediumProperties mp, SampledSpectrum sigma_maj,
                            SampledSpectrum T_maj) {
                            // Compute medium event probabilities for interaction
                            Float pAbsorb = mp.sigma_a[0] / sigma_maj[0];
                            Float pScatter = mp.sigma_s[0] / sigma_maj[0];
                            Float pNull = std::max<Float>(0, 1 - pAbsorb - pScatter);

                            // Randomly sample medium scattering event for delta tracking
                            int mode = SampleDiscrete({pAbsorb, pScatter, pNull}, uMode);
                            if (mode == 0) {
                                // Handle absorption event for delta tracking
                                L += beta * mp.Le;
                                terminated = true;
                                return false;

                            } else if (mode == 1) {
                                // Handle regular scattering event for delta tracking
                                // Stop path sampling if maximum depth has been reached
                                if (depth++ >= maxDepth) {
                                    terminated = true;
                                    return false;
                                }

                                // Sample phase function for delta tracking scattering
                                // event
                                Point2f u{rng.Uniform<Float>(), rng.Uniform<Float>()};
                                pstd::optional<PhaseFunctionSample> ps =
                                    mp.phase.Sample_p(-ray.d, u);
                                if (!ps) {
                                    terminated = true;
                                    return false;
                                }

                                // Update state for recursive $L_\roman{i}$ evaluation
                                beta *= ps->p / ps->pdf;
                                ray.o = p;
                                ray.d = ps->wi;
                                scattered = true;
                                return false;

                            } else {
                                // Handle null scattering event for delta tracking
                                uMode = rng.Uniform<Float>();
                                return true;
                            }
                        });
        }
        // Handle terminated and unscattered rays after medium sampling
        if (terminated)
            return L;
        if (scattered)
            continue;
        // Add emission to unscattered ray
        if (si)
            L += beta * si->intr.Le(-ray.d, lambda);
        else {
            for (const auto &light : infiniteLights)
                L += beta * light.Le(ray, lambda);
            return L;
        }

        // Handle surface intersection along delta tracking path
        BSDF bsdf = si->intr.GetBSDF(ray, lambda, camera, buf, sampler);
        if (!bsdf)
            si->intr.SkipIntersection(&ray, si->tHit);
        else {
            // Report error if BSDF returns a valid sample
            Float uc = sampler.Get1D();
            Point2f u = sampler.Get2D();
            if (bsdf.Sample_f(-ray.d, uc, u))
                ErrorExit("SimpleVolPathIntegrator doesn't support surface scattering.");
            else
                break;
        }
    }
    return L;
}

std::string SimpleVolPathIntegrator::ToString() const {
    return StringPrintf("[ SimpleVolPathIntegrator maxDepth: %d ] ", maxDepth);
}

std::unique_ptr<SimpleVolPathIntegrator> SimpleVolPathIntegrator::Create(
    const ParameterDictionary &parameters, Camera camera, Sampler sampler,
    Primitive aggregate, std::vector<Light> lights, const FileLoc *loc) {
    int maxDepth = parameters.GetOneInt("maxdepth", 5);
    return std::make_unique<SimpleVolPathIntegrator>(maxDepth, camera, sampler, aggregate,
                                                     lights);
}

STAT_COUNTER("Integrator/Volume interactions", volumeInteractions);
STAT_COUNTER("Integrator/Surface interactions", surfaceInteractions);

// VolPathIntegrator Method Definitions
SampledSpectrum VolPathIntegrator::Li(RayDifferential ray, SampledWavelengths &lambda,
                                      Sampler sampler, ScratchBuffer &scratchBuffer,
                                      VisibleSurface *visibleSurf) const {
    // Declare state variables for volumetric path sampling
    SampledSpectrum L(0.f), T_hat(1.f), uniPathPDF(1.f), lightPathPDF(1.f);
    bool specularBounce = false, anyNonSpecularBounces = false;
    int depth = 0;
    Float etaScale = 1;

    LightSampleContext prevIntrContext;

    while (true) {
        // Sample segment of volumetric scattering path
        PBRT_DBG("%s\n",
                 StringPrintf("Path tracer depth %d, current L = %s, T_hat = %s\n", depth,
                              L, T_hat)
                     .c_str());
        pstd::optional<ShapeIntersection> si = Intersect(ray);
        if (ray.medium) {
            // Sample the participating medium
            bool scattered = false, terminated = false;
            Float tMax = si ? si->tHit : Infinity;
            // Initialize RNG for delta tracking
            uint64_t hash0 = Hash(sampler.Get1D());
            uint64_t hash1 = Hash(sampler.Get1D());
            RNG rng(hash0, hash1);

            SampledSpectrum T_maj = SampleT_maj(
                ray, tMax, sampler.Get1D(), rng, lambda,
                [&](Point3f p, MediumProperties mp, SampledSpectrum sigma_maj,
                    SampledSpectrum T_maj) {
                    // Handle medium scattering event for ray
                    if (!T_hat) {
                        terminated = true;
                        return false;
                    }
                    ++volumeInteractions;
                    // Rescale path throughput and PDFs if necessary
                    Rescale(T_hat, uniPathPDF, lightPathPDF);

                    // Add emission from medium scattering event
                    if (depth < maxDepth && mp.Le) {
                        // Compute $\hat{P}$ at new path vertex
                        SampledSpectrum P_hat = T_hat * T_maj * mp.sigma_a * mp.Le;

                        // Compute PDF for absorption event at path vertex
                        SampledSpectrum emitPDF = uniPathPDF * sigma_maj * T_maj;

                        // Update _L_ for medium emission
                        L += P_hat / emitPDF.Average();
                    }

                    // Compute medium event probabilities for interaction
                    Float pAbsorb = mp.sigma_a[0] / sigma_maj[0];
                    Float pScatter = mp.sigma_s[0] / sigma_maj[0];
                    Float pNull = std::max<Float>(0, 1 - pAbsorb - pScatter);

                    CHECK_GE(1 - pAbsorb - pScatter, -1e-6);
                    // Sample medium scattering event type and update path
                    Float um = rng.Uniform<Float>();
                    int mode = SampleDiscrete({pAbsorb, pScatter, pNull}, um);
                    if (mode == 0) {
                        // Handle absorption along ray path
                        terminated = true;
                        return false;

                    } else if (mode == 1) {
                        // Handle scattering along ray path
                        // Stop path sampling if maximum depth has been reached
                        if (depth++ >= maxDepth) {
                            terminated = true;
                            return false;
                        }

                        T_hat *= T_maj * mp.sigma_s;
                        uniPathPDF *= T_maj * mp.sigma_s;
                        // Sample direct lighting at volume scattering event
                        MediumInteraction intr(p, -ray.d, ray.time, ray.medium, mp.phase);
                        L += SampleLd(intr, nullptr, lambda, sampler, T_hat, uniPathPDF);

                        // Sample new direction at real scattering event
                        Point2f u = sampler.Get2D();
                        pstd::optional<PhaseFunctionSample> ps =
                            intr.phase.Sample_p(-ray.d, u);
                        if (!ps || ps->pdf == 0) {
                            terminated = true;
                            return false;
                        }
                        // Update ray path state for indirect volume scattering
                        T_hat *= ps->p;
                        lightPathPDF = uniPathPDF;
                        uniPathPDF *= ps->pdf;
                        prevIntrContext = LightSampleContext(intr);
                        scattered = true;
                        ray.o = p;
                        ray.d = ps->wi;
                        specularBounce = false;
                        anyNonSpecularBounces = true;

                        return false;

                    } else {
                        // Handle null scattering along ray path
                        SampledSpectrum sigma_n =
                            ClampZero(sigma_maj - mp.sigma_a - mp.sigma_s);
                        T_hat *= T_maj * sigma_n;
                        uniPathPDF *= T_maj * sigma_n;
                        lightPathPDF *= T_maj * sigma_maj;
                        Rescale(T_hat, uniPathPDF, lightPathPDF);
                        return true;
                    }
                });
            // Handle terminated, scattered, and unscattered rays after medium sampling
            if (terminated)
                return L;
            if (scattered)
                continue;
            T_hat *= T_maj;
            uniPathPDF *= T_maj;
            lightPathPDF *= T_maj;
        }
        // Handle surviving unscattered rays
        // Add emitted light at volume path vertex or from the environment
        if (!si) {
            // Accumulate contributions from infinite light sources
            for (const auto &light : infiniteLights) {
                if (SampledSpectrum Le = light.Le(ray, lambda); Le) {
                    if (depth == 0 || specularBounce)
                        L += T_hat * Le / uniPathPDF.Average();
                    else {
                        // Add infinite light contribution using both PDFs with MIS
                        Float lightPDF = lightSampler.PMF(prevIntrContext, light) *
                                         light.PDF_Li(prevIntrContext, ray.d, true);
                        lightPathPDF *= lightPDF;
                        L += T_hat * Le / (uniPathPDF + lightPathPDF).Average();
                    }
                }
            }

            break;
        }
        SurfaceInteraction &isect = si->intr;
        if (SampledSpectrum Le = isect.Le(-ray.d, lambda); Le) {
            // Add contribution of emission from intersected surface
            if (depth == 0 || specularBounce)
                L += T_hat * Le / uniPathPDF.Average();
            else {
                // Add surface light contribution using both PDFs with MIS
                Light areaLight(isect.areaLight);
                Float lightPDF = lightSampler.PMF(prevIntrContext, areaLight) *
                                 areaLight.PDF_Li(prevIntrContext, ray.d, true);
                lightPathPDF *= lightPDF;
                L += T_hat * Le / (uniPathPDF + lightPathPDF).Average();
            }
        }

        // Get BSDF and skip over medium boundaries
        BSDF bsdf = isect.GetBSDF(ray, lambda, camera, scratchBuffer, sampler);
        if (!bsdf) {
            isect.SkipIntersection(&ray, si->tHit);
            continue;
        }

        // Initialize _visibleSurf_ at first intersection
        if (depth == 0 && visibleSurf) {
            // Estimate BSDF's albedo
            // Define sample arrays _ucRho_ and _uRho_ for reflectance estimate
            constexpr int nRhoSamples = 16;
            const Float ucRho[nRhoSamples] = {
                0.75741637, 0.37870818, 0.7083487, 0.18935409, 0.9149363, 0.35417435,
                0.5990858,  0.09467703, 0.8578725, 0.45746812, 0.686759,  0.17708716,
                0.9674518,  0.2995429,  0.5083201, 0.047338516};
            const Point2f uRho[nRhoSamples] = {
                Point2f(0.855985, 0.570367), Point2f(0.381823, 0.851844),
                Point2f(0.285328, 0.764262), Point2f(0.733380, 0.114073),
                Point2f(0.542663, 0.344465), Point2f(0.127274, 0.414848),
                Point2f(0.964700, 0.947162), Point2f(0.594089, 0.643463),
                Point2f(0.095109, 0.170369), Point2f(0.825444, 0.263359),
                Point2f(0.429467, 0.454469), Point2f(0.244460, 0.816459),
                Point2f(0.756135, 0.731258), Point2f(0.516165, 0.152852),
                Point2f(0.180888, 0.214174), Point2f(0.898579, 0.503897)};

            SampledSpectrum albedo = bsdf.rho(isect.wo, ucRho, uRho);

            *visibleSurf = VisibleSurface(isect, albedo, lambda);
        }

        // Terminate path if maximum depth reached
        if (depth++ >= maxDepth)
            return L;

        ++surfaceInteractions;
        // Possibly regularize the BSDF
        if (regularize && anyNonSpecularBounces) {
            ++regularizedBSDFs;
            bsdf.Regularize();
        }

        // Sample illumination from lights to find attenuated path contribution
        if (IsNonSpecular(bsdf.Flags())) {
            L += SampleLd(isect, &bsdf, lambda, sampler, T_hat, uniPathPDF);
            DCHECK(IsInf(L.y(lambda)) == false);
        }
        prevIntrContext = LightSampleContext(isect);

        // Sample BSDF to get new volumetric path direction
        Vector3f wo = isect.wo;
        Float u = sampler.Get1D();
        pstd::optional<BSDFSample> bs = bsdf.Sample_f(wo, u, sampler.Get2D());
        if (!bs)
            break;
        // Update _T_hat_ and PDFs for BSDF scattering
        T_hat *= bs->f * AbsDot(bs->wi, isect.shading.n);
        lightPathPDF = uniPathPDF;
        if (bs->pdfIsProportional) {
            Float pdf = bsdf.PDF(wo, bs->wi);
            T_hat *= pdf / bs->pdf;
            uniPathPDF *= pdf;
        } else
            uniPathPDF *= bs->pdf;
        Rescale(T_hat, uniPathPDF, lightPathPDF);

        PBRT_DBG("%s\n", StringPrintf("Sampled BSDF, f = %s, pdf = %f -> T_hat = %s",
                                      bs->f, bs->pdf, T_hat)
                             .c_str());
        DCHECK(IsInf(T_hat.y(lambda)) == false);
        // Update volumetric integrator path state after surface scattering
        specularBounce = bs->IsSpecular();
        anyNonSpecularBounces |= !bs->IsSpecular();
        if (bs->IsTransmission())
            etaScale *= Sqr(bs->eta);
        ray = isect.SpawnRay(ray, bsdf, bs->wi, bs->flags, bs->eta);

        // Account for attenuated subsurface scattering, if applicable
        BSSRDF bssrdf = isect.GetBSSRDF(ray, lambda, camera, scratchBuffer);
        if (bssrdf && bs->IsTransmission()) {
            // Sample BSSRDF probe segment to find exit point
            Float uc = sampler.Get1D();
            Point2f up = sampler.Get2D();
            pstd::optional<BSSRDFProbeSegment> probeSeg = bssrdf.SampleSp(uc, up);
            if (!probeSeg)
                break;

            // Sample random intersection along BSSRDF probe segment
            uint64_t seed = MixBits(FloatToBits(sampler.Get1D()));
            WeightedReservoirSampler<SubsurfaceInteraction> interactionSampler(seed);
            // Intersect BSSRDF sampling ray against the scene geometry
            Interaction base(probeSeg->p0, ray.time, Medium());
            while (true) {
                Ray r = base.SpawnRayTo(probeSeg->p1);
                if (r.d == Vector3f(0, 0, 0))
                    break;
                pstd::optional<ShapeIntersection> si = Intersect(r, 1);
                if (!si)
                    break;
                base = si->intr;
                if (si->intr.material == isect.material)
                    interactionSampler.Add(SubsurfaceInteraction(si->intr), 1.f);
            }

            if (!interactionSampler.HasSample())
                break;

            // Convert probe intersection to _BSSRDFSample_ and update path state
            SubsurfaceInteraction ssi = interactionSampler.GetSample();
            BSSRDFSample bssrdfSample =
                bssrdf.ProbeIntersectionToSample(ssi, scratchBuffer);
            if (!bssrdfSample.Sp || !bssrdfSample.pdf)
                break;
            T_hat *= bssrdfSample.Sp;
            uniPathPDF *= interactionSampler.SampleProbability() * bssrdfSample.pdf;
            SurfaceInteraction pi = ssi;
            pi.wo = bssrdfSample.wo;
            prevIntrContext = LightSampleContext(pi);

            // Possibly regularize subsurface BSDF
            BSDF &Sw = bssrdfSample.Sw;
            anyNonSpecularBounces = true;
            if (regularize) {
                ++regularizedBSDFs;
                Sw.Regularize();
            } else
                ++totalBSDFs;

            // Account for attenuated direct subsurface scattering
            L += SampleLd(pi, &Sw, lambda, sampler, T_hat, uniPathPDF);

            // Sample ray for indirect subsurface scattering
            Float u = sampler.Get1D();
            pstd::optional<BSDFSample> bs = Sw.Sample_f(pi.wo, u, sampler.Get2D());
            if (!bs)
                break;
            T_hat *= bs->f * AbsDot(bs->wi, pi.shading.n);
            lightPathPDF = uniPathPDF;
            uniPathPDF *= bs->pdf;
            // Don't increment depth this time...
            DCHECK(!IsInf(T_hat.y(lambda)));
            specularBounce = bs->IsSpecular();
            ray = RayDifferential(pi.SpawnRay(bs->wi));
        }

        // Possibly terminate volumetric path with Russian roulette
        if (!T_hat)
            break;
        SampledSpectrum rrBeta = T_hat * etaScale / uniPathPDF.Average();
        Float uRR = sampler.Get1D();
        PBRT_DBG("%s\n",
                 StringPrintf("etaScale %f -> rrBeta %s", etaScale, rrBeta).c_str());
        if (rrBeta.MaxComponentValue() < 1 && depth > 1) {
            Float q = std::max<Float>(0, 1 - rrBeta.MaxComponentValue());
            if (uRR < q)
                break;
            uniPathPDF *= 1 - q;
            lightPathPDF *= 1 - q;
        }
    }
    return L;
}

SampledSpectrum VolPathIntegrator::SampleLd(const Interaction &intr, const BSDF *bsdf,
                                            SampledWavelengths &lambda, Sampler sampler,
                                            SampledSpectrum T_hat,
                                            SampledSpectrum pathPDF) const {
    // Estimate light-sampled direct illumination at _intr_
    // Initialize _LightSampleContext_ for volumetric light sampling
    LightSampleContext ctx;
    if (bsdf) {
        ctx = LightSampleContext(intr.AsSurface());
        // Try to nudge the light sampling position to correct side of the surface
        BxDFFlags flags = bsdf->Flags();
        if (IsReflective(flags) && !IsTransmissive(flags))
            ctx.pi = intr.OffsetRayOrigin(intr.wo);
        else if (IsTransmissive(flags) && !IsReflective(flags))
            ctx.pi = intr.OffsetRayOrigin(-intr.wo);

    } else
        ctx = LightSampleContext(intr);

    // Sample a light source using _lightSampler_
    Float u = sampler.Get1D();
    pstd::optional<SampledLight> sampledLight = lightSampler.Sample(ctx, u);
    Point2f uLight = sampler.Get2D();
    if (!sampledLight)
        return SampledSpectrum(0.f);
    Light light = sampledLight->light;
<<<<<<< HEAD
    DCHECK(light && sampledLight->pdf != 0);
=======
    DCHECK(light && sampledLight->p != 0);
>>>>>>> 59b5988d

    // Sample a point on the light source
    pstd::optional<LightLiSample> ls = light.SampleLi(ctx, uLight, lambda, true);
    if (!ls || !ls->L || ls->pdf == 0)
        return SampledSpectrum(0.f);
    Float lightPDF = sampledLight->p * ls->pdf;

    // Evaluate BSDF or phase function for light sample direction
    Float scatterPDF;
    SampledSpectrum f_hat;
    Vector3f wo = intr.wo, wi = ls->wi;
    if (bsdf) {
        // Update _bsdfLight_ and _scatterPDF_ accounting for the BSDF
        f_hat = bsdf->f(wo, wi) * AbsDot(wi, intr.AsSurface().shading.n);
        scatterPDF = bsdf->PDF(wo, wi);

    } else {
        // Update _bsdfLight_ and _scatterPDF_ accounting for the phase function
        CHECK(intr.IsMediumInteraction());
        PhaseFunction phase = intr.AsMedium().phase;
        f_hat = SampledSpectrum(phase.p(wo, wi));
        scatterPDF = phase.PDF(wo, wi);
    }
    if (!f_hat)
        return SampledSpectrum(0.f);

    // Declare path state variables for ray to light source
    Ray lightRay = intr.SpawnRayTo(ls->pLight);
    SampledSpectrum T_ray(1.f), lightPathPDF(1.f), uniPathPDF(1.f);
    RNG rng(Hash(lightRay.o), Hash(lightRay.d));

    while (lightRay.d != Vector3f(0, 0, 0)) {
        // Trace ray through media to estimate transmittance
        pstd::optional<ShapeIntersection> si = Intersect(lightRay, 1 - ShadowEpsilon);
        // Handle opaque surface along ray's path
        if (si && si->intr.material)
            return SampledSpectrum(0.f);

        // Update transmittance for current ray segment
        if (lightRay.medium) {
            Float tMax = si ? si->tHit : (1 - ShadowEpsilon);
            Float u = rng.Uniform<Float>();
            SampledSpectrum T_maj = SampleT_maj(
                lightRay, tMax, u, rng, lambda,
                [&](Point3f p, MediumProperties mp, SampledSpectrum sigma_maj,
                    SampledSpectrum T_maj) {
                    // Update ray transmittance estimate at sampled point
                    // Update _T_ray_ and PDFs using ratio-tracking estimator
                    SampledSpectrum sigma_n =
                        ClampZero(sigma_maj - mp.sigma_a - mp.sigma_s);
                    T_ray *= T_maj * sigma_n;
                    lightPathPDF *= T_maj * sigma_maj;
                    uniPathPDF *= T_maj * sigma_n;

                    // Possibly terminate transmittance computation using Russian roulette
                    SampledSpectrum Tr = T_ray / (lightPathPDF + uniPathPDF).Average();
                    if (Tr.MaxComponentValue() < 0.05f) {
                        Float q = 0.75f;
                        if (rng.Uniform<Float>() < q)
                            T_ray = SampledSpectrum(0.);
                        else {
                            lightPathPDF *= 1 - q;
                            uniPathPDF *= 1 - q;
                        }
                    }

                    if (!T_ray)
                        return false;
                    Rescale(T_ray, lightPathPDF, uniPathPDF);
                    return true;
                });
            // Update transmittance estimate for final unsampled segment
            T_ray *= T_maj;
            lightPathPDF *= T_maj;
            uniPathPDF *= T_maj;
        }

        // Generate next ray segment or return final transmittance
        if (!T_ray)
            return SampledSpectrum(0.f);
        if (!si)
            break;
        lightRay = si->intr.SpawnRayTo(ls->pLight);
    }
    // Return path contribution function estimate for direct lighting
    lightPathPDF *= pathPDF * lightPDF;
    uniPathPDF *= pathPDF * scatterPDF;
    if (IsDeltaLight(light.Type()))
        return T_hat * f_hat * T_ray * ls->L / lightPathPDF.Average();
    else
        return T_hat * f_hat * T_ray * ls->L / (lightPathPDF + uniPathPDF).Average();
}

std::string VolPathIntegrator::ToString() const {
    return StringPrintf(
        "[ VolPathIntegrator maxDepth: %d lightSampler: %s regularize: %s ]", maxDepth,
        lightSampler, regularize);
}

std::unique_ptr<VolPathIntegrator> VolPathIntegrator::Create(
    const ParameterDictionary &parameters, Camera camera, Sampler sampler,
    Primitive aggregate, std::vector<Light> lights, const FileLoc *loc) {
    int maxDepth = parameters.GetOneInt("maxdepth", 5);
    std::string lightStrategy = parameters.GetOneString("lightsampler", "bvh");
    bool regularize = parameters.GetOneBool("regularize", false);
    return std::make_unique<VolPathIntegrator>(maxDepth, camera, sampler, aggregate,
                                               lights, lightStrategy, regularize);
}

// AOIntegrator Method Definitions
AOIntegrator::AOIntegrator(bool cosSample, Float maxDist, Camera camera, Sampler sampler,
                           Primitive aggregate, std::vector<Light> lights,
                           Spectrum illuminant)
    : RayIntegrator(camera, sampler, aggregate, lights),
      cosSample(cosSample),
      maxDist(maxDist),
      illuminant(illuminant),
      illumScale(1.f / SpectrumToPhotometric(illuminant)) {}

SampledSpectrum AOIntegrator::Li(RayDifferential ray, SampledWavelengths &lambda,
                                 Sampler sampler, ScratchBuffer &scratchBuffer,
                                 VisibleSurface *visibleSurface) const {
    SampledSpectrum L(0.f);

    // Intersect _ray_ with scene and store intersection in _isect_
    pstd::optional<ShapeIntersection> si;
retry:
    si = Intersect(ray);
    if (si) {
        SurfaceInteraction &isect = si->intr;
        BSDF bsdf = isect.GetBSDF(ray, lambda, camera, scratchBuffer, sampler);
        if (!bsdf) {
            isect.SkipIntersection(&ray, si->tHit);
            goto retry;
        }

        // Compute coordinate frame based on true geometry, not shading
        // geometry.
        Normal3f n = FaceForward(isect.n, -ray.d);
        Vector3f s = Normalize(isect.dpdu);
        Vector3f t = Cross(isect.n, s);

        Vector3f wi;
        Float pdf;
        Point2f u = sampler.Get2D();
        if (cosSample) {
            wi = SampleCosineHemisphere(u);
            pdf = CosineHemispherePDF(std::abs(wi.z));
        } else {
            wi = SampleUniformHemisphere(u);
            pdf = UniformHemispherePDF();
        }
        if (pdf == 0)
            return SampledSpectrum(0.);

        Frame f = Frame::FromZ(n);
        wi = f.FromLocal(wi);

        // Divide by pi so that fully visible is one.
        Ray r = isect.SpawnRay(wi);
        if (!IntersectP(r, maxDist)) {
            return illumScale * illuminant.Sample(lambda) *
                   SampledSpectrum(Dot(wi, n) / (Pi * pdf));
        }
    }
    return SampledSpectrum(0.);
}

std::string AOIntegrator::ToString() const {
    return StringPrintf("[ AOIntegrator cosSample: %s maxDist: %f illuminant: %s ]",
                        cosSample, maxDist, illuminant);
}

std::unique_ptr<AOIntegrator> AOIntegrator::Create(const ParameterDictionary &parameters,
                                                   Spectrum illuminant, Camera camera,
                                                   Sampler sampler, Primitive aggregate,
                                                   std::vector<Light> lights,
                                                   const FileLoc *loc) {
    bool cosSample = parameters.GetOneBool("cossample", true);
    Float maxDist = parameters.GetOneFloat("maxdistance", Infinity);
    return std::make_unique<AOIntegrator>(cosSample, maxDist, camera, sampler, aggregate,
                                          lights, illuminant);
}

// BDPT Utility Function Declarations
int RandomWalk(const Integrator &integrator, SampledWavelengths &lambda,
               RayDifferential ray, Sampler sampler, Camera camera,
               ScratchBuffer &scratchBuffer, SampledSpectrum beta, Float pdf,
               int maxDepth, TransportMode mode, Vertex *path, bool regularize);

SampledSpectrum ConnectBDPT(const Integrator &integrator, SampledWavelengths &lambda,
                            Vertex *lightVertices, Vertex *cameraVertices, int s, int t,
                            LightSampler lightSampler, Camera camera, Sampler sampler,
                            pstd::optional<Point2f> *pRaster,
                            Float *misWeightPtr = nullptr);

Float InfiniteLightDensity(const std::vector<Light> &infiniteLights,
                           LightSampler lightSampler, Vector3f w);

// VertexType Definition
enum class VertexType { Camera, Light, Surface, Medium };

// ScopedAssignment Definition
template <typename Type>
class ScopedAssignment {
  public:
    // ScopedAssignment Public Methods
    ScopedAssignment(Type *target = nullptr, Type value = Type()) : target(target) {
        if (target) {
            backup = *target;
            *target = value;
        }
    }
    ~ScopedAssignment() {
        if (target)
            *target = backup;
    }
    ScopedAssignment(const ScopedAssignment &) = delete;
    ScopedAssignment &operator=(const ScopedAssignment &) = delete;

    ScopedAssignment &operator=(ScopedAssignment &&other) {
        target = other.target;
        backup = other.backup;
        other.target = nullptr;
        return *this;
    }

  private:
    Type *target, backup;
};

// EndpointInteraction Definition
struct EndpointInteraction : Interaction {
    union {
        Camera camera;
        Light light;
    };
    // EndpointInteraction Public Methods
    EndpointInteraction() : Interaction(), light(nullptr) {}
    EndpointInteraction(const Interaction &it, Camera camera)
        : Interaction(it), camera(camera) {}
    EndpointInteraction(Camera camera, const Ray &ray)
        : Interaction(ray.o, ray.time, ray.medium), camera(camera) {}
    EndpointInteraction(const EndpointInteraction &ei)
        : Interaction(ei), camera(ei.camera) {
        static_assert(sizeof(Light) == sizeof(Camera),
                      "Expect both union members have same size");
    }

    EndpointInteraction(Light light, const Interaction &intr)
        : Interaction(intr), light(light) {}
    EndpointInteraction(Light light, const Ray &r)
        : Interaction(r.o, r.time, r.medium), light(light) {}
    EndpointInteraction(const Ray &ray)
        : Interaction(ray(1), Normal3f(-ray.d), ray.time, ray.medium), light(nullptr) {}
};

// BDPT Vertex Definition
struct Vertex {
    // Vertex Public Members
    VertexType type;
    SampledSpectrum beta;
    union {
        EndpointInteraction ei;
        MediumInteraction mi;
        SurfaceInteraction si;
    };
    BSDF bsdf;
    bool delta = false;
    Float pdfFwd = 0, pdfRev = 0;

    // Vertex Public Methods
    // Need to define these two to make compilers happy with the non-POD
    // objects in the anonymous union above.
    Vertex(const Vertex &v) { memcpy(this, &v, sizeof(Vertex)); }
    Vertex &operator=(const Vertex &v) {
        memcpy(this, &v, sizeof(Vertex));
        return *this;
    }

    Vertex() : ei() {}

    Vertex(VertexType type, const EndpointInteraction &ei, const SampledSpectrum &beta)
        : type(type), beta(beta), ei(ei) {}

    Vertex(const SurfaceInteraction &si, const BSDF &bsdf, const SampledSpectrum &beta)
        : type(VertexType::Surface), beta(beta), si(si), bsdf(bsdf) {}

    static inline Vertex CreateCamera(Camera camera, const Ray &ray,
                                      const SampledSpectrum &beta);
    static inline Vertex CreateCamera(Camera camera, const Interaction &it,
                                      const SampledSpectrum &beta);

    static inline Vertex CreateLight(Light light, const Ray &ray,
                                     const SampledSpectrum &Le, Float pdf);
    static inline Vertex CreateLight(Light light, const Interaction &intr,
                                     const SampledSpectrum &Le, Float pdf);
    static inline Vertex CreateLight(const EndpointInteraction &ei,
                                     const SampledSpectrum &beta, Float pdf);

    static inline Vertex CreateMedium(const MediumInteraction &mi,
                                      const SampledSpectrum &beta, Float pdf,
                                      const Vertex &prev);
    static inline Vertex CreateSurface(const SurfaceInteraction &si, const BSDF &bsdf,
                                       const SampledSpectrum &beta, Float pdf,
                                       const Vertex &prev);

    Vertex(const MediumInteraction &mi, const SampledSpectrum &beta)
        : type(VertexType::Medium), beta(beta), mi(mi) {}

    const Interaction &GetInteraction() const {
        switch (type) {
        case VertexType::Medium:
            return mi;
        case VertexType::Surface:
            return si;
        default:
            return ei;
        }
    }

    Point3f p() const { return GetInteraction().p(); }

    Float time() const { return GetInteraction().time; }
    const Normal3f &ng() const { return GetInteraction().n; }
    const Normal3f &ns() const {
        if (type == VertexType::Surface)
            return si.shading.n;
        else
            return GetInteraction().n;
    }

    bool IsOnSurface() const { return ng() != Normal3f(); }

    SampledSpectrum f(const Vertex &next, TransportMode mode) const {
        Vector3f wi = next.p() - p();
        if (LengthSquared(wi) == 0)
            return {};
        wi = Normalize(wi);
        switch (type) {
        case VertexType::Surface:
            return bsdf.f(si.wo, wi, mode);
        case VertexType::Medium:
            return SampledSpectrum(mi.phase.p(mi.wo, wi));
        default:
            LOG_FATAL("Vertex::f(): Unimplemented");
            return SampledSpectrum(0.f);
        }
    }

    bool IsConnectible() const {
        switch (type) {
        case VertexType::Medium:
            return true;
        case VertexType::Light:
            return ei.light.Type() != LightType::DeltaDirection;
        case VertexType::Camera:
            return true;
        case VertexType::Surface:
            return IsNonSpecular(bsdf.Flags());
        }
        LOG_FATAL("Unhandled vertex type in IsConnectible()");
    }

    bool IsLight() const {
        return type == VertexType::Light || (type == VertexType::Surface && si.areaLight);
    }

    bool IsDeltaLight() const {
        return type == VertexType::Light && ei.light &&
               pbrt::IsDeltaLight(ei.light.Type());
    }

    bool IsInfiniteLight() const {
        return type == VertexType::Light &&
               (!ei.light || ei.light.Type() == LightType::Infinite ||
                ei.light.Type() == LightType::DeltaDirection);
    }

    SampledSpectrum Le(const std::vector<Light> &infiniteLights, const Vertex &v,
                       const SampledWavelengths &lambda) const {
        if (!IsLight())
            return SampledSpectrum(0.f);
        Vector3f w = v.p() - p();
        if (LengthSquared(w) == 0)
            return SampledSpectrum(0.);
        w = Normalize(w);
        if (IsInfiniteLight()) {
            // Return emitted radiance for infinite light sources
            SampledSpectrum Le(0.f);
            for (const auto &light : infiniteLights)
                Le += light.Le(Ray(p(), -w), lambda);
            return Le;

        } else if (si.areaLight)
            return si.areaLight.L(si.p(), si.n, si.uv, w, lambda);
        else
            return SampledSpectrum(0.f);
    }

    std::string ToString() const {
        std::string s = std::string("[ Vertex type: ");
        switch (type) {
        case VertexType::Camera:
            s += "camera";
            break;
        case VertexType::Light:
            s += "light";
            break;
        case VertexType::Surface:
            s += "surface";
            break;
        case VertexType::Medium:
            s += "medium";
            break;
        }
        s += StringPrintf(" connectible: %s p: %s ng: %s pdfFwd: %f pdfRev: %f beta: %s",
                          IsConnectible(), p(), ng(), pdfFwd, pdfRev, beta);
        switch (type) {
        case VertexType::Camera:
            // TODO
            break;
        case VertexType::Light:
            // TODO
            break;
        case VertexType::Surface:
            s += std::string("\n  bsdf: ") + bsdf.ToString();
            break;
        case VertexType::Medium:
            s += std::string("\n  phase: ") + mi.phase.ToString();
            break;
        }
        s += std::string(" ]");
        return s;
    }

    Float ConvertDensity(Float pdf, const Vertex &next) const {
        // Return solid angle density if _next_ is an infinite area light
        if (next.IsInfiniteLight())
            return pdf;

        Vector3f w = next.p() - p();
        if (LengthSquared(w) == 0)
            return 0;
        Float invDist2 = 1 / LengthSquared(w);
        if (next.IsOnSurface())
            pdf *= AbsDot(next.ng(), w * std::sqrt(invDist2));
        return pdf * invDist2;
    }

    Float PDF(const Integrator &integrator, const Vertex *prev,
              const Vertex &next) const {
        if (type == VertexType::Light)
            return PDFLight(integrator, next);
        // Compute directions to preceding and next vertex
        Vector3f wn = next.p() - p();
        if (LengthSquared(wn) == 0)
            return 0;
        wn = Normalize(wn);
        Vector3f wp;
        if (prev) {
            wp = prev->p() - p();
            if (LengthSquared(wp) == 0)
                return 0;
            wp = Normalize(wp);
        } else
            CHECK(type == VertexType::Camera);

        // Compute directional density depending on the vertex type
        Float pdf = 0, unused;
        if (type == VertexType::Camera)
            ei.camera.PDF_We(ei.SpawnRay(wn), &unused, &pdf);
        else if (type == VertexType::Surface)
            pdf = bsdf.PDF(wp, wn);
        else if (type == VertexType::Medium)
            pdf = mi.phase.p(wp, wn);
        else
            LOG_FATAL("Vertex::PDF(): Unimplemented");

        // Return probability per unit area at vertex _next_
        return ConvertDensity(pdf, next);
    }

    Float PDFLight(const Integrator &integrator, const Vertex &v) const {
        Vector3f w = v.p() - p();
        Float invDist2 = 1 / LengthSquared(w);
        w *= std::sqrt(invDist2);
        // Compute sampling density _pdf_ for light type
        Float pdf;
        if (IsInfiniteLight()) {
            // Compute planar sampling density for infinite light sources
            Bounds3f sceneBounds = integrator.aggregate.Bounds();
            Point3f sceneCenter;
            Float sceneRadius;
            sceneBounds.BoundingSphere(&sceneCenter, &sceneRadius);
            pdf = 1 / (Pi * Sqr(sceneRadius));

        } else if (IsOnSurface()) {
            // Compute sampling density at emissive surface
            if (type == VertexType::Light)
                CHECK(ei.light.Is<DiffuseAreaLight>());  // since that's all we've
                                                         // got currently...
            Light light = (type == VertexType::Light) ? ei.light : si.areaLight;
            Float pdfPos, pdfDir;
            light.PDF_Le(ei, w, &pdfPos, &pdfDir);
            pdf = pdfDir * invDist2;

        } else {
            // Compute sampling density for noninfinite light sources
            CHECK(type == VertexType::Light);
            CHECK(ei.light);
            Float pdfPos, pdfDir;
            ei.light.PDF_Le(Ray(p(), w, time()), &pdfPos, &pdfDir);
            pdf = pdfDir * invDist2;
        }

        if (v.IsOnSurface())
            pdf *= AbsDot(v.ng(), w);
        return pdf;
    }

    Float PDFLightOrigin(const std::vector<Light> &infiniteLights, const Vertex &v,
                         LightSampler lightSampler) {
        Vector3f w = v.p() - p();
        if (LengthSquared(w) == 0)
            return 0.;
        w = Normalize(w);
        if (IsInfiniteLight()) {
            // Return sampling density for infinite light sources
            return InfiniteLightDensity(infiniteLights, lightSampler, w);

        } else {
            // Return sampling density for noninfinite light source
            Light light = (type == VertexType::Light) ? ei.light : si.areaLight;
            Float pdfPos, pdfDir, pdfChoice = lightSampler.PMF(light);
            if (IsOnSurface())
                light.PDF_Le(ei, w, &pdfPos, &pdfDir);
            else
                light.PDF_Le(Ray(p(), w, time()), &pdfPos, &pdfDir);
            return pdfPos * pdfChoice;
        }
    }
};

// BDPT Vertex Inline Method Definitions
inline Vertex Vertex::CreateCamera(Camera camera, const Ray &ray,
                                   const SampledSpectrum &beta) {
    return Vertex(VertexType::Camera, EndpointInteraction(camera, ray), beta);
}

inline Vertex Vertex::CreateCamera(Camera camera, const Interaction &it,
                                   const SampledSpectrum &beta) {
    return Vertex(VertexType::Camera, EndpointInteraction(it, camera), beta);
}

inline Vertex Vertex::CreateLight(Light light, const Ray &ray, const SampledSpectrum &Le,
                                  Float pdf) {
    Vertex v(VertexType::Light, EndpointInteraction(light, ray), Le);
    v.pdfFwd = pdf;
    return v;
}

inline Vertex Vertex::CreateLight(Light light, const Interaction &intr,
                                  const SampledSpectrum &Le, Float pdf) {
    Vertex v(VertexType::Light, EndpointInteraction(light, intr), Le);
    v.pdfFwd = pdf;
    return v;
}

inline Vertex Vertex::CreateSurface(const SurfaceInteraction &si, const BSDF &bsdf,
                                    const SampledSpectrum &beta, Float pdf,
                                    const Vertex &prev) {
    Vertex v(si, bsdf, beta);
    v.pdfFwd = prev.ConvertDensity(pdf, v);
    return v;
}

inline Vertex Vertex::CreateMedium(const MediumInteraction &mi,
                                   const SampledSpectrum &beta, Float pdf,
                                   const Vertex &prev) {
    Vertex v(mi, beta);
    v.pdfFwd = prev.ConvertDensity(pdf, v);
    return v;
}

inline Vertex Vertex::CreateLight(const EndpointInteraction &ei,
                                  const SampledSpectrum &beta, Float pdf) {
    Vertex v(VertexType::Light, ei, beta);
    v.pdfFwd = pdf;
    return v;
}

// BDPT Utility Functions
inline int BufferIndex(int s, int t) {
    int above = s + t - 2;
    return s + above * (5 + above) / 2;
}

int GenerateCameraSubpath(const Integrator &integrator, const RayDifferential &ray,
                          SampledWavelengths &lambda, Sampler sampler,
                          ScratchBuffer &scratchBuffer, int maxDepth, Camera camera,
                          Vertex *path, bool regularize) {
    if (maxDepth == 0)
        return 0;
    SampledSpectrum beta(1.f);
    // Generate first vertex on camera subpath and start random walk
    Float pdfPos, pdfDir;
    path[0] = Vertex::CreateCamera(camera, ray, beta);
    camera.PDF_We(ray, &pdfPos, &pdfDir);
    return RandomWalk(integrator, lambda, ray, sampler, camera, scratchBuffer, beta,
                      pdfDir, maxDepth - 1, TransportMode::Radiance, path + 1,
                      regularize) +
           1;
}

int GenerateLightSubpath(const Integrator &integrator, SampledWavelengths &lambda,
                         Sampler sampler, Camera camera, ScratchBuffer &scratchBuffer,
                         int maxDepth, Float time, LightSampler lightSampler,
                         Vertex *path, bool regularize) {
    // Generate light subpath and initialize _path_ vertices
    if (maxDepth == 0)
        return 0;
    // Sample initial ray for light subpath
    // Sample light for BDPT light subpath
    pstd::optional<SampledLight> sampledLight = lightSampler.Sample(sampler.Get1D());
    if (!sampledLight)
        return 0;
    Light light = sampledLight->light;
    Float lightSamplePDF = sampledLight->p;

    Point2f ul0 = sampler.Get2D();
    Point2f ul1 = sampler.Get2D();
    pstd::optional<LightLeSample> les = light.SampleLe(ul0, ul1, lambda, time);
    if (!les || les->pdfPos == 0 || les->pdfDir == 0 || !les->L)
        return 0;
    RayDifferential ray(les->ray);

    // Generate first vertex of light subpath
    Float lightPDF = lightSamplePDF * les->pdfPos;
    path[0] = les->intr ? Vertex::CreateLight(light, *les->intr, les->L, lightPDF)
                        : Vertex::CreateLight(light, ray, les->L, lightPDF);

    // Follow light subpath random walk
    SampledSpectrum beta = les->L * les->AbsCosTheta(ray.d) / (lightPDF * les->pdfDir);
    PBRT_DBG("%s\n",
             StringPrintf(
                 "Starting light subpath. Ray: %s, Le %s, beta %s, pdfPos %f, pdfDir %f",
                 ray, les->L, beta, les->pdfPos, les->pdfDir)
                 .c_str());
    int nVertices = RandomWalk(integrator, lambda, ray, sampler, camera, scratchBuffer,
                               beta, les->pdfDir, maxDepth - 1, TransportMode::Importance,
                               path + 1, regularize);
    // Correct subpath sampling densities for infinite area lights
    if (path[0].IsInfiniteLight()) {
        // Set spatial density of _path[1]_ for infinite area light
        if (nVertices > 0) {
            path[1].pdfFwd = les->pdfPos;
            if (path[1].IsOnSurface())
                path[1].pdfFwd *= AbsDot(ray.d, path[1].ng());
        }

        // Set spatial density of _path[0]_ for infinite area light
        path[0].pdfFwd =
            InfiniteLightDensity(integrator.infiniteLights, lightSampler, ray.d);
    }

    return nVertices + 1;
}

int RandomWalk(const Integrator &integrator, SampledWavelengths &lambda,
               RayDifferential ray, Sampler sampler, Camera camera,
               ScratchBuffer &scratchBuffer, SampledSpectrum beta, Float pdf,
               int maxDepth, TransportMode mode, Vertex *path, bool regularize) {
    if (maxDepth == 0)
        return 0;
    // Follow random walk to initialize BDPT path vertices
    int bounces = 0;
    bool anyNonSpecularBounces = false;
    Float pdfFwd = pdf;
    while (true) {
        // Attempt to create the next subpath vertex in _path_
        PBRT_DBG("%s\n", StringPrintf("Random walk. Bounces %d, beta %s, pdfFwd %f",
                                      bounces, beta, pdfFwd)
                             .c_str());
        if (!beta)
            break;
        bool scattered = false, terminated = false;
        // Trace a ray and sample the medium, if any
        Vertex &vertex = path[bounces], &prev = path[bounces - 1];
        pstd::optional<ShapeIntersection> si = integrator.Intersect(ray);
        if (ray.medium) {
            // Sample participating medium for _RandomWalk()_ ray
            Float tMax = si ? si->tHit : Infinity;
            RNG rng(Hash(ray.d.x), Hash(ray.d.y));
            Float u = sampler.Get1D();
            SampledSpectrum T_maj = SampleT_maj(
                ray, tMax, u, rng, lambda,
                [&](Point3f p, MediumProperties mp, SampledSpectrum sigma_maj,
                    SampledSpectrum T_maj) {
                    // Compute medium event probabilities for interaction
                    Float pAbsorb = mp.sigma_a[0] / sigma_maj[0];
                    Float pScatter = mp.sigma_s[0] / sigma_maj[0];
                    Float pNull = std::max<Float>(0, 1 - pAbsorb - pScatter);

                    // Randomly sample medium event for _RandomRalk()_ ray
                    Float um = sampler.Get1D();
                    int mode = SampleDiscrete({pAbsorb, pScatter, pNull}, um);
                    if (mode == 0) {
                        // Handle absorption for _RandomWalk()_ ray
                        terminated = true;
                        return false;

                    } else if (mode == 1) {
                        // Handle scattering for _RandomWalk()_ ray
                        beta *= T_maj * mp.sigma_s / (T_maj[0] * mp.sigma_s[0]);
                        // Record medium interaction in _path_ and compute forward density
                        MediumInteraction intr(p, -ray.d, ray.time, ray.medium, mp.phase);
                        vertex = Vertex::CreateMedium(intr, beta, pdfFwd, prev);
                        if (++bounces >= maxDepth) {
                            terminated = true;
                            return false;
                        }

                        // Sample direction and compute reverse density at preceding
                        // vertex
                        pstd::optional<PhaseFunctionSample> ps =
                            intr.phase.Sample_p(-ray.d, sampler.Get2D());
                        if (!ps || ps->pdf == 0) {
                            terminated = true;
                            return false;
                        }
                        // Update path state and previous path vertex after medium
                        // scattering
                        pdfFwd = ps->pdf;
                        beta *= ps->p / ps->pdf;
                        ray = intr.SpawnRay(ps->wi);
                        anyNonSpecularBounces = true;
                        prev.pdfRev = vertex.ConvertDensity(ps->pdf, prev);

                        scattered = true;
                        return false;

                    } else {
                        // Handle null scattering for _RandomWalk()_ ray
                        SampledSpectrum sigma_n =
                            ClampZero(sigma_maj - mp.sigma_a - mp.sigma_s);
                        beta *= T_maj * sigma_n / (T_maj[0] * sigma_n[0]);
                        return true;
                    }
                });
            // Update _beta_ for medium transmittance
            if (!scattered)
                beta *= T_maj / T_maj[0];
        }

        if (terminated)
            return bounces;
        if (scattered)
            continue;
        // Handle escaped rays after no medium scattering event
        if (!si) {
            // Capture escaped rays when tracing from the camera
            if (mode == TransportMode::Radiance) {
                vertex = Vertex::CreateLight(EndpointInteraction(ray), beta, pdfFwd);
                ++bounces;
            }

            break;
        }

        // Handle surface interaction for path generation
        SurfaceInteraction &isect = si->intr;
        // Get BSDF and skip over medium boundaries
        BSDF bsdf = isect.GetBSDF(ray, lambda, camera, scratchBuffer, sampler);
        if (!bsdf) {
            isect.SkipIntersection(&ray, si->tHit);
            continue;
        }

        // Possibly regularize the BSDF
        if (regularize && anyNonSpecularBounces) {
            ++regularizedBSDFs;
            bsdf.Regularize();
        }

        ++totalBSDFs;
        // Initialize _vertex_ with surface intersection information
        vertex = Vertex::CreateSurface(isect, bsdf, beta, pdfFwd, prev);

        if (++bounces >= maxDepth)
            break;
        // Sample BSDF at current vertex
        Vector3f wo = isect.wo;
        Float u = sampler.Get1D();
        pstd::optional<BSDFSample> bs = bsdf.Sample_f(wo, u, sampler.Get2D(), mode);
        if (!bs)
            break;
        pdfFwd = bs->pdfIsProportional ? bsdf.PDF(wo, bs->wi, mode) : bs->pdf;
        anyNonSpecularBounces |= !bs->IsSpecular();
        beta *= bs->f * AbsDot(bs->wi, isect.shading.n) / bs->pdf;
        ray = isect.SpawnRay(ray, bsdf, bs->wi, bs->flags, bs->eta);

        // Compute path probabilities at surface vertex
        // TODO: confirm. I believe that !mode is right. Interestingly,
        // it makes no difference in the test suite either way.
        Float pdfRev = bsdf.PDF(bs->wi, wo, !mode);
        if (bs->IsSpecular()) {
            vertex.delta = true;
            pdfRev = pdfFwd = 0;
        }
        PBRT_DBG("%s\n",
                 StringPrintf("Random walk beta after shading normal correction %s", beta)
                     .c_str());
        prev.pdfRev = vertex.ConvertDensity(pdfRev, prev);
    }
    return bounces;
}

SampledSpectrum G(const Integrator &integrator, Sampler sampler, const Vertex &v0,
                  const Vertex &v1, const SampledWavelengths &lambda) {
    Vector3f d = v0.p() - v1.p();
    Float g = 1 / LengthSquared(d);
    d *= std::sqrt(g);
    if (v0.IsOnSurface())
        g *= AbsDot(v0.ns(), d);
    if (v1.IsOnSurface())
        g *= AbsDot(v1.ns(), d);
    return g * integrator.Tr(v0.GetInteraction(), v1.GetInteraction(), lambda);
}

Float MISWeight(const Integrator &integrator, Vertex *lightVertices,
                Vertex *cameraVertices, Vertex &sampled, int s, int t,
                LightSampler lightSampler) {
    if (s + t == 2)
        return 1;
    Float sumRi = 0;
    // Define helper function _remap0_ that deals with Dirac delta functions
    auto remap0 = [](float f) -> Float { return f != 0 ? f : 1; };

    // Temporarily update vertex properties for current strategy
    // Look up connection vertices and their predecessors
    Vertex *qs = s > 0 ? &lightVertices[s - 1] : nullptr,
           *pt = t > 0 ? &cameraVertices[t - 1] : nullptr,
           *qsMinus = s > 1 ? &lightVertices[s - 2] : nullptr,
           *ptMinus = t > 1 ? &cameraVertices[t - 2] : nullptr;

    // Update sampled vertex for $s=1$ or $t=1$ strategy
    ScopedAssignment<Vertex> a1;
    if (s == 1)
        a1 = {qs, sampled};
    else if (t == 1)
        a1 = {pt, sampled};

    // Mark connection vertices as non-degenerate
    ScopedAssignment<bool> a2, a3;
    if (pt)
        a2 = {&pt->delta, false};
    if (qs)
        a3 = {&qs->delta, false};

    // Update reverse density of vertex $\pt{}_{t-1}$
    ScopedAssignment<Float> a4;
    if (pt)
        a4 = {&pt->pdfRev, s > 0 ? qs->PDF(integrator, qsMinus, *pt)
                                 : pt->PDFLightOrigin(integrator.infiniteLights, *ptMinus,
                                                      lightSampler)};

    // Update reverse density of vertex $\pt{}_{t-2}$
    ScopedAssignment<Float> a5;
    if (ptMinus)
        a5 = {&ptMinus->pdfRev, s > 0 ? pt->PDF(integrator, qs, *ptMinus)
                                      : pt->PDFLight(integrator, *ptMinus)};

    // Update reverse density of vertices $\pq{}_{s-1}$ and $\pq{}_{s-2}$
    ScopedAssignment<Float> a6;
    if (qs)
        a6 = {&qs->pdfRev, pt->PDF(integrator, ptMinus, *qs)};
    ScopedAssignment<Float> a7;
    if (qsMinus)
        a7 = {&qsMinus->pdfRev, qs->PDF(integrator, pt, *qsMinus)};

    // Consider hypothetical connection strategies along the camera subpath
    Float ri = 1;
    for (int i = t - 1; i > 0; --i) {
        ri *= remap0(cameraVertices[i].pdfRev) / remap0(cameraVertices[i].pdfFwd);
        if (!cameraVertices[i].delta && !cameraVertices[i - 1].delta)
            sumRi += ri;
    }

    // Consider hypothetical connection strategies along the light subpath
    ri = 1;
    for (int i = s - 1; i >= 0; --i) {
        ri *= remap0(lightVertices[i].pdfRev) / remap0(lightVertices[i].pdfFwd);
        bool deltaLightvertex =
            i > 0 ? lightVertices[i - 1].delta : lightVertices[0].IsDeltaLight();
        if (!lightVertices[i].delta && !deltaLightvertex)
            sumRi += ri;
    }

    return 1 / (1 + sumRi);
}

Float InfiniteLightDensity(const std::vector<Light> &infiniteLights,
                           LightSampler lightSampler, Vector3f w) {
    Float pdf = 0;
    for (const auto &light : infiniteLights)
        pdf += light.PDF_Li(Interaction(), -w) * lightSampler.PMF(light);
    return pdf;
}

// BDPT Method Definitions
void BDPTIntegrator::Render() {
    // Allocate buffers for debug visualization
    if (visualizeStrategies || visualizeWeights) {
        const int bufferCount = (1 + maxDepth) * (6 + maxDepth) / 2;
        weightFilms.resize(bufferCount);
        for (int depth = 0; depth <= maxDepth; ++depth) {
            for (int s = 0; s <= depth + 2; ++s) {
                int t = depth + 2 - s;
                if (t == 0 || (s == 1 && t == 1))
                    continue;

                std::string filename =
                    StringPrintf("bdpt_d%02i_s%02i_t%02i.exr", depth, s, t);

                FilmBaseParameters p(
                    camera.GetFilm().FullResolution(),
                    Bounds2i(Point2i(0, 0), camera.GetFilm().FullResolution()),
                    new BoxFilter,  // FIXME: leaks
                    camera.GetFilm().Diagonal() * 1000, PixelSensor::CreateDefault(),
                    filename);
                weightFilms[BufferIndex(s, t)] = new RGBFilm(p, RGBColorSpace::sRGB);
            }
        }
    }

    RayIntegrator::Render();

    // Write buffers for debug visualization
    if (visualizeStrategies || visualizeWeights) {
        const Float invSampleCount = 1.0f / samplerPrototype.SamplesPerPixel();
        for (size_t i = 0; i < weightFilms.size(); ++i) {
            ImageMetadata metadata;
            if (weightFilms[i])
                weightFilms[i].WriteImage(metadata, invSampleCount);
        }
        weightFilms.clear();
    }
}

SampledSpectrum BDPTIntegrator::Li(RayDifferential ray, SampledWavelengths &lambda,
                                   Sampler sampler, ScratchBuffer &scratchBuffer,
                                   VisibleSurface *) const {
    // Trace the camera and light subpaths
    Vertex *cameraVertices = scratchBuffer.Alloc<Vertex[]>(maxDepth + 2);
    int nCamera = GenerateCameraSubpath(*this, ray, lambda, sampler, scratchBuffer,
                                        maxDepth + 2, camera, cameraVertices, regularize);
    Vertex *lightVertices = scratchBuffer.Alloc<Vertex[]>(maxDepth + 1);
    int nLight = GenerateLightSubpath(*this, lambda, sampler, camera, scratchBuffer,
                                      maxDepth + 1, cameraVertices[0].time(),
                                      lightSampler, lightVertices, regularize);

    SampledSpectrum L(0.f);
    // Execute all BDPT connection strategies
    for (int t = 1; t <= nCamera; ++t) {
        for (int s = 0; s <= nLight; ++s) {
            int depth = t + s - 2;
            if ((s == 1 && t == 1) || depth < 0 || depth > maxDepth)
                continue;
            // Execute the $(s, t)$ connection strategy and update _L_
            pstd::optional<Point2f> pFilmNew;
            Float misWeight = 0.f;
            SampledSpectrum Lpath =
                ConnectBDPT(*this, lambda, lightVertices, cameraVertices, s, t,
                            lightSampler, camera, sampler, &pFilmNew, &misWeight);
            PBRT_DBG("%s\n",
                     StringPrintf("Connect bdpt s: %d, t: %d, Lpath: %s, misWeight: %f\n",
                                  s, t, Lpath, misWeight)
                         .c_str());
            if (pFilmNew && (visualizeStrategies || visualizeWeights)) {
                SampledSpectrum value;
                if (visualizeStrategies)
                    value = misWeight == 0 ? SampledSpectrum(0.) : Lpath / misWeight;
                if (visualizeWeights)
                    value = Lpath;
                CHECK(pFilmNew.has_value());
                weightFilms[BufferIndex(s, t)].AddSplat(*pFilmNew, value, lambda);
            }
            if (t != 1)
                L += Lpath;
            else if (Lpath) {
                CHECK(pFilmNew.has_value());
                camera.GetFilm().AddSplat(*pFilmNew, Lpath, lambda);
            }
        }
    }

    return L;
}

SampledSpectrum ConnectBDPT(const Integrator &integrator, SampledWavelengths &lambda,
                            Vertex *lightVertices, Vertex *cameraVertices, int s, int t,
                            LightSampler lightSampler, Camera camera, Sampler sampler,
                            pstd::optional<Point2f> *pRaster, Float *misWeightPtr) {
    SampledSpectrum L(0.f);
    // Ignore invalid connections related to infinite area lights
    if (t > 1 && s != 0 && cameraVertices[t - 1].type == VertexType::Light)
        return SampledSpectrum(0.f);

    // Perform connection and write contribution to _L_
    Vertex sampled;
    if (s == 0) {
        // Interpret the camera subpath as a complete path
        const Vertex &pt = cameraVertices[t - 1];
        if (pt.IsLight())
            L = pt.Le(integrator.infiniteLights, cameraVertices[t - 2], lambda) * pt.beta;
        DCHECK(!L.HasNaNs());

    } else if (t == 1) {
        // Sample a point on the camera and connect it to the light subpath
        const Vertex &qs = lightVertices[s - 1];
        if (qs.IsConnectible()) {
            pstd::optional<CameraWiSample> cs =
                camera.SampleWi(qs.GetInteraction(), sampler.Get2D(), lambda);
            if (cs) {
                *pRaster = cs->pRaster;
                // Initialize dynamically sampled vertex and _L_ for $t=1$ case
                sampled = Vertex::CreateCamera(camera, cs->pLens, cs->Wi / cs->pdf);
                L = qs.beta * qs.f(sampled, TransportMode::Importance) * sampled.beta;
                if (qs.IsOnSurface())
                    L *= AbsDot(cs->wi, qs.ns());
                DCHECK(!L.HasNaNs());
                if (L)
                    L *= integrator.Tr(cs->pRef, cs->pLens, lambda);
            }
        }

    } else if (s == 1) {
        // Sample a point on a light and connect it to the camera subpath
        const Vertex &pt = cameraVertices[t - 1];
        if (pt.IsConnectible()) {
            pstd::optional<SampledLight> sampledLight =
                lightSampler.Sample(sampler.Get1D());

            if (sampledLight) {
                Light light = sampledLight->light;
                Float lightPDF = sampledLight->p;

                LightSampleContext ctx;
                if (pt.IsOnSurface()) {
                    const SurfaceInteraction &si = pt.GetInteraction().AsSurface();
                    ctx = LightSampleContext(si);
                    // Try to nudge the light sampling position to correct side of the
                    // surface
                    BxDFFlags flags = pt.bsdf.Flags();
                    if (IsReflective(flags) && !IsTransmissive(flags))
                        ctx.pi = si.OffsetRayOrigin(si.wo);
                    else if (IsTransmissive(flags) && !IsReflective(flags))
                        ctx.pi = si.OffsetRayOrigin(-si.wo);
                } else
                    ctx = LightSampleContext(pt.GetInteraction());
                pstd::optional<LightLiSample> lightWeight =
                    light.SampleLi(ctx, sampler.Get2D(), lambda);
                if (lightWeight && lightWeight->L && lightWeight->pdf > 0) {
                    EndpointInteraction ei(light, lightWeight->pLight);
                    sampled = Vertex::CreateLight(
                        ei, lightWeight->L / (lightWeight->pdf * lightPDF), 0);
                    sampled.pdfFwd = sampled.PDFLightOrigin(integrator.infiniteLights, pt,
                                                            lightSampler);
                    L = pt.beta * pt.f(sampled, TransportMode::Radiance) * sampled.beta;
                    if (pt.IsOnSurface())
                        L *= AbsDot(lightWeight->wi, pt.ns());
                    // Only check visibility if the path would carry radiance.
                    if (L)
                        L *= integrator.Tr(pt.GetInteraction(), lightWeight->pLight,
                                           lambda);
                }
            }
        }

    } else {
        // Handle all other bidirectional connection cases
        const Vertex &qs = lightVertices[s - 1], &pt = cameraVertices[t - 1];
        if (qs.IsConnectible() && pt.IsConnectible()) {
            L = qs.beta * qs.f(pt, TransportMode::Importance) *
                pt.f(qs, TransportMode::Radiance) * pt.beta;
            PBRT_DBG("%s\n",
                     StringPrintf(
                         "General connect s: %d, t: %d, qs: %s, pt: %s, qs.f(pt): %s, "
                         "pt.f(qs): %s, G: %s, dist^2: %f",
                         s, t, qs, pt, qs.f(pt, TransportMode::Importance),
                         pt.f(qs, TransportMode::Radiance),
                         G(integrator, sampler, qs, pt, lambda),
                         DistanceSquared(qs.p(), pt.p()))
                         .c_str());
            if (L)
                L *= G(integrator, sampler, qs, pt, lambda);
        }
    }

    ++totalPaths;
    if (!L)
        ++zeroRadiancePaths;
    pathLength << s + t - 2;
    // Compute MIS weight for connection strategy
    Float misWeight = L ? MISWeight(integrator, lightVertices, cameraVertices, sampled, s,
                                    t, lightSampler)
                        : 0.f;
    PBRT_DBG("MIS weight for (s,t) = (%d, %d) connection: %f\n", s, t, misWeight);
    DCHECK(!IsNaN(misWeight));
    L *= misWeight;
    if (misWeightPtr)
        *misWeightPtr = misWeight;

    return L;
}

std::string BDPTIntegrator::ToString() const {
    return StringPrintf("[ BDPTIntegrator maxDepth: %d visualizeStrategies: %s "
                        "visualizeWeights: %s regularize: %s lightSampler: %s ]",
                        maxDepth, visualizeStrategies, visualizeWeights, regularize,
                        lightSampler);
}

std::unique_ptr<BDPTIntegrator> BDPTIntegrator::Create(
    const ParameterDictionary &parameters, Camera camera, Sampler sampler,
    Primitive aggregate, std::vector<Light> lights, const FileLoc *loc) {
    int maxDepth = parameters.GetOneInt("maxdepth", 5);
    bool visualizeStrategies = parameters.GetOneBool("visualizestrategies", false);
    bool visualizeWeights = parameters.GetOneBool("visualizeweights", false);

    if ((visualizeStrategies || visualizeWeights) && maxDepth > 5) {
        Warning(loc, "visualizestrategies/visualizeweights was enabled, limiting "
                     "maxdepth to 5");
        maxDepth = 5;
    }

    bool regularize = parameters.GetOneBool("regularize", false);
    return std::make_unique<BDPTIntegrator>(camera, sampler, aggregate, lights, maxDepth,
                                            visualizeStrategies, visualizeWeights,
                                            regularize);
}

STAT_PERCENT("Integrator/Acceptance rate", acceptedMutations, totalMutations);

// MLTIntegrator Method Definitions
SampledSpectrum MLTIntegrator::L(ScratchBuffer &scratchBuffer, MLTSampler &sampler,
                                 int depth, Point2f *pRaster,
                                 SampledWavelengths *lambda) {
    if (lights.empty())
        return SampledSpectrum(0.f);
    sampler.StartStream(cameraStreamIndex);
    // Determine the number of available strategies and pick a specific one
    int s, t, nStrategies;
    if (depth == 0) {
        nStrategies = 1;
        s = 0;
        t = 2;
    } else {
        nStrategies = depth + 2;
        s = std::min<int>(sampler.Get1D() * nStrategies, nStrategies - 1);
        t = nStrategies - s;
    }

    // Sample wavelengths for MLT path
    if (Options->disableWavelengthJitter)
        *lambda = camera.GetFilm().SampleWavelengths(0.5);
    else
        *lambda = camera.GetFilm().SampleWavelengths(sampler.Get1D());

    // Generate a camera subpath with exactly _t_ vertices
    Vertex *cameraVertices = scratchBuffer.Alloc<Vertex[]>(t);
    // Compute camera sample for MLT camera path
    Bounds2f sampleBounds = camera.GetFilm().SampleBounds();
    *pRaster = sampleBounds.Lerp(sampler.GetPixel2D());
    CameraSample cameraSample;
    cameraSample.pFilm = *pRaster;
    cameraSample.time = sampler.Get1D();
    cameraSample.pLens = sampler.Get2D();

    // Generate camera ray for MLT camera path
    pstd::optional<CameraRayDifferential> crd =
        camera.GenerateRayDifferential(cameraSample, *lambda);
    if (!crd || !crd->weight)
        return SampledSpectrum(0.f);
    Float rayDiffScale =
        std::max<Float>(.125, 1 / std::sqrt((Float)sampler.SamplesPerPixel()));
    crd->ray.ScaleDifferentials(rayDiffScale);

    if (GenerateCameraSubpath(*this, crd->ray, *lambda, &sampler, scratchBuffer, t,
                              camera, cameraVertices, regularize) != t)
        return SampledSpectrum(0.f);

    // Generate a light subpath with exactly _s_ vertices
    sampler.StartStream(lightStreamIndex);
    Vertex *lightVertices = scratchBuffer.Alloc<Vertex[]>(s);
    if (GenerateLightSubpath(*this, *lambda, &sampler, camera, scratchBuffer, s,
                             cameraVertices[0].time(), lightSampler, lightVertices,
                             regularize) != s)
        return SampledSpectrum(0.f);

    // Execute connection strategy and return the radiance estimate
    sampler.StartStream(connectionStreamIndex);
    pstd::optional<Point2f> pRasterNew;
    SampledSpectrum L = ConnectBDPT(*this, *lambda, lightVertices, cameraVertices, s, t,
                                    lightSampler, camera, &sampler, &pRasterNew) *
                        nStrategies;
    if (pRasterNew)
        *pRaster = *pRasterNew;
    return L;
}

void MLTIntegrator::Render() {
    // Handle statistics and debugstart for MLTIntegrator
    if (Options->recordPixelStatistics)
        StatsEnablePixelStats(camera.GetFilm().PixelBounds(),
                              RemoveExtension(camera.GetFilm().GetFilename()));

    if (!Options->debugStart.empty()) {
        std::vector<std::string> c = SplitString(Options->debugStart, ',');
        if (c.empty())
            ErrorExit("Didn't find comma-separated values after --debugstart: %s",
                      Options->debugStart);

        int depth;
        if (!Atoi(c[0], &depth))
            ErrorExit("Unable to decode first --debugstart value: %s", c[0]);

        pstd::span<const std::string> span = pstd::MakeSpan(c);
        span.remove_prefix(1);
        DebugMLTSampler sampler = DebugMLTSampler::Create(span, nSampleStreams);

        Point2f pRaster;
        SampledWavelengths lambda;
        ScratchBuffer scratchBuffer(65536);
        (void)L(scratchBuffer, sampler, depth, &pRaster, &lambda);
        return;
    }

    thread_local MLTSampler *threadSampler = nullptr;
    thread_local int threadDepth;
    CheckCallbackScope _([&]() -> std::string {
        return StringPrintf("Rendering failed. Debug with --debugstart %d,%s\"\n",
                            threadDepth, threadSampler->DumpState());
    });

    // Generate bootstrap samples and compute normalization constant $b$
    Timer timer;
    int nBootstrapSamples = nBootstrap * (maxDepth + 1);
    std::vector<Float> bootstrapWeights(nBootstrapSamples, 0);
    // Allocate scratch buffers for MLT samples
    ThreadLocal<ScratchBuffer> threadScratchBuffers(
        []() { return ScratchBuffer(65536); });

    // Generate bootstrap samples in parallel
    ProgressReporter progress(nBootstrap, "Generating bootstrap paths", Options->quiet);
    ParallelFor(0, nBootstrap, [&](int64_t start, int64_t end) {
        ScratchBuffer &buf = threadScratchBuffers.Get();
        for (int64_t i = start; i < end; ++i) {
            // Generate _i_th bootstrap sample
            for (int depth = 0; depth <= maxDepth; ++depth) {
                int rngIndex = i * (maxDepth + 1) + depth;
                MLTSampler sampler(mutationsPerPixel, rngIndex, sigma,
                                   largeStepProbability, nSampleStreams);
                threadSampler = &sampler;
                threadDepth = depth;
                // Evaluate path radiance using _sampler_ and update _bootstrapWeights_
                Point2f pRaster;
                SampledWavelengths lambda;
                SampledSpectrum L_i = L(buf, sampler, depth, &pRaster, &lambda);
                bootstrapWeights[rngIndex] = c(L_i, lambda);

                buf.Reset();
            }
        }
        progress.Update(end - start);
    });
    progress.Done();

    if (std::accumulate(bootstrapWeights.begin(), bootstrapWeights.end(), 0.) == 0.)
        ErrorExit("No light carrying paths found during bootstrap sampling! "
                  "Are you trying to render a black image?");
    AliasTable bootstrapTable(bootstrapWeights);
    Float b = Float(maxDepth + 1) / bootstrapWeights.size() *
              std::accumulate(bootstrapWeights.begin(), bootstrapWeights.end(), 0.);

    // Set up connection to display server, if enabled
    std::atomic<int> finishedChains(0);
    if (!Options->displayServer.empty()) {
        DisplayDynamic(
            camera.GetFilm().GetFilename(),
            Point2i(camera.GetFilm().PixelBounds().Diagonal()), {"R", "G", "B"},
            [&](Bounds2i bounds, pstd::span<pstd::span<Float>> displayValue) {
                Film film = camera.GetFilm();
                Bounds2i pixelBounds = film.PixelBounds();
                int index = 0;
                for (Point2i p : bounds) {
                    Float finishedPixelMutations =
                        Float(finishedChains.load(std::memory_order_relaxed)) /
                        Float(nChains) * mutationsPerPixel;
                    Float scale = b / std::max<Float>(1, finishedPixelMutations);
                    RGB rgb = film.GetPixelRGB(pixelBounds.pMin + p, scale);
                    for (int c = 0; c < 3; ++c)
                        displayValue[c][index] = rgb[c];
                    ++index;
                }
            });
    }

    // Follow _nChains_ Markov chains to render image
    Film film = camera.GetFilm();
    int64_t nTotalMutations =
        (int64_t)film.SampleBounds().Area() * (int64_t)mutationsPerPixel;
    ProgressReporter progressRender(nChains, "Rendering", Options->quiet);
    // Run _nChains_ Markov chains in parallel
    ParallelFor(0, nChains, [&](int i) {
        ScratchBuffer &scratchBuffer = threadScratchBuffers.Get();
        // Compute number of mutations to apply in current Markov chain
        int64_t nChainMutations =
            std::min((i + 1) * nTotalMutations / nChains, nTotalMutations) -
            i * nTotalMutations / nChains;

        // Select initial state from the set of bootstrap samples
        RNG rng(i);
        int bootstrapIndex = bootstrapTable.Sample(rng.Uniform<Float>());
        int depth = bootstrapIndex % (maxDepth + 1);
        threadDepth = depth;

        // Initialize local variables for selected state
        MLTSampler sampler(mutationsPerPixel, bootstrapIndex, sigma, largeStepProbability,
                           nSampleStreams);
        threadSampler = &sampler;
        Point2f pCurrent;
        SampledWavelengths lambdaCurrent;
        SampledSpectrum LCurrent =
            L(scratchBuffer, sampler, depth, &pCurrent, &lambdaCurrent);

        // Run the Markov chain for _nChainMutations_ steps
        for (int64_t j = 0; j < nChainMutations; ++j) {
            StatsReportPixelStart(Point2i(pCurrent));
            sampler.StartIteration();
            // Generate proposed sample and compute its radiance
            Point2f pProposed;
            SampledWavelengths lambdaProposed;
            SampledSpectrum LProposed =
                L(scratchBuffer, sampler, depth, &pProposed, &lambdaProposed);

            // Compute acceptance probability for proposed sample
            Float cProposed = c(LProposed, lambdaProposed);
            Float cCurrent = c(LCurrent, lambdaCurrent);
            Float accept = std::min<Float>(1, cProposed / cCurrent);

            // Splat both current and proposed samples to _film_
            if (accept > 0)
                film.AddSplat(pProposed, LProposed * accept / cProposed, lambdaProposed);
            film.AddSplat(pCurrent, LCurrent * (1 - accept) / cCurrent, lambdaCurrent);

            // Accept or reject the proposal
            if (rng.Uniform<Float>() < accept) {
                StatsReportPixelEnd(Point2i(pCurrent));
                StatsReportPixelStart(Point2i(pProposed));
                pCurrent = pProposed;
                LCurrent = LProposed;
                lambdaCurrent = lambdaProposed;
                sampler.Accept();
                ++acceptedMutations;
            } else
                sampler.Reject();

            ++totalMutations;
            scratchBuffer.Reset();
            StatsReportPixelEnd(Point2i(pCurrent));
        }

        ++finishedChains;
        progressRender.Update(1);
    });

    progressRender.Done();

    // Store final image computed with MLT
    ImageMetadata metadata;
    metadata.renderTimeSeconds = timer.ElapsedSeconds();
    camera.InitMetadata(&metadata);
    camera.GetFilm().WriteImage(metadata, b / mutationsPerPixel);
    DisconnectFromDisplayServer();
}

std::string MLTIntegrator::ToString() const {
    return StringPrintf("[ MLTIntegrator camera: %s maxDepth: %d nBootstrap: %d "
                        "nChains: %d mutationsPerPixel: %d sigma: %f "
                        "largeStepProbability: %f lightSampler: %s regularize: %s ]",
                        camera, maxDepth, nBootstrap, nChains, mutationsPerPixel, sigma,
                        largeStepProbability, lightSampler, regularize);
}

std::unique_ptr<MLTIntegrator> MLTIntegrator::Create(
    const ParameterDictionary &parameters, Camera camera, Primitive aggregate,
    std::vector<Light> lights, const FileLoc *loc) {
    int maxDepth = parameters.GetOneInt("maxdepth", 5);
    int nBootstrap = parameters.GetOneInt("bootstrapsamples", 100000);
    int64_t nChains = parameters.GetOneInt("chains", 1000);
    int mutationsPerPixel = parameters.GetOneInt("mutationsperpixel", 100);
    if (Options->pixelSamples)
        mutationsPerPixel = *Options->pixelSamples;
    Float largeStepProbability = parameters.GetOneFloat("largestepprobability", 0.3f);
    Float sigma = parameters.GetOneFloat("sigma", .01f);
    if (Options->quickRender) {
        mutationsPerPixel = std::max(1, mutationsPerPixel / 16);
        nBootstrap = std::max(1, nBootstrap / 16);
    }
    bool regularize = parameters.GetOneBool("regularize", false);
    return std::make_unique<MLTIntegrator>(camera, aggregate, lights, maxDepth,
                                           nBootstrap, nChains, mutationsPerPixel, sigma,
                                           largeStepProbability, regularize);
}

STAT_RATIO("Stochastic Progressive Photon Mapping/Visible points checked per photon "
           "intersection",
           visiblePointsChecked, totalPhotonSurfaceInteractions);
STAT_COUNTER("Stochastic Progressive Photon Mapping/Photon paths followed", photonPaths);
STAT_INT_DISTRIBUTION(
    "Stochastic Progressive Photon Mapping/Grid cells per visible point",
    gridCellsPerVisiblePoint);
STAT_MEMORY_COUNTER("Memory/SPPM Pixels", pixelMemoryBytes);
STAT_MEMORY_COUNTER("Memory/SPPM BSDF and Grid Memory", sppmMemoryArenaBytes);

// SPPMPixel Definition
struct SPPMPixel {
    // SPPMPixel Public Members
    Float radius = 0;
    RGB Ld;
    struct VisiblePoint {
        // VisiblePoint Public Methods
        VisiblePoint() = default;
        VisiblePoint(const Point3f &p, const Vector3f &wo, const BSDF &bsdf,
                     const SampledSpectrum &beta, bool secondaryLambdaTerminated)
            : p(p),
              wo(wo),
              bsdf(bsdf),
              beta(beta),
              secondaryLambdaTerminated(secondaryLambdaTerminated) {}

        // VisiblePoint Public Members
        Point3f p;
        Vector3f wo;
        BSDF bsdf;
        SampledSpectrum beta;
        bool secondaryLambdaTerminated;

    } vp;
    AtomicFloat Phi_i[3];
    std::atomic<int> m{0};
    RGB tau;
    Float n = 0;
};

// SPPMPixelListNode Definition
struct SPPMPixelListNode {
    SPPMPixel *pixel;
    SPPMPixelListNode *next;
};

// SPPM Utility Functions
static bool ToGrid(const Point3f &p, const Bounds3f &bounds, const int gridRes[3],
                   Point3i *pi) {
    bool inBounds = true;
    Vector3f pg = bounds.Offset(p);
    for (int i = 0; i < 3; ++i) {
        (*pi)[i] = (int)(gridRes[i] * pg[i]);
        inBounds &= (*pi)[i] >= 0 && (*pi)[i] < gridRes[i];
        (*pi)[i] = Clamp((*pi)[i], 0, gridRes[i] - 1);
    }
    return inBounds;
}

// SPPM Method Definitions
void SPPMIntegrator::Render() {
    // Initialize local variables for _SPPMIntegrator::Render()_
    if (Options->recordPixelStatistics)
        StatsEnablePixelStats(camera.GetFilm().PixelBounds(),
                              RemoveExtension(camera.GetFilm().GetFilename()));
    // Define variables for commonly used values in SPPM rendering
    int nIterations = samplerPrototype.SamplesPerPixel();
    ProgressReporter progress(2 * nIterations, "Rendering", Options->quiet);
    const Float invSqrtSPP = 1.f / std::sqrt(nIterations);
    Film film = camera.GetFilm();
    Bounds2i pixelBounds = film.PixelBounds();
    int nPixels = pixelBounds.Area();

    // Initialize _pixels_ array for SPPM
    CHECK(!pixelBounds.IsEmpty());
    Array2D<SPPMPixel> pixels(pixelBounds);
    for (SPPMPixel &p : pixels)
        p.radius = initialSearchRadius;
    pixelMemoryBytes += pixels.size() * sizeof(SPPMPixel);

    // Create light samplers for SPPM rendering
    BVHLightSampler lightSampler(lights, Allocator());
    PowerLightSampler shootLightSampler(lights, Allocator());

    // Allocate per-thread _ScratchBuffer_s for SPPM rendering
    ThreadLocal<ScratchBuffer> threadScratchBuffers([nPixels]() {
        size_t allocSize = size_t(nPixels) * 4096 / RunningThreads();
        return ScratchBuffer(allocSize);
    });

    // Allocate samplers for SPPM rendering
    ThreadLocal<Sampler> threadSamplers(
        [this]() { return samplerPrototype.Clone(Allocator()); });
    pstd::vector<DigitPermutation> *digitPermutations(
        ComputeRadicalInversePermutations(digitPermutationsSeed));

    for (int iter = 0; iter < nIterations; ++iter) {
        // Connect to display server for SPPM if requested
        if (iter == 0 && !Options->displayServer.empty()) {
            DisplayDynamic(
                film.GetFilename(), Point2i(pixelBounds.Diagonal()), {"R", "G", "B"},
                [&](Bounds2i b, pstd::span<pstd::span<Float>> displayValue) {
                    int index = 0;
                    uint64_t np = (uint64_t)(iter + 1) * (uint64_t)photonsPerIteration;
                    for (Point2i pPixel : b) {
                        const SPPMPixel &pixel = pixels[pPixel];
                        RGB rgb = pixel.Ld / (iter + 1) +
                                  pixel.tau / (np * Pi * Sqr(pixel.radius));
                        for (int c = 0; c < 3; ++c)
                            displayValue[c][index] = rgb[c];
                        ++index;
                    }
                });
        }

        // Generate SPPM visible points
        // Sample wavelengths for SPPM pass
        const SampledWavelengths passLambda =
            Options->disableWavelengthJitter
                ? film.SampleWavelengths(0.5)
                : film.SampleWavelengths(RadicalInverse(1, iter));

        ParallelFor2D(pixelBounds, [&](Bounds2i tileBounds) {
            // Follow camera paths for _tileBounds_ in image for SPPM
            ScratchBuffer &scratchBuffer = threadScratchBuffers.Get();
            Sampler sampler = threadSamplers.Get();
            for (Point2i pPixel : tileBounds) {
                sampler.StartPixelSample(pPixel, iter);
                // Generate camera ray for pixel for SPPM
                SampledWavelengths lambda = passLambda;
                CameraSample cs = GetCameraSample(sampler, pPixel, film.GetFilter());
                pstd::optional<CameraRayDifferential> crd =
                    camera.GenerateRayDifferential(cs, lambda);
                if (!crd || !crd->weight)
                    continue;
                SampledSpectrum beta = crd->weight;
                RayDifferential &ray = crd->ray;
                if (!Options->disablePixelJitter)
                    ray.ScaleDifferentials(invSqrtSPP);

                // Follow camera ray path until a visible point is created
                SPPMPixel &pixel = pixels[pPixel];
                Float etaScale = 1, bsdfPDF;
                bool specularBounce = true, haveSetVisiblePoint = false;
                LightSampleContext prevIntrCtx;
                int depth = 0;
                while (true) {
                    ++totalPhotonSurfaceInteractions;
                    pstd::optional<ShapeIntersection> si = Intersect(ray);
                    // Accumulate light contributions for ray with no intersection
                    if (!si) {
                        SampledSpectrum L(0.f);
                        // Incorporate emission from infinite lights for escaped ray
                        for (const auto &light : infiniteLights) {
                            SampledSpectrum Le = light.Le(ray, lambda);
                            if (depth == 0 || specularBounce)
                                L += beta * Le;
                            else {
                                // Compute MIS weight for infinite light
                                Float lightPDF = lightSampler.PMF(prevIntrCtx, light) *
                                                 light.PDF_Li(prevIntrCtx, ray.d, true);
                                Float w_b = PowerHeuristic(1, bsdfPDF, 1, lightPDF);

                                L += beta * w_b * Le;
                            }
                        }

                        pixel.Ld += film.ToOutputRGB(L, lambda);
                        break;
                    }

                    // Process SPPM camera ray intersection
                    // Compute BSDF at SPPM camera ray intersection
                    SurfaceInteraction &isect = si->intr;
                    BSDF bsdf =
                        isect.GetBSDF(ray, lambda, camera, scratchBuffer, sampler);
                    if (!bsdf) {
                        isect.SkipIntersection(&ray, si->tHit);
                        continue;
                    }

                    ++totalBSDFs;
                    // Add emission from directly visible emissive surfaces to _pixel.Ld_
                    Vector3f wo = -ray.d;
                    SampledSpectrum L(0.f);
                    // Incorporate emission from surface hit by ray
                    SampledSpectrum Le = si->intr.Le(-ray.d, lambda);
                    if (Le) {
                        if (depth == 0 || specularBounce)
                            L += beta * Le;
                        else {
                            // Compute MIS weight for area light
                            Light areaLight(si->intr.areaLight);
                            Float lightPDF = lightSampler.PMF(prevIntrCtx, areaLight) *
                                             areaLight.PDF_Li(prevIntrCtx, ray.d, true);
                            Float w_l = PowerHeuristic(1, bsdfPDF, 1, lightPDF);

                            L += beta * w_l * Le;
                        }
                    }

                    pixel.Ld += film.ToOutputRGB(L, lambda);

                    // Terminate path at maximum depth or if visible point has been set
                    if (depth++ == maxDepth || haveSetVisiblePoint)
                        break;

                    // Accumulate direct illumination at SPPM camera ray intersection
                    SampledSpectrum Ld =
                        SampleLd(isect, bsdf, lambda, sampler, &lightSampler);
                    if (Ld)
                        pixel.Ld += film.ToOutputRGB(beta * Ld, lambda);

                    // Possibly create visible point and end camera path
                    BxDFFlags flags = bsdf.Flags();
                    if (IsDiffuse(flags) || (IsGlossy(flags) && depth == maxDepth)) {
                        pixel.vp = {isect.p(), wo, bsdf, beta,
                                    lambda.SecondaryTerminated()};
                        haveSetVisiblePoint = true;
                    }

                    // Spawn ray from SPPM camera path vertex
                    Float u = sampler.Get1D();
                    pstd::optional<BSDFSample> bs = bsdf.Sample_f(wo, u, sampler.Get2D());
                    if (!bs)
                        break;
                    specularBounce = bs->IsSpecular();
                    if (bs->IsTransmission())
                        etaScale *= Sqr(bs->eta);

                    beta *= bs->f * AbsDot(bs->wi, isect.shading.n) / bs->pdf;
                    bsdfPDF = bs->pdfIsProportional ? bsdf.PDF(wo, bs->wi) : bs->pdf;

                    SampledSpectrum rrBeta = beta * etaScale;
                    if (rrBeta.MaxComponentValue() < 1) {
                        Float q = std::max<Float>(.05f, 1 - rrBeta.MaxComponentValue());
                        if (sampler.Get1D() < q)
                            break;
                        beta /= 1 - q;
                    }
                    ray = isect.SpawnRay(ray, bsdf, bs->wi, bs->flags, bs->eta);
                    prevIntrCtx = LightSampleContext(isect);
                }
            }
        });
        progress.Update();
        // Create grid of all SPPM visible points
        // Allocate grid for SPPM visible points
        int hashSize = NextPrime(nPixels);
        std::vector<std::atomic<SPPMPixelListNode *>> grid(hashSize);

        // Compute grid bounds for SPPM visible points
        Bounds3f gridBounds;
        Float maxRadius = 0;
        for (const SPPMPixel &pixel : pixels) {
            if (!pixel.vp.beta)
                continue;
            Bounds3f vpBound = Expand(Bounds3f(pixel.vp.p), pixel.radius);
            gridBounds = Union(gridBounds, vpBound);
            maxRadius = std::max(maxRadius, pixel.radius);
        }

        // Compute resolution of SPPM grid in each dimension
        int gridRes[3];
        Vector3f diag = gridBounds.Diagonal();
        Float maxDiag = MaxComponentValue(diag);
        int baseGridRes = int(maxDiag / maxRadius);
        for (int i = 0; i < 3; ++i)
            gridRes[i] = std::max<int>(baseGridRes * diag[i] / maxDiag, 1);

        // Add visible points to SPPM grid
        ParallelFor2D(pixelBounds, [&](Bounds2i tileBounds) {
            ScratchBuffer &scratchBuffer = threadScratchBuffers.Get();
            for (Point2i pPixel : tileBounds) {
                SPPMPixel &pixel = pixels[pPixel];
                if (pixel.vp.beta) {
                    // Add pixel's visible point to applicable grid cells
                    // Find grid cell bounds for pixel's visible point, _pMin_ and _pMax_
                    Float r = pixel.radius;
                    Point3i pMin, pMax;
                    ToGrid(pixel.vp.p - Vector3f(r, r, r), gridBounds, gridRes, &pMin);
                    ToGrid(pixel.vp.p + Vector3f(r, r, r), gridBounds, gridRes, &pMax);

                    for (int z = pMin.z; z <= pMax.z; ++z)
                        for (int y = pMin.y; y <= pMax.y; ++y)
                            for (int x = pMin.x; x <= pMax.x; ++x) {
                                // Add visible point to grid cell $(x, y, z)$
                                int h = Hash(Point3i(x, y, z)) % hashSize;
                                CHECK_GE(h, 0);
                                SPPMPixelListNode *node =
                                    scratchBuffer.Alloc<SPPMPixelListNode>();
                                node->pixel = &pixel;

                                // Atomically add _node_ to the start of _grid[h]_'s
                                // linked list
                                node->next = grid[h];
                                while (!grid[h].compare_exchange_weak(node->next, node))
                                    ;
                            }
                    gridCellsPerVisiblePoint << (1 + pMax.x - pMin.x) *
                                                    (1 + pMax.y - pMin.y) *
                                                    (1 + pMax.z - pMin.z);
                }
            }
        });

        // Trace photons and accumulate contributions
        // Create per-thread scratch buffers for photon shooting
        ThreadLocal<ScratchBuffer> photonShootScratchBuffers(
            []() { return ScratchBuffer(65536); });

        ParallelFor(0, photonsPerIteration, [&](int64_t start, int64_t end) {
            // Follow photon paths for photon index range _start_ - _end_
            ScratchBuffer &scratchBuffer = photonShootScratchBuffers.Get();
            Sampler sampler = threadSamplers.Get();
            for (int64_t photonIndex = start; photonIndex < end; ++photonIndex) {
                // Follow photon path for _photonIndex_
                // Define sampling lambda functions for photon shooting
                uint64_t haltonIndex =
                    (uint64_t)iter * (uint64_t)photonsPerIteration + photonIndex;
                int haltonDim = 0;
                auto Sample1D = [&]() {
                    Float u = ScrambledRadicalInverse(haltonDim, haltonIndex,
                                                      (*digitPermutations)[haltonDim]);
                    ++haltonDim;
                    return u;
                };

                auto Sample2D = [&]() {
                    Point2f u{
                        ScrambledRadicalInverse(haltonDim, haltonIndex,
                                                (*digitPermutations)[haltonDim]),
                        ScrambledRadicalInverse(haltonDim + 1, haltonIndex,
                                                (*digitPermutations)[haltonDim + 1])};
                    haltonDim += 2;
                    return u;
                };

                // Choose light to shoot photon from
                Float ul = Sample1D();
                pstd::optional<SampledLight> sampledLight = shootLightSampler.Sample(ul);
                if (!sampledLight)
                    continue;
                Light light = sampledLight->light;
                Float lightPDF = sampledLight->p;

                // Compute sample values for photon ray leaving light source
                Point2f uLight0 = Sample2D();
                Point2f uLight1 = Sample2D();
                Float uLightTime = camera.SampleTime(Sample1D());

                // Generate _photonRay_ from light source and initialize _beta_
                SampledWavelengths lambda = passLambda;
                pstd::optional<LightLeSample> les =
                    light.SampleLe(uLight0, uLight1, lambda, uLightTime);
                if (!les || les->pdfPos == 0 || les->pdfDir == 0 || !les->L)
                    continue;
                RayDifferential photonRay = RayDifferential(les->ray);
                SampledSpectrum beta = (les->AbsCosTheta(photonRay.d) * les->L) /
                                       (lightPDF * les->pdfPos * les->pdfDir);
                if (!beta)
                    continue;

                // Follow photon path through scene and record intersections
                SurfaceInteraction isect;
                for (int depth = 0; depth < maxDepth; ++depth) {
                    // Intersect photon ray with scene and return if ray escapes
                    pstd::optional<ShapeIntersection> si = Intersect(photonRay);
                    if (!si)
                        break;
                    SurfaceInteraction &isect = si->intr;

                    ++totalPhotonSurfaceInteractions;
                    if (depth > 0) {
                        // Add photon contribution to nearby visible points
                        Point3i photonGridIndex;
                        if (ToGrid(isect.p(), gridBounds, gridRes, &photonGridIndex)) {
                            int h = Hash(photonGridIndex) % hashSize;
                            CHECK_GE(h, 0);
                            // Add photon contribution to visible points in _grid[h]_
                            for (SPPMPixelListNode *node =
                                     grid[h].load(std::memory_order_relaxed);
                                 node; node = node->next) {
                                ++visiblePointsChecked;
                                SPPMPixel &pixel = *node->pixel;
                                if (DistanceSquared(pixel.vp.p, isect.p()) >
                                    Sqr(pixel.radius))
                                    continue;
                                // Update _pixel_ $\Phi$ and $m$ for nearby photon
                                Vector3f wi = -photonRay.d;
                                SampledSpectrum Phi =
                                    beta * pixel.vp.bsdf.f(pixel.vp.wo, wi);
                                // Update _Phi_i_ for photon contribution
                                SampledWavelengths l = lambda;
                                if (pixel.vp.secondaryLambdaTerminated)
                                    l.TerminateSecondary();
                                RGB Phi_i = film.ToOutputRGB(pixel.vp.beta * Phi, l);
                                for (int i = 0; i < 3; ++i)
                                    pixel.Phi_i[i].Add(Phi_i[i]);

                                ++pixel.m;
                            }
                        }
                    }
                    // Sample new photon ray direction
                    // Compute BSDF at photon intersection point
                    BSDF photonBSDF =
                        isect.GetBSDF(photonRay, lambda, camera, scratchBuffer, sampler);
                    if (!photonBSDF) {
                        isect.SkipIntersection(&photonRay, si->tHit);
                        --depth;
                        continue;
                    }

                    // Sample BSDF _fr_ and direction _wi_ for reflected photon
                    Vector3f wo = -photonRay.d;
                    pstd::optional<BSDFSample> bs = photonBSDF.Sample_f(
                        wo, Sample1D(), Sample2D(), TransportMode::Importance);
                    if (!bs)
                        break;
                    SampledSpectrum bnew =
                        beta * bs->f * AbsDot(bs->wi, isect.shading.n) / bs->pdf;

                    // Possibly terminate photon path with Russian roulette
                    Float betaRatio = bnew.MaxComponentValue() / beta.MaxComponentValue();
                    Float q = std::max<Float>(0, 1 - betaRatio);
                    if (Sample1D() < q)
                        break;
                    beta = bnew / (1 - q);

                    photonRay = RayDifferential(isect.SpawnRay(bs->wi));
                }

                scratchBuffer.Reset();
            }
        });
        // Reset _threadScratchBuffers_ after tracing photons
        threadScratchBuffers.ForAll([](ScratchBuffer &buffer) { buffer.Reset(); });

        progress.Update();
        photonPaths += photonsPerIteration;

        // Update pixel values from this pass's photons
        ParallelFor2D(pixelBounds, [&](Point2i pPixel) {
            SPPMPixel &p = pixels[pPixel];
            if (int m = p.m.load(std::memory_order_relaxed); m > 0) {
                // Compute new photon count and search radius given photons
                Float gamma = (Float)2 / (Float)3;
                Float nNew = p.n + gamma * m;
                Float rNew = p.radius * std::sqrt(nNew / (p.n + m));

                // Update $\tau$ for pixel
                RGB Phi_i;
                for (int i = 0; i < 3; ++i)
                    Phi_i[i] = p.Phi_i[i];
                p.tau = (p.tau + Phi_i) * Sqr(rNew) / Sqr(p.radius);

                // Set remaining pixel values for next photon pass
                p.n = nNew;
                p.radius = rNew;
                p.m = 0;
                for (int i = 0; i < 3; ++i)
                    p.Phi_i[i] = (Float)0;
            }
            // Reset _VisiblePoint_ in pixel
            p.vp.beta = SampledSpectrum(0.);
            p.vp.bsdf = BSDF();
        });

        // Periodically write SPPM image to disk
        if (iter + 1 == nIterations || (iter + 1 <= 64 && IsPowerOf2(iter + 1)) ||
            ((iter + 1) % 64 == 0)) {
            uint64_t np = (uint64_t)(iter + 1) * (uint64_t)photonsPerIteration;
            Image rgbImage(PixelFormat::Float, Point2i(pixelBounds.Diagonal()),
                           {"R", "G", "B"});

            ParallelFor2D(pixelBounds, [&](Point2i pPixel) {
                // Compute radiance _L_ for SPPM pixel _pPixel_
                const SPPMPixel &pixel = pixels[pPixel];
                RGB L = pixel.Ld / (iter + 1) + pixel.tau / (np * Pi * Sqr(pixel.radius));

                Point2i pImage = Point2i(pPixel - pixelBounds.pMin);
                rgbImage.SetChannels(pImage, {L.r, L.g, L.b});
            });

            ImageMetadata metadata;
            metadata.renderTimeSeconds = progress.ElapsedSeconds();
            metadata.samplesPerPixel = iter + 1;
            metadata.pixelBounds = pixelBounds;
            metadata.fullResolution = camera.GetFilm().FullResolution();
            metadata.colorSpace = colorSpace;
            camera.InitMetadata(&metadata);
            rgbImage.Write(camera.GetFilm().GetFilename(), metadata);

            // Write SPPM radius image, if requested
            if (getenv("SPPM_RADIUS")) {
                Image rimg(PixelFormat::Float, Point2i(pixelBounds.Diagonal()),
                           {"Radius"});
                Float minrad = 1e30f, maxrad = 0;
                for (const SPPMPixel &p : pixels) {
                    minrad = std::min(minrad, p.radius);
                    maxrad = std::max(maxrad, p.radius);
                }
                fprintf(stderr, "iterations: %d (%.2f s) radius range: %f - %f\n",
                        iter + 1, progress.ElapsedSeconds(), minrad, maxrad);
                int offset = 0;
                for (Point2i pPixel : pixelBounds) {
                    const SPPMPixel &p = pixels[pPixel];
                    Float v = 1.f - (p.radius - minrad) / (maxrad - minrad);
                    Point2i pImage = Point2i(pPixel - pixelBounds.pMin);
                    rimg.SetChannel(pImage, 0, v);
                }
                ImageMetadata metadata;
                metadata.pixelBounds = pixelBounds;
                metadata.fullResolution = camera.GetFilm().FullResolution();
                rimg.Write("sppm_radius.png", metadata);
            }
        }
    }
#if 0
    // FIXME
    sppmMemoryArenaBytes += std::accumulate(perThreadArenas.begin(), perThreadArenas.end(),
                                            size_t(0), [&](size_t v, const MemoryArena &arena) {
                                                           return v + arena.BytesAllocated();
                                                       });
#endif
    progress.Done();
    DisconnectFromDisplayServer();
}

SampledSpectrum SPPMIntegrator::SampleLd(const SurfaceInteraction &intr, const BSDF &b,
                                         SampledWavelengths &lambda, Sampler sampler,
                                         LightSampler lightSampler) const {
    const BSDF *bsdf = &b;
    // Initialize _LightSampleContext_ for light sampling
    LightSampleContext ctx(intr);
    // Try to nudge the light sampling position to correct side of the surface
    BxDFFlags flags = bsdf->Flags();
    if (IsReflective(flags) && !IsTransmissive(flags))
        ctx.pi = intr.OffsetRayOrigin(intr.wo);
    else if (IsTransmissive(flags) && !IsReflective(flags))
        ctx.pi = intr.OffsetRayOrigin(-intr.wo);

    // Choose a light source for the direct lighting calculation
    Float u = sampler.Get1D();
    pstd::optional<SampledLight> sampledLight = lightSampler.Sample(ctx, u);
    Point2f uLight = sampler.Get2D();
    if (!sampledLight)
        return {};

    // Sample a point on the light source for direct lighting
    Light light = sampledLight->light;
<<<<<<< HEAD
    DCHECK(light && sampledLight->pdf > 0);
    pstd::optional<LightLiSample> ls =
        light.SampleLi(ctx, uLight, lambda, LightSamplingMode::WithMIS);
=======
    DCHECK(light && sampledLight->p > 0);
    pstd::optional<LightLiSample> ls = light.SampleLi(ctx, uLight, lambda, true);
>>>>>>> 59b5988d
    if (!ls || !ls->L || ls->pdf == 0)
        return {};

    // Evaluate BSDF for light sample and check light visibility
    Vector3f wo = intr.wo, wi = ls->wi;
    SampledSpectrum f = bsdf->f(wo, wi) * AbsDot(wi, intr.shading.n);
    if (!f || !Unoccluded(intr, ls->pLight))
        return {};

    // Return light's contribution to reflected radiance
    Float p_l = sampledLight->p * ls->pdf;
    if (IsDeltaLight(light.Type()))
        return ls->L * f / p_l;
    else {
        Float p_b = bsdf->PDF(wo, wi);
        Float w_l = PowerHeuristic(1, p_l, 1, p_b);
        return w_l * ls->L * f / p_l;
    }
}

std::string SPPMIntegrator::ToString() const {
    return StringPrintf("[ SPPMIntegrator camera: %s initialSearchRadius: %f "
                        "maxDepth: %d photonsPerIteration: %d "
                        "colorSpace: %s digitPermutations: (elided) ]",
                        camera, initialSearchRadius, maxDepth, photonsPerIteration,
                        *colorSpace);
}

std::unique_ptr<SPPMIntegrator> SPPMIntegrator::Create(
    const ParameterDictionary &parameters, const RGBColorSpace *colorSpace, Camera camera,
    Sampler sampler, Primitive aggregate, std::vector<Light> lights, const FileLoc *loc) {
    int maxDepth = parameters.GetOneInt("maxdepth", 5);
    int photonsPerIter = parameters.GetOneInt("photonsperiteration", -1);
    Float radius = parameters.GetOneFloat("radius", 1.f);
    int seed = parameters.GetOneInt("seed", 6502);
    return std::make_unique<SPPMIntegrator>(camera, sampler, aggregate, lights,
                                            photonsPerIter, maxDepth, radius, seed,
                                            colorSpace);
}

// FunctionIntegrator Method Definitions
FunctionIntegrator::FunctionIntegrator(std::function<Float(Point2f)> func,
                                       const std::string &outputFilename, Camera camera,
                                       Sampler sampler)
    : Integrator(nullptr, {}),
      func(func),
      outputFilename(outputFilename),
      camera(camera),
      baseSampler(sampler) {}

namespace funcs {

static Float step(Point2f p) {
    return (p.x < 0.5) ? 2 : 0;
}
static Float diagonal(Point2f p) {
    return (p.x + p.y < 1) ? 2 : 0;
}
static Float disk(Point2f p) {
    return Distance(p, Point2f(0.5, 0.5)) < 0.5 ? (1 / (Pi * Sqr(0.5))) : 0;
}
static Float checkerboard(Point2f p) {
    int freq = 10;
    Point2i pi(p * freq);
    return ((pi.x & 1) ^ (pi.y & 1)) ? 2 : 0;
}
static Float rotatedCheckerboard(Point2f p) {
    Float angle = Radians(45);
    Float nrm = 1.0169844966464572;
    return checkerboard({p.x * std::cos(angle) - p.y * std::sin(angle),
                         p.x * std::sin(angle) + p.y * std::cos(angle)}) /
           nrm;
}
static Float gaussian(Point2f p) {
    Float mu = 0.5, sigma = 0.5;
    Float nrm = Sqr(GaussianIntegral(0, 1, mu, sigma));
    return Gaussian(p.x, mu, sigma) * Gaussian(p.y, mu, sigma) / nrm;
}

}  // namespace funcs

std::unique_ptr<FunctionIntegrator> FunctionIntegrator::Create(
    const ParameterDictionary &parameters, Camera camera, Sampler sampler,
    const FileLoc *loc) {
    std::string funcName = parameters.GetOneString("function", "step");
    std::string defaultOut = Options->imageFile.empty()
                                 ? StringPrintf("%s-mse.txt", funcName)
                                 : Options->imageFile;
    std::string outputFilename = parameters.GetOneString("filename", defaultOut);

    std::function<Float(Point2f)> func;
    if (funcName == "step")
        func = funcs::step;
    else if (funcName == "diagonal")
        func = funcs::diagonal;
    else if (funcName == "disk")
        func = funcs::disk;
    else if (funcName == "checkerboard")
        func = funcs::checkerboard;
    else if (funcName == "rotatedcheckerboard")
        func = funcs::rotatedCheckerboard;
    else if (funcName == "gaussian")
        func = funcs::gaussian;

    if (!func)
        ErrorExit(loc, "%s: function for FunctionIntegrator unknown", funcName);

    if (sampler.Is<SobolSampler>())
        ErrorExit(loc, "\"sobol\" sampler should be replaced with \"paddedsobol\" for "
                       "the \"function\" integrator.");

    return std::make_unique<FunctionIntegrator>(func, outputFilename, camera, sampler);
}

void FunctionIntegrator::Render() {
    std::string result;
    Bounds2i pixelBounds = camera.GetFilm().PixelBounds();
    int nPixels = pixelBounds.Area();
    Array2D<double> sumv(pixelBounds);
    int nSamples = baseSampler.SamplesPerPixel();
    ProgressReporter prog(nSamples, "Sampling", Options->quiet);
    Float firstMSE = 0;

    bool isHalton = baseSampler.Is<HaltonSampler>();
    bool isStratified = baseSampler.Is<StratifiedSampler>();
    std::vector<Float> cpRot[2];
    std::vector<DigitPermutation> digitPermutations[2];
    std::vector<uint64_t> owenHash[2];
    if (isHalton) {
        RNG rng;
        for (int d = 0; d < 2; ++d) {
            cpRot[d].resize(nPixels);
            for (int i = 0; i < nPixels; ++i)
                cpRot[d][i] = rng.Uniform<Float>();

            digitPermutations[d].resize(nPixels);
            for (int i = 0; i < nPixels; ++i)
                digitPermutations[d][i] =
                    DigitPermutation(d == 0 ? 2 : 3, rng.Uniform<uint32_t>(), {});

            owenHash[d].resize(nPixels);
            for (int i = 0; i < nPixels; ++i)
                owenHash[d][i] = rng.Uniform<uint64_t>();
        }
    }

    ThreadLocal<Sampler> threadSamplers([this]() { return baseSampler.Clone({}); });
    for (int sampleIndex = 0; sampleIndex < nSamples; ++sampleIndex) {
        if (isStratified) {
            int spp = sampleIndex + 1;
            int factor = int(std::sqrt(spp));
            while ((spp % factor) != 0)
                --factor;

            ParallelFor2D(pixelBounds, [&](Point2i pPixel) {
                int pixelIndex = (pPixel.x - pixelBounds.pMin.x) +
                                 (pPixel.y - pixelBounds.pMin.y) *
                                     (pixelBounds.pMax.x - pixelBounds.pMin.x);
                RNG rng(pixelIndex, MixBits(sampleIndex + 1));

                Float v = 0;
                int nx = factor, ny = spp / factor;
                for (int x = 0; x < nx; ++x) {
                    for (int y = 0; y < ny; ++y) {
                        Point2f u{(x + rng.Uniform<Float>()) / nx,
                                  (y + rng.Uniform<Float>()) / ny};
                        v += func(u);
                    }
                }
                // Need spp factor to cancel out division in sumSE computation.
                sumv[pPixel] = v * spp / (nx * ny);
            });
        } else {
            ParallelFor2D(pixelBounds, [&](Point2i pPixel) {
                Sampler sampler = threadSamplers.Get();
                sampler.StartPixelSample(pPixel, sampleIndex, 0);

                Point2f u;
                if (isHalton) {
                    int pixelIndex = (pPixel.x - pixelBounds.pMin.x) +
                                     (pPixel.y - pixelBounds.pMin.y) *
                                         (pixelBounds.pMax.x - pixelBounds.pMin.x);
                    CHECK_GE(pixelIndex, 0);
                    CHECK_LT(pixelIndex, nPixels);

                    switch (baseSampler.Cast<HaltonSampler>()->GetRandomizeStrategy()) {
                    case RandomizeStrategy::None:
                        u = Point2f(RadicalInverse(0, sampleIndex),
                                    RadicalInverse(1, sampleIndex));
                        break;
                    case RandomizeStrategy::PermuteDigits:
                        u = Point2f(
                            ScrambledRadicalInverse(0, sampleIndex,
                                                    digitPermutations[0][pixelIndex]),
                            ScrambledRadicalInverse(1, sampleIndex,
                                                    digitPermutations[1][pixelIndex]));
                        break;
                    case RandomizeStrategy::Owen:
                        u = Point2f(OwenScrambledRadicalInverse(0, sampleIndex,
                                                                owenHash[0][pixelIndex]),
                                    OwenScrambledRadicalInverse(1, sampleIndex,
                                                                owenHash[1][pixelIndex]));
                        break;
                    default:
                        LOG_FATAL("Unhandled randomization strategy");
                    }
                } else
                    u = sampler.Get2D();
                sumv[pPixel] += func(u);
            });
        }

        // Compute average MSE/variance
        double sumSE = 0;
        for (double v : sumv)
            sumSE += Sqr(v / (sampleIndex + 1) - 1);
        Float mse = sumSE / nPixels;

        if (sampleIndex == 0)
            firstMSE = mse;
        result += StringPrintf("%d %f %f\n", sampleIndex + 1, mse, firstMSE / mse);
        prog.Update();
    }

    // Make sure that it's basically one...
    double sum = std::accumulate(sumv.begin(), sumv.end(), 0.);
    double avg = sum / (double(sumv.size()) * double(nSamples));
    if (avg < 0.999 || avg > 1.001)
        Warning("Average estimate is %f, which is suspiciously far from 1.", avg);

    prog.Done();

    WriteFileContents(outputFilename, result);
}

std::string FunctionIntegrator::ToString() const {
    return StringPrintf(
        "[ FunctionIntegrator outputFilename: %s camera: %s baseSampler: %s ]",
        outputFilename, camera, baseSampler);
}

std::unique_ptr<Integrator> Integrator::Create(
    const std::string &name, const ParameterDictionary &parameters, Camera camera,
    Sampler sampler, Primitive aggregate, std::vector<Light> lights,
    const RGBColorSpace *colorSpace, const FileLoc *loc) {
    std::unique_ptr<Integrator> integrator;
    if (name == "path")
        integrator =
            PathIntegrator::Create(parameters, camera, sampler, aggregate, lights, loc);
    else if (name == "function")
        integrator = FunctionIntegrator::Create(parameters, camera, sampler, loc);
    else if (name == "simplepath")
        integrator = SimplePathIntegrator::Create(parameters, camera, sampler, aggregate,
                                                  lights, loc);
    else if (name == "lightpath")
        integrator = LightPathIntegrator::Create(parameters, camera, sampler, aggregate,
                                                 lights, loc);
    else if (name == "simplevolpath")
        integrator = SimpleVolPathIntegrator::Create(parameters, camera, sampler,
                                                     aggregate, lights, loc);
    else if (name == "volpath")
        integrator = VolPathIntegrator::Create(parameters, camera, sampler, aggregate,
                                               lights, loc);
    else if (name == "bdpt")
        integrator =
            BDPTIntegrator::Create(parameters, camera, sampler, aggregate, lights, loc);
    else if (name == "mlt")
        integrator = MLTIntegrator::Create(parameters, camera, aggregate, lights, loc);
    else if (name == "ambientocclusion")
        integrator = AOIntegrator::Create(parameters, &colorSpace->illuminant, camera,
                                          sampler, aggregate, lights, loc);
    else if (name == "randomwalk")
        integrator = RandomWalkIntegrator::Create(parameters, camera, sampler, aggregate,
                                                  lights, loc);
    else if (name == "sppm")
        integrator = SPPMIntegrator::Create(parameters, colorSpace, camera, sampler,
                                            aggregate, lights, loc);
    else
        ErrorExit(loc, "%s: integrator type unknown.", name);

    if (!integrator)
        ErrorExit(loc, "%s: unable to create integrator.", name);

    parameters.ReportUnused();
    return integrator;
}

}  // namespace pbrt<|MERGE_RESOLUTION|>--- conflicted
+++ resolved
@@ -781,14 +781,8 @@
 
     // Sample a point on the light source for direct lighting
     Light light = sampledLight->light;
-<<<<<<< HEAD
-    DCHECK(light && sampledLight->pdf > 0);
-    pstd::optional<LightLiSample> ls =
-        light.SampleLi(ctx, uLight, lambda, LightSamplingMode::WithMIS);
-=======
     DCHECK(light && sampledLight->p > 0);
     pstd::optional<LightLiSample> ls = light.SampleLi(ctx, uLight, lambda, true);
->>>>>>> 59b5988d
     if (!ls || !ls->L || ls->pdf == 0)
         return {};
 
@@ -1301,11 +1295,7 @@
     if (!sampledLight)
         return SampledSpectrum(0.f);
     Light light = sampledLight->light;
-<<<<<<< HEAD
-    DCHECK(light && sampledLight->pdf != 0);
-=======
     DCHECK(light && sampledLight->p != 0);
->>>>>>> 59b5988d
 
     // Sample a point on the light source
     pstd::optional<LightLiSample> ls = light.SampleLi(ctx, uLight, lambda, true);
@@ -3275,14 +3265,8 @@
 
     // Sample a point on the light source for direct lighting
     Light light = sampledLight->light;
-<<<<<<< HEAD
-    DCHECK(light && sampledLight->pdf > 0);
-    pstd::optional<LightLiSample> ls =
-        light.SampleLi(ctx, uLight, lambda, LightSamplingMode::WithMIS);
-=======
     DCHECK(light && sampledLight->p > 0);
     pstd::optional<LightLiSample> ls = light.SampleLi(ctx, uLight, lambda, true);
->>>>>>> 59b5988d
     if (!ls || !ls->L || ls->pdf == 0)
         return {};
 
