--- conflicted
+++ resolved
@@ -235,11 +235,7 @@
 
 #ifdef PBRT_BUILD_GPU_RENDERER
     CUDATrackedMemoryResource *mr =
-<<<<<<< HEAD
-        dynamic_cast<CUDATrackedMemoryResource *>(gpuMemoryAllocator.resource());
-=======
         dynamic_cast<CUDATrackedMemoryResource *>(memoryResource);
->>>>>>> 59b5988d
     CHECK(mr);
     size_t startSize = mr->BytesAllocated();
 #endif  // PBRT_BUILD_GPU_RENDERER
@@ -334,11 +330,7 @@
             // ensures that there isn't a big performance hitch for the first batch
             // of rays as that stuff is copied over on demand.
             CUDATrackedMemoryResource *mr =
-<<<<<<< HEAD
-                dynamic_cast<CUDATrackedMemoryResource *>(gpuMemoryAllocator.resource());
-=======
                 dynamic_cast<CUDATrackedMemoryResource *>(memoryResource);
->>>>>>> 59b5988d
             CHECK(mr);
             mr->PrefetchToGPU();
         } else {
