// pbrt is Copyright(c) 1998-2020 Matt Pharr, Wenzel Jakob, and Greg Humphreys.
// The pbrt source code is licensed under the Apache License, Version 2.0.
// SPDX: Apache-2.0

#include <pbrt/media.h>

#include <pbrt/interaction.h>
#include <pbrt/paramdict.h>
#include <pbrt/samplers.h>
#include <pbrt/textures.h>
#include <pbrt/util/color.h>
#include <pbrt/util/colorspace.h>
#include <pbrt/util/error.h>
#include <pbrt/util/file.h>
#include <pbrt/util/memory.h>
#include <pbrt/util/sampling.h>
#include <pbrt/util/scattering.h>
#include <pbrt/util/stats.h>

#include <nanovdb/NanoVDB.h>
#define NANOVDB_USE_ZIP 1
#include <nanovdb/util/IO.h>

#include <algorithm>
#include <cmath>

namespace pbrt {

std::string MediumInterface::ToString() const {
    return StringPrintf("[ MediumInterface inside: %s outside: %s ]",
                        inside ? inside.ToString().c_str() : "(nullptr)",
                        outside ? outside.ToString().c_str() : "(nullptr)");
}

std::string PhaseFunction::ToString() const {
    if (!ptr())
        return "(nullptr)";

    auto ts = [&](auto ptr) { return ptr->ToString(); };
    return DispatchCPU(ts);
}

std::string RayMajorantSegment::ToString() const {
    return StringPrintf("[ RayMajorantSegment tMin: %f tMax: %f sigma_maj: %s ]", tMin,
                        tMax, sigma_maj);
}

std::string RayMajorantIterator::ToString() const {
    auto tostr = [](auto ptr) { return ptr->ToString(); };
    return DispatchCPU(tostr);
}

std::string HomogeneousMajorantIterator::ToString() const {
    return StringPrintf("[ HomogeneousMajorantIterator seg: %s called: %s ]", seg,
                        called);
}

std::string DDAMajorantIterator::ToString() const {
    return StringPrintf("[ DDAMajorantIterator tMin: %f tMax: %f sigma_t: %s "
                        "nextCrossingT: [ %f %f %f ] deltaT: [ %f %f %f ] "
                        "step: [ %d %d %d ] voxelLimit: [ %d %d %d ] voxel: [ %d %d %d ] "
                        "grid: %p res: %s ]",
                        tMin, tMax, sigma_t, nextCrossingT[0], nextCrossingT[1],
                        nextCrossingT[2], deltaT[0], deltaT[1], deltaT[2], step[0],
                        step[1], step[2], voxelLimit[0], voxelLimit[1], voxelLimit[2],
                        voxel[0], voxel[1], voxel[2], grid, res);
}

// HenyeyGreenstein Method Definitions
std::string HGPhaseFunction::ToString() const {
    return StringPrintf("[ HGPhaseFunction g: %f ]", g);
}

struct MeasuredSS {
    const char *name;
    RGB sigma_prime_s, sigma_a;  // mm^-1
};

bool GetMediumScatteringProperties(const std::string &name, Spectrum *sigma_a,
                                   Spectrum *sigma_s, Allocator alloc) {
    static MeasuredSS SubsurfaceParameterTable[] = {
        // From "A Practical Model for Subsurface Light Transport"
        // Jensen, Marschner, Levoy, Hanrahan
        // Proc SIGGRAPH 2001
        // clang-format off
        {"Apple", RGB(2.29, 2.39, 1.97), RGB(0.0030, 0.0034, 0.046)},
        {"Chicken1", RGB(0.15, 0.21, 0.38), RGB(0.015, 0.077, 0.19)},
        {"Chicken2", RGB(0.19, 0.25, 0.32), RGB(0.018, 0.088, 0.20)},
        {"Cream", RGB(7.38, 5.47, 3.15), RGB(0.0002, 0.0028, 0.0163)},
        {"Ketchup", RGB(0.18, 0.07, 0.03), RGB(0.061, 0.97, 1.45)},
        {"Marble", RGB(2.19, 2.62, 3.00), RGB(0.0021, 0.0041, 0.0071)},
        {"Potato", RGB(0.68, 0.70, 0.55), RGB(0.0024, 0.0090, 0.12)},
        {"Skimmilk", RGB(0.70, 1.22, 1.90), RGB(0.0014, 0.0025, 0.0142)},
        {"Skin1", RGB(0.74, 0.88, 1.01), RGB(0.032, 0.17, 0.48)},
        {"Skin2", RGB(1.09, 1.59, 1.79), RGB(0.013, 0.070, 0.145)},
        {"Spectralon", RGB(11.6, 20.4, 14.9), RGB(0.00, 0.00, 0.00)},
        {"Wholemilk", RGB(2.55, 3.21, 3.77), RGB(0.0011, 0.0024, 0.014)},

        // From "Acquiring Scattering Properties of Participating Media by
        // Dilution",
        // Narasimhan, Gupta, Donner, Ramamoorthi, Nayar, Jensen
        // Proc SIGGRAPH 2006
        {"Lowfat Milk", RGB(0.89187, 1.5136, 2.532), RGB(0.002875, 0.00575, 0.0115)},
        {"Reduced Milk", RGB(2.4858, 3.1669, 4.5214), RGB(0.0025556, 0.0051111, 0.012778)},
        {"Regular Milk", RGB(4.5513, 5.8294, 7.136), RGB(0.0015333, 0.0046, 0.019933)},
        {"Espresso", RGB(0.72378, 0.84557, 1.0247), RGB(4.7984, 6.5751, 8.8493)},
        {"Mint Mocha Coffee", RGB(0.31602, 0.38538, 0.48131), RGB(3.772, 5.8228, 7.82)},
        {"Lowfat Soy Milk", RGB(0.30576, 0.34233, 0.61664), RGB(0.0014375, 0.0071875, 0.035937)},
        {"Regular Soy Milk", RGB(0.59223, 0.73866, 1.4693), RGB(0.0019167, 0.0095833, 0.065167)},
        {"Lowfat Chocolate Milk", RGB(0.64925, 0.83916, 1.1057), RGB(0.0115, 0.0368, 0.1564)},
        {"Regular Chocolate Milk", RGB(1.4585, 2.1289, 2.9527), RGB(0.010063, 0.043125, 0.14375)},
        {"Coke", RGB(8.9053e-05, 8.372e-05, 0), RGB(0.10014, 0.16503, 0.2468)},
        {"Pepsi", RGB(6.1697e-05, 4.2564e-05, 0), RGB(0.091641, 0.14158, 0.20729)},
        {"Sprite", RGB(6.0306e-06, 6.4139e-06, 6.5504e-06), RGB(0.001886, 0.0018308, 0.0020025)},
        {"Gatorade", RGB(0.0024574, 0.003007, 0.0037325), RGB(0.024794, 0.019289, 0.008878)},
        {"Chardonnay", RGB(1.7982e-05, 1.3758e-05, 1.2023e-05), RGB(0.010782, 0.011855, 0.023997)},
        {"White Zinfandel", RGB(1.7501e-05, 1.9069e-05, 1.288e-05), RGB(0.012072, 0.016184, 0.019843)},
        {"Merlot", RGB(2.1129e-05, 0, 0), RGB(0.11632, 0.25191, 0.29434)},
        {"Budweiser Beer", RGB(2.4356e-05, 2.4079e-05, 1.0564e-05), RGB(0.011492, 0.024911, 0.057786)},
        {"Coors Light Beer", RGB(5.0922e-05, 4.301e-05, 0), RGB(0.006164, 0.013984, 0.034983)},
        {"Clorox", RGB(0.0024035, 0.0031373, 0.003991), RGB(0.0033542, 0.014892, 0.026297)},
        {"Apple Juice", RGB(0.00013612, 0.00015836, 0.000227), RGB(0.012957, 0.023741, 0.052184)},
        {"Cranberry Juice", RGB(0.00010402, 0.00011646, 7.8139e-05), RGB(0.039437, 0.094223, 0.12426)},
        {"Grape Juice", RGB(5.382e-05, 0, 0), RGB(0.10404, 0.23958, 0.29325)},
        {"Ruby Grapefruit Juice", RGB(0.011002, 0.010927, 0.011036), RGB(0.085867, 0.18314, 0.25262)},
        {"White Grapefruit Juice", RGB(0.22826, 0.23998, 0.32748), RGB(0.0138, 0.018831, 0.056781)},
        {"Shampoo", RGB(0.0007176, 0.0008303, 0.0009016), RGB(0.014107, 0.045693, 0.061717)},
        {"Strawberry Shampoo", RGB(0.00015671, 0.00015947, 1.518e-05), RGB(0.01449, 0.05796, 0.075823)},
        {"Head & Shoulders Shampoo", RGB(0.023805, 0.028804, 0.034306), RGB(0.084621, 0.15688, 0.20365)},
        {"Lemon Tea Powder", RGB(0.040224, 0.045264, 0.051081), RGB(2.4288, 4.5757, 7.2127)},
        {"Orange Powder", RGB(0.00015617, 0.00017482, 0.0001762), RGB(0.001449, 0.003441, 0.007863)},
        {"Pink Lemonade Powder", RGB(0.00012103, 0.00013073, 0.00012528), RGB(0.001165, 0.002366, 0.003195)},
        {"Cappuccino Powder", RGB(1.8436, 2.5851, 2.1662), RGB(35.844, 49.547, 61.084)},
        {"Salt Powder", RGB(0.027333, 0.032451, 0.031979), RGB(0.28415, 0.3257, 0.34148)},
        {"Sugar Powder", RGB(0.00022272, 0.00025513, 0.000271), RGB(0.012638, 0.031051, 0.050124)},
        {"Suisse Mocha Powder", RGB(2.7979, 3.5452, 4.3365), RGB(17.502, 27.004, 35.433)},
        {"Pacific Ocean Surface Water", RGB(0.0001764, 0.00032095, 0.00019617), RGB(0.031845, 0.031324, 0.030147)}
        // clang-format on
    };

    for (MeasuredSS &mss : SubsurfaceParameterTable) {
        if (name == mss.name) {
            *sigma_a =
                alloc.new_object<RGBUnboundedSpectrum>(*RGBColorSpace::sRGB, mss.sigma_a);
            *sigma_s = alloc.new_object<RGBUnboundedSpectrum>(*RGBColorSpace::sRGB,
                                                              mss.sigma_prime_s);
            return true;
        }
    }
    return false;
}

bool Medium::IsEmissive() const {
    auto is = [&](auto ptr) { return ptr->IsEmissive(); };
    return DispatchCPU(is);
}

std::string Medium::ToString() const {
    if (!ptr())
        return "(nullptr)";

    auto ts = [&](auto ptr) { return ptr->ToString(); };
    return DispatchCPU(ts);
}

// HomogeneousMedium Method Definitions
HomogeneousMedium *HomogeneousMedium::Create(const ParameterDictionary &parameters,
                                             const FileLoc *loc, Allocator alloc) {
    Spectrum sig_a = nullptr, sig_s = nullptr;
    std::string preset = parameters.GetOneString("preset", "");
    if (!preset.empty()) {
        if (!GetMediumScatteringProperties(preset, &sig_a, &sig_s, alloc))
            Warning(loc, "Material preset \"%s\" not found.", preset);
    }
    if (!sig_a) {
        sig_a =
            parameters.GetOneSpectrum("sigma_a", nullptr, SpectrumType::Unbounded, alloc);
        if (!sig_a)
            sig_a = alloc.new_object<ConstantSpectrum>(1.f);
    }
    if (!sig_s) {
        sig_s =
            parameters.GetOneSpectrum("sigma_s", nullptr, SpectrumType::Unbounded, alloc);
        if (!sig_s)
            sig_s = alloc.new_object<ConstantSpectrum>(1.f);
    }

    Spectrum Le =
        parameters.GetOneSpectrum("Le", nullptr, SpectrumType::Illuminant, alloc);
    Float LeScale = parameters.GetOneFloat("Lescale", 1.f);
    if (!Le || Le.MaxValue() == 0)
        Le = alloc.new_object<ConstantSpectrum>(0.f);
    else
        LeScale /= SpectrumToPhotometric(Le);

    Float sigScale = parameters.GetOneFloat("scale", 1.f);
    Float g = parameters.GetOneFloat("g", 0.0f);

    return alloc.new_object<HomogeneousMedium>(sig_a, sig_s, sigScale, Le, LeScale, g,
                                               alloc);
}

std::string HomogeneousMedium::ToString() const {
    return StringPrintf(
        "[ Homogeneous medium sigma_a_spec: %s sigma_s_spec: %s Le_spec: phase: %s ]",
        sigma_a_spec, sigma_s_spec, Le_spec, phase);
}

STAT_MEMORY_COUNTER("Memory/Volume grids", volumeGridBytes);

// GridMedium Method Definitions
GridMedium::GridMedium(const Bounds3f &bounds, const Transform &renderFromMedium,
                       Spectrum sigma_a, Spectrum sigma_s, Float sigScale, Float g,
                       SampledGrid<Float> d,
                       pstd::optional<SampledGrid<Float>> temperature, Spectrum Le,
                       SampledGrid<Float> LeGrid, Allocator alloc)
    : bounds(bounds),
      renderFromMedium(renderFromMedium),
      sigma_a_spec(sigma_a, alloc),
      sigma_s_spec(sigma_s, alloc),
      sigScale(sigScale),
      phase(g),
      maxDensityGridRes(16, 16, 16),
      maxDensityGrid(alloc),
      densityGrid(std::move(d)),
      temperatureGrid(std::move(temperature)),
      Le_spec(Le, alloc),
      LeScale(std::move(LeGrid)) {
    volumeGridBytes += LeScale.BytesAllocated();
    volumeGridBytes += densityGrid.BytesAllocated();
    if (temperatureGrid)
        volumeGridBytes += temperatureGrid->BytesAllocated();

    isEmissive = temperatureGrid ? true : (Le_spec.MaxValue() > 0);

    maxDensityGrid.resize(maxDensityGridRes[0] * maxDensityGridRes[1] *
                          maxDensityGridRes[2]);
    // Compute maximum density for each _maxGrid_ cell
    int offset = 0;
    for (Float z = 0; z < maxDensityGridRes.z; ++z)
        for (Float y = 0; y < maxDensityGridRes.y; ++y)
            for (Float x = 0; x < maxDensityGridRes.x; ++x) {
                Bounds3f bounds(
                    Point3f(x / maxDensityGridRes.x, y / maxDensityGridRes.y,
                            z / maxDensityGridRes.z),
                    Point3f((x + 1) / maxDensityGridRes.x, (y + 1) / maxDensityGridRes.y,
                            (z + 1) / maxDensityGridRes.z));
                // Set current _maxGrid_ entry for maximum density over _bounds_
                maxDensityGrid[offset++] = densityGrid.MaxValue(bounds);
            }
}

GridMedium *GridMedium::Create(const ParameterDictionary &parameters,
                               const Transform &renderFromMedium, const FileLoc *loc,
                               Allocator alloc) {
    std::vector<Float> density = parameters.GetFloatArray("density");
    std::vector<Float> temperature = parameters.GetFloatArray("temperature");

    size_t nDensity;
    if (density.empty())
        ErrorExit(loc, "No \"density\" value provided for grid medium.");
    nDensity = density.size();

    if (!temperature.empty())
        if (nDensity != temperature.size())
            ErrorExit(loc,
                      "Different number of samples (%d vs %d) provided for "
                      "\"density\" and \"temperature\".",
                      nDensity, temperature.size());

    int nx = parameters.GetOneInt("nx", 1);
    int ny = parameters.GetOneInt("ny", 1);
    int nz = parameters.GetOneInt("nz", 1);
    if (nDensity != nx * ny * nz)
        ErrorExit(loc, "Grid medium has %d density values; expected nx*ny*nz = %d",
                  nDensity, nx * ny * nz);

    // Create Density Grid
    SampledGrid<Float> densityGrid = SampledGrid<Float>(density, nx, ny, nz, alloc);

    pstd::optional<SampledGrid<Float>> temperatureGrid;
    if (temperature.size())
        temperatureGrid = SampledGrid<Float>(temperature, nx, ny, nz, alloc);

    Spectrum Le =
        parameters.GetOneSpectrum("Le", nullptr, SpectrumType::Illuminant, alloc);

    if (Le && !temperature.empty())
        ErrorExit(loc, "Both \"Le\" and \"temperature\" values were provided.");

    Float LeNorm = 1;
    if (!Le || Le.MaxValue() == 0)
        Le = alloc.new_object<ConstantSpectrum>(0.f);
    else
        LeNorm = 1 / SpectrumToPhotometric(Le);

    SampledGrid<Float> LeGrid(alloc);
    std::vector<Float> LeScale = parameters.GetFloatArray("Lescale");

    if (LeScale.empty())
        LeGrid = SampledGrid<Float>({LeNorm}, 1, 1, 1, alloc);
    else {
        if (LeScale.size() != nx * ny * nz)
            ErrorExit("Expected %d x %d %d = %d values for \"Lescale\" but were "
                      "given %d.",
                      nx, ny, nz, nx * ny * nz, LeScale.size());
        for (int i = 0; i < nx * ny * nz; ++i)
            LeScale[i] *= LeNorm;
        LeGrid = SampledGrid<Float>(LeScale, nx, ny, nz, alloc);
    }

    Point3f p0 = parameters.GetOnePoint3f("p0", Point3f(0.f, 0.f, 0.f));
    Point3f p1 = parameters.GetOnePoint3f("p1", Point3f(1.f, 1.f, 1.f));

    Float g = parameters.GetOneFloat("g", 0.);
    Spectrum sigma_a =
        parameters.GetOneSpectrum("sigma_a", nullptr, SpectrumType::Unbounded, alloc);
    if (!sigma_a)
        sigma_a = alloc.new_object<ConstantSpectrum>(1.f);
    Spectrum sigma_s =
        parameters.GetOneSpectrum("sigma_s", nullptr, SpectrumType::Unbounded, alloc);
    if (!sigma_s)
        sigma_s = alloc.new_object<ConstantSpectrum>(1.f);
    Float sigScale = parameters.GetOneFloat("scale", 1.f);

    return alloc.new_object<GridMedium>(
        Bounds3f(p0, p1), renderFromMedium, sigma_a, sigma_s, sigScale, g,
        std::move(densityGrid), std::move(temperatureGrid), Le, std::move(LeGrid), alloc);
}

std::string GridMedium::ToString() const {
    return StringPrintf("[ GridMedium bounds: %s renderFromMedium: %s phase: %s "
                        "maxDensityGridRes: %s sigScale: %f LeScale: %f (grids elided) ]",
                        bounds, renderFromMedium, phase, maxDensityGridRes, sigScale,
                        LeScale);
}

// RGBGridMedium Method Definitions
RGBGridMedium::RGBGridMedium(const Bounds3f &bounds, const Transform &renderFromMedium,
                             Float g,
                             pstd::optional<SampledGrid<RGBUnboundedSpectrum>> rgbA,
                             pstd::optional<SampledGrid<RGBUnboundedSpectrum>> rgbS,
                             Float sigScale,
                             pstd::optional<SampledGrid<RGBIlluminantSpectrum>> rgbLe,
                             Float LeScale, Allocator alloc)
    : bounds(bounds),
      renderFromMedium(renderFromMedium),
      phase(g),
      maxDensityGridRes(16, 16, 16),
      maxDensityGrid(alloc),
      sigma_aGrid(std::move(rgbA)),
      sigma_sGrid(std::move(rgbS)),
      sigScale(sigScale),
      LeGrid(std::move(rgbLe)),
      LeScale(LeScale) {
    if (LeGrid)
        CHECK(sigma_aGrid);
    if (sigma_aGrid)
        volumeGridBytes += sigma_aGrid->BytesAllocated();
    if (sigma_sGrid)
        volumeGridBytes += sigma_sGrid->BytesAllocated();
    if (LeGrid)
        volumeGridBytes += LeGrid->BytesAllocated();

<<<<<<< HEAD
    maxDensityGridRes = Point3i(16, 16, 16);
    maxDensityGrid.resize(maxDensityGridRes.x * maxDensityGridRes.y *
                          maxDensityGridRes.z);
=======
    maxDensityGrid.resize(maxDensityGridRes.x * maxDensityGridRes.y * maxDensityGridRes.z);
>>>>>>> 682fd245
    // Compute maximum density for each _maxGrid_ cell
    int offset = 0;
    for (Float z = 0; z < maxDensityGridRes.z; ++z)
        for (Float y = 0; y < maxDensityGridRes.y; ++y)
            for (Float x = 0; x < maxDensityGridRes.x; ++x) {
                Bounds3f bounds(
                    Point3f(x / maxDensityGridRes.x, y / maxDensityGridRes.y,
                            z / maxDensityGridRes.z),
                    Point3f((x + 1) / maxDensityGridRes.x, (y + 1) / maxDensityGridRes.y,
                            (z + 1) / maxDensityGridRes.z));

                auto max = [] PBRT_CPU_GPU(RGBUnboundedSpectrum s) {
                    return s.MaxValue();
                };

                maxDensityGrid[offset++] =
                    sigScale * ((sigma_aGrid ? sigma_aGrid->MaxValue(bounds, max) : 1.f) +
                                (sigma_sGrid ? sigma_sGrid->MaxValue(bounds, max) : 1.f));
            }
}

RGBGridMedium *RGBGridMedium::Create(const ParameterDictionary &parameters,
                                     const Transform &renderFromMedium,
                                     const FileLoc *loc, Allocator alloc) {
    std::vector<RGB> sigma_a = parameters.GetRGBArray("sigma_a");
    std::vector<RGB> sigma_s = parameters.GetRGBArray("sigma_s");
    std::vector<RGB> Le = parameters.GetRGBArray("Le");

    if (sigma_a.empty() && sigma_s.empty())
        ErrorExit(loc,
                  "RGB grid requires \"sigma_a\" and/or \"sigma_s\" parameter values.");

    size_t nDensity;
    if (!sigma_a.empty()) {
        nDensity = sigma_a.size();
        if (!sigma_s.empty() && nDensity != sigma_s.size())
            ErrorExit(loc,
                      "Different number of samples (%d vs %d) provided for \"sigma_a\" "
                      "and \"sigma_s\".",
                      nDensity, sigma_s.size());
    } else
        nDensity = sigma_s.size();

    if (!Le.empty() && sigma_a.empty())
        ErrorExit(loc, "RGB grid requires \"sigma_a\" if \"Le\" value provided.");

    if (!Le.empty() && nDensity != Le.size())
        ErrorExit("Expected %d values for \"Le\" parameter but were given %d.", nDensity,
                  Le.size());

    int nx = parameters.GetOneInt("nx", 1);
    int ny = parameters.GetOneInt("ny", 1);
    int nz = parameters.GetOneInt("nz", 1);
    if (nDensity != nx * ny * nz)
        ErrorExit(loc, "RGB grid medium has %d density values; expected nx*ny*nz = %d",
                  nDensity, nx * ny * nz);

    pstd::optional<SampledGrid<RGBUnboundedSpectrum>> sigma_aGrid, sigma_sGrid;
    pstd::optional<SampledGrid<RGBIlluminantSpectrum>> LeGrid;

    if (!sigma_a.empty()) {
        const RGBColorSpace *colorSpace = parameters.ColorSpace();
        std::vector<RGBUnboundedSpectrum> rgbSpectrumDensity;
        for (RGB rgb : sigma_a)
            rgbSpectrumDensity.push_back(RGBUnboundedSpectrum(*colorSpace, rgb));
        sigma_aGrid =
            SampledGrid<RGBUnboundedSpectrum>(rgbSpectrumDensity, nx, ny, nz, alloc);
    }
    if (!sigma_s.empty()) {
        const RGBColorSpace *colorSpace = parameters.ColorSpace();
        std::vector<RGBUnboundedSpectrum> rgbSpectrumDensity;
        for (RGB rgb : sigma_s)
            rgbSpectrumDensity.push_back(RGBUnboundedSpectrum(*colorSpace, rgb));
        sigma_sGrid =
            SampledGrid<RGBUnboundedSpectrum>(rgbSpectrumDensity, nx, ny, nz, alloc);
    }
    if (!Le.empty()) {
        const RGBColorSpace *colorSpace = parameters.ColorSpace();
        std::vector<RGBIlluminantSpectrum> rgbSpectrumDensity;
        for (RGB rgb : Le)
            rgbSpectrumDensity.push_back(RGBIlluminantSpectrum(*colorSpace, rgb));
        LeGrid =
            SampledGrid<RGBIlluminantSpectrum>(rgbSpectrumDensity, nx, ny, nz, alloc);
    }

    Point3f p0 = parameters.GetOnePoint3f("p0", Point3f(0.f, 0.f, 0.f));
    Point3f p1 = parameters.GetOnePoint3f("p1", Point3f(1.f, 1.f, 1.f));
    Float LeScale = parameters.GetOneFloat("LeScale", 1.f);
    Float g = parameters.GetOneFloat("g", 0.f);
    Float sigScale = parameters.GetOneFloat("scale", 1.f);

    return alloc.new_object<RGBGridMedium>(Bounds3f(p0, p1), renderFromMedium, g,
                                           std::move(sigma_aGrid), std::move(sigma_sGrid),
                                           sigScale, std::move(LeGrid), LeScale, alloc);
}

std::string RGBGridMedium::ToString() const {
    return StringPrintf("[ RGBGridMedium bounds: %s renderFromMedium: %s phase: %s "
                        "maxDensityGridRes: %s sigScale: %f LeScale: %f (grids elided) ]",
                        bounds, renderFromMedium, phase, maxDensityGridRes, sigScale,
                        LeScale);
}

// CloudMedium Method Definitions
CloudMedium *CloudMedium::Create(const ParameterDictionary &parameters,
                                 const Transform &renderFromMedium, const FileLoc *loc,
                                 Allocator alloc) {
    Float density = parameters.GetOneFloat("density", 1);
    Float g = parameters.GetOneFloat("g", 0.);
    Float wispiness = parameters.GetOneFloat("wispiness", 1);
    Float frequency = parameters.GetOneFloat("frequency", 5);
    Spectrum sigma_a =
        parameters.GetOneSpectrum("sigma_a", nullptr, SpectrumType::Unbounded, alloc);
    if (!sigma_a)
        sigma_a = alloc.new_object<ConstantSpectrum>(1.f);
    Spectrum sigma_s =
        parameters.GetOneSpectrum("sigma_s", nullptr, SpectrumType::Unbounded, alloc);
    if (!sigma_s)
        sigma_s = alloc.new_object<ConstantSpectrum>(1.f);

    Point3f p0 = parameters.GetOnePoint3f("p0", Point3f(0.f, 0.f, 0.f));
    Point3f p1 = parameters.GetOnePoint3f("p1", Point3f(1.f, 1.f, 1.f));

    return alloc.new_object<CloudMedium>(Bounds3f(p0, p1), renderFromMedium, sigma_a,
                                         sigma_s, g, density, wispiness, frequency,
                                         alloc);
}

// NanoVDBMedium Method Definitions
template <typename Buffer>
static nanovdb::GridHandle<Buffer> readGrid(const std::string &filename,
                                            const std::string &gridName,
                                            const FileLoc *loc, Allocator alloc) {
    NanoVDBBuffer buf(alloc);
    nanovdb::GridHandle<Buffer> grid;
    try {
        grid =
            nanovdb::io::readGrid<Buffer>(filename, gridName, 0 /* not verbose */, buf);
    } catch (const std::exception &e) {
        ErrorExit("nanovdb: %s: %s", filename, e.what());
    }

    if (grid) {
        if (!grid.gridMetaData()->isFogVolume() && !grid.gridMetaData()->isUnknown())
            ErrorExit(loc, "%s: \"%s\" isn't a FogVolume grid?", filename, gridName);

        LOG_VERBOSE("%s: found %d \"%s\" voxels", filename,
                    grid.gridMetaData()->activeVoxelCount(), gridName);
    }

    return grid;
}

NanoVDBMedium::NanoVDBMedium(const Transform &renderFromMedium, Spectrum sigma_a,
                             Spectrum sigma_s, Float sigScale, Float g,
                             nanovdb::GridHandle<NanoVDBBuffer> dg,
                             nanovdb::GridHandle<NanoVDBBuffer> tg, Float LeScale,
                             Float temperatureCutoff, Float temperatureScale,
                             Allocator alloc)
    : renderFromMedium(renderFromMedium),
      sigma_a_spec(sigma_a, alloc),
      sigma_s_spec(sigma_s, alloc),
      sigScale(sigScale),
      phase(g),
      maxDensityGrid(alloc),
      densityGrid(std::move(dg)),
      temperatureGrid(std::move(tg)),
      LeScale(LeScale),
      temperatureCutoff(temperatureCutoff),
      temperatureScale(temperatureScale) {
    densityFloatGrid = densityGrid.grid<float>();

    nanovdb::BBox<nanovdb::Vec3R> bbox = densityFloatGrid->worldBBox();
    bounds = Bounds3f(Point3f(bbox.min()[0], bbox.min()[1], bbox.min()[2]),
                      Point3f(bbox.max()[0], bbox.max()[1], bbox.max()[2]));

    if (temperatureGrid) {
        temperatureFloatGrid = temperatureGrid.grid<float>();
        float minTemperature, maxTemperature;
        temperatureFloatGrid->tree().extrema(minTemperature, maxTemperature);
        LOG_VERBOSE("Max temperature: %f", maxTemperature);

        nanovdb::BBox<nanovdb::Vec3R> bbox = temperatureFloatGrid->worldBBox();
        bounds =
            Union(bounds, Bounds3f(Point3f(bbox.min()[0], bbox.min()[1], bbox.min()[2]),
                                   Point3f(bbox.max()[0], bbox.max()[1], bbox.max()[2])));
    }

    // Initialize maxDensityGrid
#if 0
    // For debugging: single, medium-wide majorant...
    maxDensityGridRes = Point3i(1, 1, 1);
    Float minDensity, maxDensity;
    densityFloatGrid->tree().extrema(minDensity, maxDensity);
    maxDensityGrid.push_back(maxDensity);
#else
    maxDensityGridRes = Point3i(64, 64, 64);

    LOG_VERBOSE("Starting nanovdb grid GetMaxDensityGrid()");

    maxDensityGrid.resize(maxDensityGridRes.x * maxDensityGridRes.y *
                          maxDensityGridRes.z);

    ParallelFor(0, maxDensityGrid.size(), [&](size_t index) {
        // Indices into maxDensityGrid
        int x = index % maxDensityGridRes.x;
        int y = (index / maxDensityGridRes.x) % maxDensityGridRes.y;
        int z = index / (maxDensityGridRes.x * maxDensityGridRes.y);
        CHECK_EQ(index, x + maxDensityGridRes.x * (y + maxDensityGridRes.y * z));

        // World (aka medium) space bounds of this max grid cell
        Bounds3f wb(bounds.Lerp(Point3f(Float(x) / maxDensityGridRes.x,
                                        Float(y) / maxDensityGridRes.y,
                                        Float(z) / maxDensityGridRes.z)),
                    bounds.Lerp(Point3f(Float(x + 1) / maxDensityGridRes.x,
                                        Float(y + 1) / maxDensityGridRes.y,
                                        Float(z + 1) / maxDensityGridRes.z)));

        // Compute corresponding NanoVDB index-space bounds in floating-point.
        nanovdb::Vec3R i0 = densityFloatGrid->worldToIndexF(
            nanovdb::Vec3R(wb.pMin.x, wb.pMin.y, wb.pMin.z));
        nanovdb::Vec3R i1 = densityFloatGrid->worldToIndexF(
            nanovdb::Vec3R(wb.pMax.x, wb.pMax.y, wb.pMax.z));

        // Now find integer index-space bounds, accounting for both
        // filtering and the overall index bounding box.
        auto bbox = densityFloatGrid->indexBBox();
        Float delta = 1.f;  // Filter slop
        int nx0 = std::max(int(i0[0] - delta), bbox.min()[0]);
        int nx1 = std::min(int(i1[0] + delta), bbox.max()[0]);
        int ny0 = std::max(int(i0[1] - delta), bbox.min()[1]);
        int ny1 = std::min(int(i1[1] + delta), bbox.max()[1]);
        int nz0 = std::max(int(i0[2] - delta), bbox.min()[2]);
        int nz1 = std::min(int(i1[2] + delta), bbox.max()[2]);

        float maxValue = 0;
        auto accessor = densityFloatGrid->getAccessor();
        // Apparently nanovdb integer bounding boxes are inclusive on
        // the upper end...
        for (int nz = nz0; nz <= nz1; ++nz)
            for (int ny = ny0; ny <= ny1; ++ny)
                for (int nx = nx0; nx <= nx1; ++nx)
                    maxValue = std::max(maxValue, accessor.getValue({nx, ny, nz}));

        // Only write into maxGrid once when we're done to minimize
        // cache thrashing..
        maxDensityGrid[index] = maxValue;
    });

    LOG_VERBOSE("Finished nanovdb grid GetMaxDensityGrid()");
#endif
}

std::string NanoVDBMedium::ToString() const {
    return StringPrintf("[ NanoVDBMedium bounds: %s LeScale: %f "
                        "temperatureCutoff: %f temperatureScale: %f (grids elided) ]",
                        bounds, LeScale, temperatureCutoff, temperatureScale);
}

NanoVDBMedium *NanoVDBMedium::Create(const ParameterDictionary &parameters,
                                     const Transform &renderFromMedium,
                                     const FileLoc *loc, Allocator alloc) {
    std::string filename = ResolveFilename(parameters.GetOneString("filename", ""));
    if (filename.empty())
        ErrorExit(loc, "Must supply \"filename\" to \"nanovdb\" medium.");

    nanovdb::GridHandle<NanoVDBBuffer> densityGrid;
    densityGrid = readGrid<NanoVDBBuffer>(filename, "density", loc, alloc);
    if (!densityGrid)
        ErrorExit(loc, "%s: didn't find \"density\" grid.", filename);

    nanovdb::GridHandle<NanoVDBBuffer> temperatureGrid;
    temperatureGrid = readGrid<NanoVDBBuffer>(filename, "temperature", loc, alloc);

    Float LeScale = parameters.GetOneFloat("LeScale", 1.f);
    Float temperatureCutoff = parameters.GetOneFloat("temperaturecutoff", 0.f);
    Float temperatureScale = parameters.GetOneFloat("temperaturescale", 1.f);

    Float g = parameters.GetOneFloat("g", 0.);
    Spectrum sigma_a =
        parameters.GetOneSpectrum("sigma_a", nullptr, SpectrumType::Unbounded, alloc);
    if (!sigma_a)
        sigma_a = alloc.new_object<ConstantSpectrum>(1.f);
    Spectrum sigma_s =
        parameters.GetOneSpectrum("sigma_s", nullptr, SpectrumType::Unbounded, alloc);
    if (!sigma_s)
        sigma_s = alloc.new_object<ConstantSpectrum>(1.f);
    Float sigScale = parameters.GetOneFloat("scale", 1.f);

    return alloc.new_object<NanoVDBMedium>(
        renderFromMedium, sigma_a, sigma_s, sigScale, g, std::move(densityGrid),
        std::move(temperatureGrid), LeScale, temperatureCutoff, temperatureScale, alloc);
}

Medium Medium::Create(const std::string &name, const ParameterDictionary &parameters,
                      const Transform &renderFromMedium, const FileLoc *loc,
                      Allocator alloc) {
    Medium m = nullptr;
    if (name == "homogeneous")
        m = HomogeneousMedium::Create(parameters, loc, alloc);
    else if (name == "uniformgrid") {
        m = GridMedium::Create(parameters, renderFromMedium, loc, alloc);
    } else if (name == "rgbgrid") {
        m = RGBGridMedium::Create(parameters, renderFromMedium, loc, alloc);
    } else if (name == "cloud") {
        m = CloudMedium::Create(parameters, renderFromMedium, loc, alloc);
    } else if (name == "nanovdb") {
        m = NanoVDBMedium::Create(parameters, renderFromMedium, loc, alloc);
    } else
        ErrorExit(loc, "%s: medium unknown.", name);

    if (!m)
        ErrorExit(loc, "%s: unable to create medium.", name);

    parameters.ReportUnused();
    return m;
}

}  // namespace pbrt<|MERGE_RESOLUTION|>--- conflicted
+++ resolved
@@ -362,13 +362,8 @@
     if (LeGrid)
         volumeGridBytes += LeGrid->BytesAllocated();
 
-<<<<<<< HEAD
-    maxDensityGridRes = Point3i(16, 16, 16);
     maxDensityGrid.resize(maxDensityGridRes.x * maxDensityGridRes.y *
                           maxDensityGridRes.z);
-=======
-    maxDensityGrid.resize(maxDensityGridRes.x * maxDensityGridRes.y * maxDensityGridRes.z);
->>>>>>> 682fd245
     // Compute maximum density for each _maxGrid_ cell
     int offset = 0;
     for (Float z = 0; z < maxDensityGridRes.z; ++z)
