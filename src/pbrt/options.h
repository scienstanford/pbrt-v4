--- conflicted
+++ resolved
@@ -22,11 +22,8 @@
 struct BasicPBRTOptions {
     int seed = 0;
     bool quiet = false;
-<<<<<<< HEAD
     bool disablePixelJitter = false, disableWavelengthJitter = true; // zhenyi: change to true
-=======
-    bool disablePixelJitter = false, disableWavelengthJitter = true;
->>>>>>> 073eae77
+
     bool disableTextureFiltering = false;
     bool forceDiffuse = false;
     bool useGPU = false;
