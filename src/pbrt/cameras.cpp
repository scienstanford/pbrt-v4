--- conflicted
+++ resolved
@@ -15,32 +15,27 @@
 #include <pbrt/util/image.h>
 #include <pbrt/util/lowdiscrepancy.h>
 #include <pbrt/util/math.h>
+#include <pbrt/util/vecmath.h>
 #include <pbrt/util/parallel.h>
 #include <pbrt/util/print.h>
 #include <pbrt/util/stats.h>
-<<<<<<< HEAD
 #include <ext/json.hpp> 
 #include <fstream> 
 #include <iostream>
-=======
-#include <pbrt/util/vecmath.h>
-#include <ext/json.hpp>
-#include <fstream>
->>>>>>> eaab39eb
-
-
-<<<<<<< HEAD
+
+
 // RTF
 #include <pbrt/rtf/passnopass.h>
 
 #include <algorithm>
 #include <iostream>
-=======
-#include <gsl/gsl_errno.h>
-#include <gsl/gsl_roots.h>  // For solving biconic surface intersections.
->>>>>>> eaab39eb
 #include <math.h>
 #include <cmath>
+#include <gsl/gsl_roots.h> // For solving biconic surface intersections.
+#include <gsl/gsl_errno.h>
+
+
+
 
 using json = nlohmann::json;
 namespace pbrt {
@@ -275,19 +270,16 @@
         camera = RealisticCamera::Create(parameters, cameraTransform, film, medium, loc,
                                          alloc);
     else if (name == "omni")
-<<<<<<< HEAD
+
         camera = OmniCamera::Create(parameters, cameraTransform, film, medium, loc,
                                          alloc);
     else if (name == "raytransfer")
         camera = RTFCamera::Create(parameters, cameraTransform, film, medium, loc,
                                          alloc);
-=======
-        camera =
-            OmniCamera::Create(parameters, cameraTransform, film, medium, loc, alloc);
     else if (name == "humaneye" || name == "realisticEye")
         camera =
             HumanEyeCamera::Create(parameters, cameraTransform, film, medium, loc, alloc);
->>>>>>> eaab39eb
+
     else if (name == "spherical")
         camera = SphericalCamera::Create(parameters, cameraTransform, film, medium, loc,
                                          alloc);
