--- conflicted
+++ resolved
@@ -19,27 +19,15 @@
 #include <pbrt/util/parallel.h>
 #include <pbrt/util/print.h>
 #include <pbrt/util/stats.h>
-<<<<<<< HEAD
-#include <ext/json.hpp> // zhenyi
-#include <fstream> // zhenyi
+#include <ext/json.hpp> 
+#include <fstream> 
 
 
 // RTF
 #include <pbrt/rtf/passnopass.h>
-=======
-#include <ext/json.hpp> 
-#include <fstream> 
->>>>>>> 07ef55d8
 
 #include <algorithm>
 #include <iostream>
-#include <math.h>
-#include <cmath>
-#include <gsl/gsl_roots.h>
-#include <gsl/gsl_errno.h>
-
-using json = nlohmann::json;
-
 #include <math.h>
 #include <cmath>
 #include <gsl/gsl_roots.h> // For solving biconic surface intersections.
@@ -280,12 +268,9 @@
     else if (name == "omni")
         camera = OmniCamera::Create(parameters, cameraTransform, film, medium, loc,
                                          alloc);
-<<<<<<< HEAD
     else if (name == "raytransfer")
         camera = RTFCamera::Create(parameters, cameraTransform, film, medium, loc,
                                          alloc);
-=======
->>>>>>> 07ef55d8
     else if (name == "spherical")
         camera = SphericalCamera::Create(parameters, cameraTransform, film, medium, loc,
                                          alloc);
@@ -1501,8 +1486,6 @@
                                              std::move(apertureImage), alloc);
 }
 
-<<<<<<< HEAD
-=======
 Float sgn(Float val) {
     return Float((Float(0) < val) - (val < Float(0)));
 }
@@ -1531,19 +1514,14 @@
         return z/1000.0f;
     }
 }
->>>>>>> 07ef55d8
 // OmniCamera Method Definitions
 OmniCamera::OmniCamera(CameraBaseParameters baseParameters,
                                  pstd::vector<OmniCamera::LensElementInterface> &lensInterfaceData,
                                  Float focusDistance, Float filmDistance,
                                  bool caFlag, bool diffractionEnabled,
                                  pstd::vector<OmniCamera::LensElementInterface>& microlensData,
-<<<<<<< HEAD
-                                 Vector2i microlensDims, std::vector<Float> & microlensOffsets, Float microlensSensorOffset,                                 
-=======
                                  Vector2i microlensDims, std::vector<Vector2f> & microlensOffsets, Float microlensSensorOffset, 
                                  int microlensSimulationRadius,                                
->>>>>>> 07ef55d8
                                  Float setApertureDiameter, Image apertureImage,
                                  Allocator alloc)
     : CameraBase(baseParameters),
@@ -1561,20 +1539,6 @@
 
     // Initialize _elementInterfaces_ for camera
     elementInterfaces = lensInterfaceData;
-<<<<<<< HEAD
-    if (microlensData.size() > 0) {
-        microlens.elementInterfaces = microlensData;
-        microlens.offsets.resize(microlensOffsets.size() / 2);
-        for (int i = 0; i < microlens.offsets.size(); ++i) {
-            microlens.offsets[i].x = microlensOffsets[2 * i + 0];
-            microlens.offsets[i].y = microlensOffsets[2 * i + 1];
-        }
-        microlens.dimensions = microlensDims;
-        microlens.offsetFromSensor = microlensSensorOffset;
-    }
-
-
-=======
 
     for (LensElementInterface& element : elementInterfaces) {
         // Compute bounding planes for the aspherics
@@ -1610,7 +1574,6 @@
         microlens.simulationRadius = microlensSimulationRadius;
     }
 
->>>>>>> 07ef55d8
     if(filmDistance == 0){
         // Float fb = FocusBinarySearch(focusDistance); // may be useful, disable for now
         // Compute lens--film distance for given focus distance
@@ -1632,13 +1595,6 @@
     FindMinimumDifferentials(this);
 }
 
-<<<<<<< HEAD
-Float OmniCamera::TraceLensesFromFilm(const Ray &rCamera, Ray *rOut) const {
-    Float elementZ = 0, weight = 1;
-    // Transform _rCamera_ from camera to lens system space
-    Ray rLens(Point3f(rCamera.o.x, rCamera.o.y, -rCamera.o.z),
-              Vector3f(rCamera.d.x, rCamera.d.y, -rCamera.d.z), rCamera.time);
-=======
 struct aspheric_params {
     Float c;
     Float kappa;
@@ -1935,7 +1891,6 @@
     } else {
         rLens.wavelength = 550;
     }
->>>>>>> 07ef55d8
 
     for (int i = elementInterfaces.size() - 1; i >= 0; --i) {
         const LensElementInterface &element = elementInterfaces[i];
@@ -1945,8 +1900,6 @@
         Float t;
         Normal3f n;
         bool isStop = (element.curvatureRadius.x == 0);
-<<<<<<< HEAD
-=======
         // bool isStop = (element.curvatureRadius.x == 0) && (element.asphericCoefficients.size() == 0);
         // Omni Camera method
         IntersectResult result = TraceElement(element, rLens, elementZ, t, n, isStop, bounds);
@@ -1954,7 +1907,6 @@
             return 0;
 
         /* PBRT Method
->>>>>>> 07ef55d8
         if (isStop) {
             // Compute _t_ at plane of aperture stop
             t = (elementZ - rLens.o.z) / rLens.d.z;
@@ -1969,10 +1921,7 @@
                 return 0;
         }
         DCHECK_GE(t, 0);
-<<<<<<< HEAD
-=======
         */
->>>>>>> 07ef55d8
 
         // Test intersection point against element aperture
         Point3f pHit = rLens(t);
@@ -1994,8 +1943,6 @@
         // Update ray path for element interface interaction
         if (!isStop) {
             Vector3f w;
-<<<<<<< HEAD
-=======
 
             // Thomas Goossens spectral modification using SampeldSpectrum
             // Float spectralEtaI; element.etaspectral.GetValueAtWavelength(rLens.wavelength,&spectralEtaI);
@@ -2005,16 +1952,10 @@
             // Float eta_t = (i > 0 && spectralEtaT != 0)
             //                  ? spectralEtaT
             //                  : 1;           
->>>>>>> 07ef55d8
             Float eta_i = element.eta;
             Float eta_t = (i > 0 && elementInterfaces[i - 1].eta != 0)
                               ? elementInterfaces[i - 1].eta
                               : 1;
-<<<<<<< HEAD
-            if (!Refract(Normalize(-rLens.d), n, eta_t / eta_i, nullptr, &w))
-                return 0;
-            rLens.d = w;
-=======
 
             // Added by Trisha and Zhenyi (5/18)
             if(caFlag && (rLens.wavelength >= 400) && (rLens.wavelength <= 700))
@@ -2035,7 +1976,6 @@
                 // Adjust ray direction using HURB diffraction
                 diffractHURB(rLens, element, t);
             }
->>>>>>> 07ef55d8
         }
     }
     // Transform _rLens_ from lens system space back to camera space
@@ -2092,8 +2032,6 @@
     return elementInterfaces.back().thickness + delta;
 }
 
-<<<<<<< HEAD
-=======
 Float OmniCamera::FocusDistance(Float filmDistance) {
     // Find offset ray from film center through lens
     Bounds2f bounds = BoundExitPupil(0, .001 * film.Diagonal());
@@ -2131,17 +2069,12 @@
     return zFocus;
 }
 
->>>>>>> 07ef55d8
 Bounds2f OmniCamera::BoundExitPupil(Float filmX0, Float filmX1) const {
     Bounds2f pupilBounds;
     // Sample a collection of points on the rear lens to find exit pupil
     const int nSamples = 1024 * 1024;
     // Compute bounding box of projection of rear element on sampling plane
     Float rearRadius = RearElementRadius();
-<<<<<<< HEAD
-    Bounds2f projRearBounds(Point2f(-1.5f * rearRadius, -1.5f * rearRadius),
-                            Point2f(1.5f * rearRadius, 1.5f * rearRadius));
-=======
     Point3f finalElementTranslation = elementInterfaces[elementInterfaces.size() - 1].transform(Point3f(0,0,0));
     Point2f xy(finalElementTranslation.x, finalElementTranslation.y);
     Bounds2f projRearBounds(Point2f(-1.5f * rearRadius, -1.5f * rearRadius) + xy,
@@ -2150,7 +2083,6 @@
     if (microlens.elementInterfaces.size() > 0){
         return projRearBounds;
     }
->>>>>>> 07ef55d8
 
     for (int i = 0; i < nSamples; ++i) {
         // Find location of sample points on $x$ segment and rear lens element
@@ -2207,28 +2139,13 @@
 static Vector2f mapDiv(Vector2f v0, Vector2f v1) {
     return Vector2f(v0.x/v1.x, v0.y/v1.y);
 }
-<<<<<<< HEAD
-=======
 static Vector2f mapDiv(Vector2f v0, Vector2i v1) {
     return Vector2f(v0.x / (pbrt::Float)v1.x, v0.y / (pbrt::Float)v1.y);
 }
->>>>>>> 07ef55d8
 static Point2f mapDiv(Point2f v0, Vector2f v1) {
     return Point2f(v0.x / v1.x, v0.y / v1.y);
 }
 
-<<<<<<< HEAD
-pstd::optional<ExitPupilSample> OmniCamera::SampleMicrolensPupil(Point2f pFilm, Point2f uLens) const {
-    Bounds2f extent = physicalExtent;
-    Vector2f normFilm = mapDiv(pFilm - extent.pMin, extent.pMax - extent.pMin);
-    Vector2i d = microlens.dimensions;
-    Vector2f df = Vector2f(d.x, d.y);
-    Vector2f lensSpace = mapMul(normFilm, df);
-    Point2f lensIndex(pstd::floor(lensSpace.x), pstd::floor(lensSpace.y));
-    Point2f sampledLensSpacePt = mapDiv(lensIndex + uLens, df);
-
-    Float pdf = 1 / extent.Area();
-=======
 Point2i OmniCamera::MicrolensIndex(const Point2f &p) const {
     Bounds2f extent = physicalExtent;
     Vector2f normFilm = mapDiv(p - extent.pMin, extent.pMax - extent.pMin);
@@ -2248,15 +2165,12 @@
     Point2f sampledLensSpacePt = mapDiv(lensIndex + (uLens*diameter), df);
 
     Float pdf = 1 / extent.Area()*diameter*diameter / (df.x*df.y);
->>>>>>> 07ef55d8
     // sample on microlens
     Point2f result2 = extent.Lerp(sampledLensSpacePt);
 
     return ExitPupilSample{Point3f(result2.x, result2.y, microlens.offsetFromSensor),pdf};
 }
 
-<<<<<<< HEAD
-=======
 Transform OmniCamera::MicrolensElement::ComputeCameraToMicrolens() const {
     return Scale(1, 1, -1)*Translate({ -center.x, -center.y, 0.0f });
 }
@@ -2307,7 +2221,6 @@
 //     return MicrolensElementFromIndex(MicrolensIndex(pointOnMicrolens2)); // Generate a microlensElement from this information
 // }
 
->>>>>>> 07ef55d8
 pstd::optional<CameraRay> OmniCamera::GenerateRay(CameraSample sample,
                                                        SampledWavelengths &lambda) const {
     // Find point on film, _pFilm_, corresponding to _sample.pFilm_
@@ -2325,19 +2238,13 @@
     }
     if (!eps)
         return {};
-<<<<<<< HEAD
+
     Ray rFilm(pFilm, eps->pPupil - pFilm);
+
     Ray ray;
+
     Float weight = TraceLensesFromFilm(rFilm, &ray);
-=======
-
-    Ray rFilm(pFilm, eps->pPupil - pFilm);
-
-    Ray ray;
-
-    Float weight = TraceLensesFromFilm(rFilm, &ray);
-
->>>>>>> 07ef55d8
+
     if (weight == 0)
         return {};
 
@@ -2353,12 +2260,9 @@
     return CameraRay{ray, SampledSpectrum(weight)};
 }
 
-<<<<<<< HEAD
-=======
 // bool OmniCamera::HasMicrolens() const {
 //     return microlens.elementInterfaces.size() > 0;
 // }
->>>>>>> 07ef55d8
 // STAT_PERCENT("Camera/Rays vignetted by lens system", vignettedRays, totalRays);
 
 std::string OmniCamera::LensElementInterface::ToString() const {
@@ -2378,8 +2282,6 @@
         Float t;
         Normal3f n;
         bool isStop = (element.curvatureRadius.x == 0);
-<<<<<<< HEAD
-=======
         // bool isStop = (element.curvatureRadius.x == 0) && (element.asphericCoefficients.size() == 0);
         // Omni method
         IntersectResult result = TraceElement(element, rLens, elementZ, t, n, isStop);
@@ -2387,7 +2289,6 @@
             return 0;
         
         /* PBRT method
->>>>>>> 07ef55d8
         if (isStop) {
             t = (elementZ - rLens.o.z) / rLens.d.z;
             if (t < 0)
@@ -2398,10 +2299,7 @@
             if (!IntersectSphericalElement(radius, zCenter, rLens, &t, &n))
                 return 0;
         }
-<<<<<<< HEAD
-=======
         */
->>>>>>> 07ef55d8
 
         // Test intersection point against element aperture
         // Don't worry about the aperture image here.
@@ -2434,70 +2332,6 @@
 void OmniCamera::DrawLensSystem() const {
     Float sumz = -LensFrontZ();
     Float z = sumz;
-<<<<<<< HEAD
-    for (size_t i = 0; i < elementInterfaces.size(); ++i) {
-        const LensElementInterface &element = elementInterfaces[i];
-        Float r = element.curvatureRadius.x;
-        if (r == 0) {
-            // stop
-            printf("{Thick, Line[{{%f, %f}, {%f, %f}}], ", z, element.apertureRadius.x, z,
-                   2 * element.apertureRadius.x);
-            printf("Line[{{%f, %f}, {%f, %f}}]}, ", z, -element.apertureRadius.x, z,
-                   -2 * element.apertureRadius.x);
-        } else {
-            Float theta = std::abs(SafeASin(element.apertureRadius.x / r));
-            if (r > 0) {
-                // convex as seen from front of lens
-                Float t0 = Pi - theta;
-                Float t1 = Pi + theta;
-                printf("Circle[{%f, 0}, %f, {%f, %f}], ", z + r, r, t0, t1);
-            } else {
-                // concave as seen from front of lens
-                Float t0 = -theta;
-                Float t1 = theta;
-                printf("Circle[{%f, 0}, %f, {%f, %f}], ", z + r, -r, t0, t1);
-            }
-            if (element.eta != 0 && element.eta != 1) {
-                // connect top/bottom to next element
-                CHECK_LT(i + 1, elementInterfaces.size());
-                Float nextApertureRadius = elementInterfaces[i + 1].apertureRadius.x;
-                Float h = std::max(element.apertureRadius.x, nextApertureRadius);
-                Float hlow = std::min(element.apertureRadius.x, nextApertureRadius);
-
-                Float zp0, zp1;
-                if (r > 0) {
-                    zp0 = z + element.curvatureRadius.x -
-                          element.apertureRadius.x / std::tan(theta);
-                } else {
-                    zp0 = z + element.curvatureRadius.x +
-                          element.apertureRadius.x / std::tan(theta);
-                }
-
-                Float nextCurvatureRadius = elementInterfaces[i + 1].curvatureRadius.x;
-                Float nextTheta =
-                    std::abs(SafeASin(nextApertureRadius / nextCurvatureRadius));
-                if (nextCurvatureRadius > 0) {
-                    zp1 = z + element.thickness + nextCurvatureRadius -
-                          nextApertureRadius / std::tan(nextTheta);
-                } else {
-                    zp1 = z + element.thickness + nextCurvatureRadius +
-                          nextApertureRadius / std::tan(nextTheta);
-                }
-
-                // Connect tops
-                printf("Line[{{%f, %f}, {%f, %f}}], ", zp0, h, zp1, h);
-                printf("Line[{{%f, %f}, {%f, %f}}], ", zp0, -h, zp1, -h);
-
-                // vertical lines when needed to close up the element profile
-                if (element.apertureRadius.x < nextApertureRadius) {
-                    printf("Line[{{%f, %f}, {%f, %f}}], ", zp0, h, zp0, hlow);
-                    printf("Line[{{%f, %f}, {%f, %f}}], ", zp0, -h, zp0, -hlow);
-                } else if (element.apertureRadius.x > nextApertureRadius) {
-                    printf("Line[{{%f, %f}, {%f, %f}}], ", zp1, h, zp1, hlow);
-                    printf("Line[{{%f, %f}, {%f, %f}}], ", zp1, -h, zp1, -hlow);
-                }
-            }
-=======
 
     auto toZXCoord = [](const Point3f& p, const Transform& xForm) {
         const Point3f p3 = xForm(p);
@@ -2590,18 +2424,12 @@
                 printf("Line[{{%f, %f}, {%f, %f}}], ", lastPoint.x, lastPoint.y, thisPoint.x, thisPoint.y);
                 lastPoint = thisPoint;
             }
->>>>>>> 07ef55d8
         }
         z += element.thickness;
     }
 
-<<<<<<< HEAD
-    // 24mm height for 35mm film
-    printf("Line[{{0, -.012}, {0, .012}}], ");
-=======
     float filmRadius = film.Diagonal() / (2.0f*std::sqrt(2.0f));
     printf("Line[{{0, %f}, {0, %f}}], ", -filmRadius, filmRadius);
->>>>>>> 07ef55d8
     // optical axis
     printf("Line[{{0, 0}, {%f, 0}}] ", 1.2f * sumz);
 }
@@ -2851,11 +2679,7 @@
     // Load element data from lens description file: microlens
     pstd::vector<OmniCamera::LensElementInterface> microlensData;
 
-<<<<<<< HEAD
-    std::vector<Float> microlensOffsets;
-=======
     std::vector<Vector2f> microlensOffsets;
->>>>>>> 07ef55d8
 
     Vector2i microlensDims;
 
@@ -2875,23 +2699,12 @@
         // assert(j.is_object())
         // j["name"]
         // j["description"]
-<<<<<<< HEAD
         // if (j["name"].is_string()) {
         //     j["name"].get<std::string>().c_str();
         // }
         // if (j["description"].is_string()) {
         //     j["description"].get<std::string>().c_str();
         // }
-=======
-        if (j["name"].is_string()) {
-            // LOG(INFO) << StringPrintf("Loading lens %s.\n",
-            j["name"].get<std::string>().c_str();
-        }
-        if (j["description"].is_string()) {
-            // LOG(INFO) << StringPrintf("%s\n",
-            j["description"].get<std::string>().c_str();
-        }
->>>>>>> 07ef55d8
         auto jsurfaces = j["surfaces"];
 
         auto toVec2 = [](json val) {
@@ -2939,14 +2752,10 @@
             // Stored in columns in json, but pbrt stores matrices
             // in row-major order.
             if (jiors.is_number()) { // Perfectly fine to have no transform
-<<<<<<< HEAD
-                return (Float)jiors;
-=======
                 SampledSpectrum iors((Float)jiors);
                 // return (Float)jiors;
                 return iors;
 
->>>>>>> 07ef55d8
             }
             if (!(jiors.is_array()) || (jiors.size() != 2) || (!jiors[0].is_array())
                 || (!jiors[1].is_array()) || (jiors[0].size() != jiors[1].size())
@@ -2963,11 +2772,6 @@
                 wavelengths[i] = (Float)jiors[0][i];
                 iors[i] = (Float)jiors[1][i];
             }
-<<<<<<< HEAD
-            PiecewiseLinearSpectrum s_tmp(pstd::MakeSpan(wavelengths), pstd::MakeSpan(iors));
-            SampledSpectrum s; // tmp
-            // SampledSpectrum s = SampledSpectrum::SampledSpectrum(wavelengths.data(), iors.data(), (int)numSamples);
-=======
             // Resample spectrum
             SampledWavelengths lambda = SampledWavelengths::SampleUniform(0);
             PiecewiseLinearSpectrum s_tmp(pstd::MakeSpan(wavelengths), pstd::MakeSpan(iors));
@@ -2976,7 +2780,6 @@
                 s[i] = s_tmp(lambda[i]);
             }
             /* TG: This original piece of code checked whether the spectrum is constant when given, because it was not yet supported
->>>>>>> 07ef55d8
             for (int i = 0; i < numSamples-1; ++i) {
                 if (!(s[i] == s[i + 1])) {
                     Error("Invalid ior in lens specification file \"%s\","
@@ -2984,12 +2787,6 @@
                         lensFile.c_str());
                 }
             }
-<<<<<<< HEAD
-            return s[0];
-        };
-
-        auto toLensElementInterface = [toVec2, toTransform, toIORSpectrum, apertureDiameter](json surf) {
-=======
             */
             return s;
         };
@@ -3017,24 +2814,17 @@
         };
 
         auto toLensElementInterface = [toVec2, toTransform, toIORSpectrum, apertureDiameter, toAsphericCoefficients](json surf) {
->>>>>>> 07ef55d8
             OmniCamera::LensElementInterface result;
             // Convert mm to m
             result.apertureRadius   = toVec2(surf["semi_aperture"]) * (Float).001;
             result.conicConstant    = toVec2(surf["conic_constant"]) * (Float).001;
             result.curvatureRadius  = toVec2(surf["radius"]) * (Float).001;
-<<<<<<< HEAD
-            result.eta              = toIORSpectrum(surf["ior"]);
-            result.thickness        = Float(surf["thickness"]) * (Float).001;
-            result.transform        = toTransform(surf["transform"]);
-=======
             result.etaspectral      = toIORSpectrum(surf["ior"]);
             result.eta              = result.etaspectral[0]; //for backwards compatibility during refactor (TG)
             
             result.thickness        = Float(surf["thickness"]) * (Float).001;
             result.transform        = toTransform(surf["transform"]);
             
->>>>>>> 07ef55d8
             if (result.curvatureRadius.x == 0.0f) {
                 Float apertureRadius = apertureDiameter * (Float).001 / Float(2.);
                 if (apertureRadius > result.apertureRadius.x) {
@@ -3047,10 +2837,7 @@
                     result.apertureRadius.y = apertureRadius;
                 }
             }
-<<<<<<< HEAD
-=======
             result.asphericCoefficients = toAsphericCoefficients(surf["aspheric_coefficients"]);
->>>>>>> 07ef55d8
             return result;
         };
 
@@ -3081,11 +2868,7 @@
                     return nullptr;
                 }
                 for (auto offset : mljOffsets) {
-<<<<<<< HEAD
-                    microlensOffsets.push_back(Float(offset));
-=======
                     microlensOffsets.push_back(toVec2(offset));
->>>>>>> 07ef55d8
                 }
             }
 
@@ -3228,15 +3011,12 @@
                                              caFlag, diffractionEnabled,
                                              microlensData, microlensDims,
                                              microlensOffsets, microlensSensorOffset,
-<<<<<<< HEAD
-=======
                                              microlensSimulationRadius,
->>>>>>> 07ef55d8
                                              apertureDiameter,
                                              std::move(apertureImage), alloc);
 }
 
-<<<<<<< HEAD
+
 // RTFCamera Method Definitions
 RTFCamera::RTFCamera(CameraBaseParameters baseParameters, 
                     std::string bbmode,
@@ -4104,6 +3884,5 @@
                                         alloc);
 }
 
-=======
->>>>>>> 07ef55d8
+
 }  // namespace pbrt