// pbrt is Copyright(c) 1998-2020 Matt Pharr, Wenzel Jakob, and Greg Humphreys.
// The pbrt source code is licensed under the Apache License, Version 2.0.
// SPDX: Apache-2.0

#include <pbrt/textures.h>

#ifdef PBRT_BUILD_GPU_RENDERER
#include <pbrt/gpu/util.h>
#endif  // PBRT_BUILD_GPU_RENDERER
#include <pbrt/interaction.h>
#include <pbrt/paramdict.h>
#include <pbrt/util/color.h>
#include <pbrt/util/colorspace.h>
#include <pbrt/util/error.h>
#include <pbrt/util/file.h>
#include <pbrt/util/float.h>
#include <pbrt/util/print.h>
#include <pbrt/util/splines.h>
#include <pbrt/util/stats.h>

#include <algorithm>
#include <mutex>

#include <Ptexture.h>

#include <ext/json.hpp>  // zhenyi
#include <fstream>       // zhenyi

using json = nlohmann::json;

namespace pbrt {

std::string TextureEvalContext::ToString() const {
    return StringPrintf(
        "[ TextureEvalContext p: %s dpdx: %s dpdy: %s n: %s uv: %s dudx: %f dudy: %f "
        "dvdx: %f dvdy: %f faceIndex: %d ]",
        p, dpdx, dpdy, n, uv, dudx, dudy, dvdx, dvdy, faceIndex);
}

std::string TexCoord2D::ToString() const {
    return StringPrintf("[ TexCoord2D st: %s dsdx: %f dsdy: %f dtdx: %f dtdy: %f ]", st,
                        dsdx, dsdy, dtdx, dtdy);
}

std::string TexCoord3D::ToString() const {
    return StringPrintf("[ TexCoord3D p: %s dpdx: %s dpdy: %s ]", p, dpdx, dpdy);
}

TextureMapping2D TextureMapping2D::Create(const ParameterDictionary &parameters,
                                          const Transform &renderFromTexture,
                                          const FileLoc *loc, Allocator alloc) {
    std::string type = parameters.GetOneString("mapping", "uv");
    if (type == "uv") {
        Float su = parameters.GetOneFloat("uscale", 1.);
        Float sv = parameters.GetOneFloat("vscale", 1.);
        Float du = parameters.GetOneFloat("udelta", 0.);
        Float dv = parameters.GetOneFloat("vdelta", 0.);
        return alloc.new_object<UVMapping>(su, sv, du, dv);
    } else if (type == "spherical")
        return alloc.new_object<SphericalMapping>(Inverse(renderFromTexture));
    else if (type == "cylindrical")
        return alloc.new_object<CylindricalMapping>(Inverse(renderFromTexture));
    else if (type == "planar")
        return alloc.new_object<PlanarMapping>(
            Inverse(renderFromTexture),
            parameters.GetOneVector3f("v1", Vector3f(1, 0, 0)),
            parameters.GetOneVector3f("v2", Vector3f(0, 1, 0)),
            parameters.GetOneFloat("udelta", 0.f), parameters.GetOneFloat("vdelta", 0.f));
    else {
        Error(loc, "2D texture mapping \"%s\" unknown", type);
        return alloc.new_object<UVMapping>();
    }
}

TextureMapping3D TextureMapping3D::Create(const ParameterDictionary &parameters,
                                          const Transform &renderFromTexture,
                                          const FileLoc *loc, Allocator alloc) {
    return alloc.new_object<PointTransformMapping>(Inverse(renderFromTexture));
}

std::string FloatTexture::ToString() const {
    if (!ptr())
        return "(nullptr)";

    auto toStr = [](auto ptr) { return ptr->ToString(); };
    return DispatchCPU(toStr);
}

std::string SpectrumTexture::ToString() const {
    if (!ptr())
        return "(nullptr)";

    auto toStr = [](auto ptr) { return ptr->ToString(); };
    return DispatchCPU(toStr);
}

std::string UVMapping::ToString() const {
    return StringPrintf("[ UVMapping su: %f sv: %f du: %f dv: %f ]", su, sv, du, dv);
}

std::string SphericalMapping::ToString() const {
    return StringPrintf("[ SphericalMapping textureFromRender: %s ]", textureFromRender);
}

std::string CylindricalMapping::ToString() const {
    return StringPrintf("[ CylindricalMapping textureFromRender: %s ]",
                        textureFromRender);
}

std::string PlanarMapping::ToString() const {
    return StringPrintf("[ PlanarMapping vs: %s vt: %s ds: %f dt: %f]", vs, vt, ds, dt);
}

std::string PointTransformMapping::ToString() const {
    return StringPrintf("[ PointTransformMapping textureFromRender: %s ]",
                        textureFromRender);
}

std::string FloatConstantTexture::ToString() const {
    return StringPrintf("[ FloatConstantTexture value: %f ]", value);
}

FloatConstantTexture *FloatConstantTexture::Create(
    const Transform &renderFromTexture, const TextureParameterDictionary &parameters,
    const FileLoc *loc, Allocator alloc) {
    return alloc.new_object<FloatConstantTexture>(parameters.GetOneFloat("value", 1.f));
}

std::string SpectrumConstantTexture::ToString() const {
    return StringPrintf("[ SpectrumConstantTexture value: %s ]", value);
}

SpectrumConstantTexture *SpectrumConstantTexture::Create(
    const Transform &renderFromTexture, const TextureParameterDictionary &parameters,
    SpectrumType spectrumType, const FileLoc *loc, Allocator alloc) {
    Spectrum one = alloc.new_object<ConstantSpectrum>(1.);
    Spectrum c = parameters.GetOneSpectrum("value", one, spectrumType, alloc);
    return alloc.new_object<SpectrumConstantTexture>(c);
}

FloatBilerpTexture *FloatBilerpTexture::Create(
    const Transform &renderFromTexture, const TextureParameterDictionary &parameters,
    const FileLoc *loc, Allocator alloc) {
    // Initialize 2D texture mapping _map_ from _tp_
    TextureMapping2D map =
        TextureMapping2D::Create(parameters, renderFromTexture, loc, alloc);

    return alloc.new_object<FloatBilerpTexture>(
        map, parameters.GetOneFloat("v00", 0.f), parameters.GetOneFloat("v01", 1.f),
        parameters.GetOneFloat("v10", 0.f), parameters.GetOneFloat("v11", 1.f));
}

std::string FloatBilerpTexture::ToString() const {
    return StringPrintf(
        "[ FloatBilerpTexture mapping: %s v00: %f v01: %f v10: %f v11: %f ]", mapping,
        v00, v01, v10, v11);
}

SpectrumBilerpTexture *SpectrumBilerpTexture::Create(
    const Transform &renderFromTexture, const TextureParameterDictionary &parameters,
    SpectrumType spectrumType, const FileLoc *loc, Allocator alloc) {
    // Initialize 2D texture mapping _map_ from _tp_
    TextureMapping2D map =
        TextureMapping2D::Create(parameters, renderFromTexture, loc, alloc);

    Spectrum zero = alloc.new_object<ConstantSpectrum>(0.);
    Spectrum one = alloc.new_object<ConstantSpectrum>(1.);

    return alloc.new_object<SpectrumBilerpTexture>(
        map, parameters.GetOneSpectrum("v00", zero, spectrumType, alloc),
        parameters.GetOneSpectrum("v01", one, spectrumType, alloc),
        parameters.GetOneSpectrum("v10", zero, spectrumType, alloc),
        parameters.GetOneSpectrum("v11", one, spectrumType, alloc));
}

std::string SpectrumBilerpTexture::ToString() const {
    return StringPrintf(
        "[ SpectrumBilerpTexture mapping: %s v00: %s v01: %s v10: %s v11: %s ]", mapping,
        v00, v01, v10, v11);
}

// CheckerboardTexture Function Definitions
Float Checkerboard(TextureEvalContext ctx, TextureMapping2D map2D,
                   TextureMapping3D map3D) {
    // Define 1D checkerboard filtered integral functions
    auto d = [](Float x) {
        Float y = x / 2 - pstd::floor(x / 2) - 0.5f;
        return x / 2 + y * (1 - 2 * std::abs(y));
    };

    auto bf = [&](Float x, Float r) -> Float {
        if (pstd::floor(x - r) == pstd::floor(x + r))
            return 1 - 2 * (int(pstd::floor(x)) & 1);
        return (d(x + r) - 2 * d(x) + d(x - r)) / Sqr(r);
    };

    if (map2D) {
        // Return weights for 2D checkerboard texture
        CHECK(!map3D);
        TexCoord2D c = map2D.Map(ctx);
        Float ds = std::max(std::abs(c.dsdx), std::abs(c.dsdy));
        Float dt = std::max(std::abs(c.dtdx), std::abs(c.dtdy));
        // Integrate product of 2D checkerboard function and triangle filter
        ds *= 1.5f;
        dt *= 1.5f;
        return 0.5f - bf(c.st[0], ds) * bf(c.st[1], dt) / 2;

    } else {
        // Return weights for 3D checkerboard texture
        CHECK(map3D);
        TexCoord3D c = map3D.Map(ctx);
        Float dx = 1.5f * std::max(std::abs(c.dpdx.x), std::abs(c.dpdy.x));
        Float dy = 1.5f * std::max(std::abs(c.dpdx.y), std::abs(c.dpdy.y));
        Float dz = 1.5f * std::max(std::abs(c.dpdx.z), std::abs(c.dpdy.z));
        return 0.5f - 0.5f * bf(c.p.x, dx) * bf(c.p.y, dy) * bf(c.p.z, dz);
    }
}

FloatCheckerboardTexture *FloatCheckerboardTexture::Create(
    const Transform &renderFromTexture, const TextureParameterDictionary &parameters,
    const FileLoc *loc, Allocator alloc) {
    int dim = parameters.GetOneInt("dimension", 2);
    if (dim != 2 && dim != 3) {
        Error(loc, "%d dimensional checkerboard texture not supported", dim);
        return nullptr;
    }
    FloatTexture tex1 = parameters.GetFloatTexture("tex1", 1.f, alloc);
    FloatTexture tex2 = parameters.GetFloatTexture("tex2", 0.f, alloc);
    if (dim == 2) {
        // Initialize 2D texture mapping _map_ from _tp_
        TextureMapping2D map =
            TextureMapping2D::Create(parameters, renderFromTexture, loc, alloc);

        return alloc.new_object<FloatCheckerboardTexture>(map, nullptr, tex1, tex2);
    } else {
        // Initialize 3D texture mapping _map_ from _tp_
        TextureMapping3D map =
            TextureMapping3D::Create(parameters, renderFromTexture, loc, alloc);
        return alloc.new_object<FloatCheckerboardTexture>(nullptr, map, tex1, tex2);
    }
}

std::string FloatCheckerboardTexture::ToString() const {
    return StringPrintf("[ FloatCheckerboardTexture map2D: %s map3D: %s "
                        "tex[0]: %s tex[1]: %s ",
                        map2D ? map2D.ToString().c_str() : "(nullptr)",
                        map3D ? map3D.ToString().c_str() : "(nullptr)", tex[0], tex[1]);
}

SpectrumCheckerboardTexture *SpectrumCheckerboardTexture::Create(
    const Transform &renderFromTexture, const TextureParameterDictionary &parameters,
    SpectrumType spectrumType, const FileLoc *loc, Allocator alloc) {
    int dim = parameters.GetOneInt("dimension", 2);
    if (dim != 2 && dim != 3) {
        Error(loc, "%d dimensional checkerboard texture not supported", dim);
        return nullptr;
    }

    Spectrum zero = alloc.new_object<ConstantSpectrum>(0.);
    Spectrum one = alloc.new_object<ConstantSpectrum>(1.);

    SpectrumTexture tex1 =
        parameters.GetSpectrumTexture("tex1", one, spectrumType, alloc);
    SpectrumTexture tex2 =
        parameters.GetSpectrumTexture("tex2", zero, spectrumType, alloc);
    if (dim == 2) {
        // Initialize 2D texture mapping _map_ from _tp_
        TextureMapping2D map =
            TextureMapping2D::Create(parameters, renderFromTexture, loc, alloc);

        return alloc.new_object<SpectrumCheckerboardTexture>(map, nullptr, tex1, tex2);
    } else {
        // Initialize 3D texture mapping _map_ from _tp_
        TextureMapping3D map =
            TextureMapping3D::Create(parameters, renderFromTexture, loc, alloc);
        return alloc.new_object<SpectrumCheckerboardTexture>(nullptr, map, tex1, tex2);
    }
}

std::string SpectrumCheckerboardTexture::ToString() const {
    return StringPrintf("[ SpectrumCheckerboardTexture map2D: %s map3D: %s "
                        "tex[0]: %s tex[1]: %s ",
                        map2D ? map2D.ToString().c_str() : "(nullptr)",
                        map3D ? map3D.ToString().c_str() : "(nullptr)", tex[0], tex[1]);
}

// InsidePolkaDot Function Definition
bool InsidePolkaDot(Point2f st) {
    // Compute cell indices (_sCell_,_tCell_ for dots
    int sCell = pstd::floor(st[0] + .5f), tCell = pstd::floor(st[1] + .5f);

    if (Noise(sCell + .5f, tCell + .5f) > 0) {
        // Determine dot position and test if _st_ is inside it
        Float radius = .35f;
        Float maxShift = 0.5f - radius;
        Float sCenter = sCell + maxShift * Noise(sCell + 1.5f, tCell + 2.8f);
        Float tCenter = tCell + maxShift * Noise(sCell + 4.5f, tCell + 9.8f);
        Vector2f dst = st - Point2f(sCenter, tCenter);
        if (LengthSquared(dst) < Sqr(radius))
            return true;
    }
    return false;
}

FloatDotsTexture *FloatDotsTexture::Create(const Transform &renderFromTexture,
                                           const TextureParameterDictionary &parameters,
                                           const FileLoc *loc, Allocator alloc) {
    // Initialize 2D texture mapping _map_ from _tp_
    TextureMapping2D map =
        TextureMapping2D::Create(parameters, renderFromTexture, loc, alloc);

    return alloc.new_object<FloatDotsTexture>(
        map, parameters.GetFloatTexture("inside", 1.f, alloc),
        parameters.GetFloatTexture("outside", 0.f, alloc));
}

std::string FloatDotsTexture::ToString() const {
    return StringPrintf("[ FloatDotsTexture mapping: %s insideDot: %s outsideDot: %s ]",
                        mapping, insideDot, outsideDot);
}

SpectrumDotsTexture *SpectrumDotsTexture::Create(
    const Transform &renderFromTexture, const TextureParameterDictionary &parameters,
    SpectrumType spectrumType, const FileLoc *loc, Allocator alloc) {
    // Initialize 2D texture mapping _map_ from _tp_
    TextureMapping2D map =
        TextureMapping2D::Create(parameters, renderFromTexture, loc, alloc);
    Spectrum zero = alloc.new_object<ConstantSpectrum>(0.);
    Spectrum one = alloc.new_object<ConstantSpectrum>(1.);

    return alloc.new_object<SpectrumDotsTexture>(
        map, parameters.GetSpectrumTexture("inside", one, spectrumType, alloc),
        parameters.GetSpectrumTexture("outside", zero, spectrumType, alloc));
}

std::string SpectrumDotsTexture::ToString() const {
    return StringPrintf(
        "[ SpectrumDotsTexture mapping: %s insideDot: %s outsideDot: %s ]", mapping,
        insideDot, outsideDot);
}

// FBmTexture Method Definitions
FBmTexture *FBmTexture::Create(const Transform &renderFromTexture,
                               const TextureParameterDictionary &parameters,
                               const FileLoc *loc, Allocator alloc) {
    // Initialize 3D texture mapping _map_ from _tp_
    TextureMapping3D map =
        TextureMapping3D::Create(parameters, renderFromTexture, loc, alloc);
    return alloc.new_object<FBmTexture>(map, parameters.GetOneInt("octaves", 8),
                                        parameters.GetOneFloat("roughness", .5f));
}

std::string FBmTexture::ToString() const {
    return StringPrintf("[ FBmTexture mapping: %s omega: %f octaves: %d ]", mapping,
                        omega, octaves);
}

// SpectrumImageTexture Method Definitions
SampledSpectrum SpectrumImageTexture::Evaluate(TextureEvalContext ctx,
                                               SampledWavelengths lambda) const {
#ifdef PBRT_IS_GPU_CODE
    assert(!"Should not be called in GPU code");
    return SampledSpectrum(0);
#else
    // Apply texture mapping and flip $t$ coordinate for image texture lookup
<<<<<<< HEAD
    Vector2f dstdx, dstdy;
    Point2f st = mapping.Map(ctx, &dstdx, &dstdy);
    st[1] = 1 - st[1];
    // check whether multi-spectral texture is used
    if (size(basis) != 0) {
        // get spectrum texture coef
        SampledSpectrum rgb_spectrum =
            scale * mipmap->Filter<SampledSpectrum>(st, dstdx, dstdy);
        SampledSpectrum s;
        int nChannels = size(basis);
        // last channel is offset
        int offset = basis[nChannels - 1][0];
        for (int c = 0; c < nChannels - 1; c++) {
            auto basisChannel = basis[c];
            SampledSpectrum basisSpectrum;
            for (int nWave = 0; nWave < NSpectrumSamples; nWave++) {
                basisSpectrum[nWave] = basisChannel[nWave];
            }
            s = basisSpectrum * (rgb_spectrum[c] - offset) + s;
            printf("CPU: tex_spectrum: %f channel %d \n basis_spectrum: %f %f %f %f %f "
                   "%f %f\n result_spectrum: %f %f %f %f %f %f %f\n",
                   rgb_spectrum[c], c, basisSpectrum[1], basisSpectrum[3],
                   basisSpectrum[5], basisSpectrum[7], basisSpectrum[9],
                   basisSpectrum[11], basisSpectrum[13], s[1], s[3], s[5], s[7], s[9],
                   s[11], s[13]);
        }
        return s;
    } else {
        // Lookup filtered RGB value in _MIPMap_
        RGB rgb = scale * mipmap->Filter<RGB>(st, dstdx, dstdy);
        rgb = ClampZero(invert ? (RGB(1, 1, 1) - rgb) : rgb);
        // Return _SampledSpectrum_ for RGB image texture value
        if (const RGBColorSpace *cs = mipmap->GetRGBColorSpace(); cs) {
            if (spectrumType == SpectrumType::Unbounded)
                return RGBUnboundedSpectrum(*cs, rgb).Sample(lambda);
            else if (spectrumType == SpectrumType::Albedo)
                return RGBAlbedoSpectrum(*cs, Clamp(rgb, 0, 1)).Sample(lambda);
            else
                return RGBIlluminantSpectrum(*cs, rgb).Sample(lambda);
        }
        // otherwise it better be a one-channel texture
        DCHECK(rgb[0] == rgb[1] && rgb[1] == rgb[2]);
        return SampledSpectrum(rgb[0]);
=======
    TexCoord2D c = mapping.Map(ctx);
    c.st[1] = 1 - c.st[1];

    // Lookup filtered RGB value in _MIPMap_
    RGB rgb = scale * mipmap->Filter<RGB>(c.st, {c.dsdx, c.dtdx}, {c.dsdy, c.dtdy});
    rgb = ClampZero(invert ? (RGB(1, 1, 1) - rgb) : rgb);

    // Return _SampledSpectrum_ for RGB image texture value
    if (const RGBColorSpace *cs = mipmap->GetRGBColorSpace(); cs) {
        if (spectrumType == SpectrumType::Unbounded)
            return RGBUnboundedSpectrum(*cs, rgb).Sample(lambda);
        else if (spectrumType == SpectrumType::Albedo)
            return RGBAlbedoSpectrum(*cs, Clamp(rgb, 0, 1)).Sample(lambda);
        else
            return RGBIlluminantSpectrum(*cs, rgb).Sample(lambda);
>>>>>>> 07d4749c
    }
#endif
}

std::string SpectrumImageTexture::ToString() const {
    return StringPrintf("[ SpectrumImageTexture filename: %s mapping: %s scale: %f "
                        "invert: %s mipmap: %s ]",
                        filename, mapping, scale, invert, *mipmap);
}

std::string FloatImageTexture::ToString() const {
    return StringPrintf(
        "[ FloatImageTexture filename: %s mapping: %s scale: %f invert: %s mipmap: %s ]",
        filename, mapping, scale, invert, *mipmap);
}

std::string TexInfo::ToString() const {
    return StringPrintf(
        "[ TexInfo filename: %s filterOptions: %s wrapMode: %s encoding: %s ]", filename,
        filterOptions, wrapMode, encoding);
}

std::mutex ImageTextureBase::textureCacheMutex;
std::map<TexInfo, MIPMap *> ImageTextureBase::textureCache;

FloatImageTexture *FloatImageTexture::Create(const Transform &renderFromTexture,
                                             const TextureParameterDictionary &parameters,
                                             const FileLoc *loc, Allocator alloc) {
    // Initialize 2D texture mapping _map_ from _tp_
    TextureMapping2D map =
        TextureMapping2D::Create(parameters, renderFromTexture, loc, alloc);

    // Initialize _ImageTexture_ parameters
    Float maxAniso = parameters.GetOneFloat("maxanisotropy", 8.f);
    std::string filter = parameters.GetOneString("filter", "bilinear");
    MIPMapFilterOptions filterOptions;
    filterOptions.maxAnisotropy = maxAniso;
    pstd::optional<FilterFunction> ff = ParseFilter(filter);
    if (ff)
        filterOptions.filter = *ff;
    else
        Error(loc, "%s: filter function unknown", filter);

    std::string wrapString = parameters.GetOneString("wrap", "repeat");
    pstd::optional<WrapMode> wrapMode = ParseWrapMode(wrapString.c_str());
    if (!wrapMode)
        ErrorExit("%s: wrap mode unknown", wrapString);
    Float scale = parameters.GetOneFloat("scale", 1.f);
    bool invert = parameters.GetOneBool("invert", false);
    std::string filename = ResolveFilename(parameters.GetOneString("filename", ""));

    const char *defaultEncoding = HasExtension(filename, "png") ? "sRGB" : "linear";
    std::string encodingString = parameters.GetOneString("encoding", defaultEncoding);
    ColorEncoding encoding = ColorEncoding::Get(encodingString, alloc);
    // read basis information from a json file --zhenyi
    std::string basisFile = parameters.GetOneString("basisfilename", "");
    std::vector<std::vector<float>> basis;
    if (basisFile != "") {
        std::ifstream i(basisFile);
        json j;
        i >> j;
        for (auto &elem : j)
            basis.push_back(elem["basis"]);
        for (auto &elem : j) {
            basis.push_back(elem["offset"]);
            break;
        }
    }
    return alloc.new_object<FloatImageTexture>(map, filename, filterOptions, *wrapMode,
                                               scale, invert, encoding, basis, alloc);
}

SpectrumImageTexture *SpectrumImageTexture::Create(
    const Transform &renderFromTexture, const TextureParameterDictionary &parameters,
    SpectrumType spectrumType, const FileLoc *loc, Allocator alloc) {
    // Initialize 2D texture mapping _map_ from _tp_
    TextureMapping2D map =
        TextureMapping2D::Create(parameters, renderFromTexture, loc, alloc);

    // Initialize _ImageTexture_ parameters
    Float maxAniso = parameters.GetOneFloat("maxanisotropy", 8.f);
    std::string filter = parameters.GetOneString("filter", "bilinear");
    MIPMapFilterOptions filterOptions;
    filterOptions.maxAnisotropy = maxAniso;
    pstd::optional<FilterFunction> ff = ParseFilter(filter);
    if (ff)
        filterOptions.filter = *ff;
    else
        Error(loc, "%s: filter function unknown", filter);

    std::string wrapString = parameters.GetOneString("wrap", "repeat");
    pstd::optional<WrapMode> wrapMode = ParseWrapMode(wrapString.c_str());
    if (!wrapMode)
        ErrorExit("%s: wrap mode unknown", wrapString);
    Float scale = parameters.GetOneFloat("scale", 1.f);
    bool invert = parameters.GetOneBool("invert", false);
    std::string filename = ResolveFilename(parameters.GetOneString("filename", ""));

    const char *defaultEncoding = HasExtension(filename, "png") ? "sRGB" : "linear";
    std::string encodingString = parameters.GetOneString("encoding", defaultEncoding);
    ColorEncoding encoding = ColorEncoding::Get(encodingString, alloc);
    // read basis information from a json file --zhenyi
    std::string basisFile = parameters.GetOneString("basisfilename", "");
    std::vector<std::vector<float>> basis;
    if (basisFile != "") {
        std::ifstream i(basisFile);
        json j;
        i >> j;
        for (auto &elem : j)
            basis.push_back(elem["basis"]);
        for (auto &elem : j) {
            basis.push_back(elem["offset"]);
            break;
        }
    }
    return alloc.new_object<SpectrumImageTexture>(map, filename, filterOptions, *wrapMode,
                                                  scale, invert, encoding, spectrumType,
                                                  basis, alloc);
}

// MarbleTexture Method Definitions
SampledSpectrum MarbleTexture::Evaluate(TextureEvalContext ctx,
                                        SampledWavelengths lambda) const {
    TexCoord3D c = mapping.Map(ctx);
    c.p *= scale;
    Float marble =
        c.p.y + variation * FBm(c.p, scale * c.dpdx, scale * c.dpdy, omega, octaves);
    Float t = .5f + .5f * std::sin(marble);
    // Evaluate marble spline at $t$ to compute color _rgb_
    const RGB colors[] = {
        {.58f, .58f, .6f}, {.58f, .58f, .6f}, {.58f, .58f, .6f},
        {.5f, .5f, .5f},   {.6f, .59f, .58f}, {.58f, .58f, .6f},
        {.58f, .58f, .6f}, {.2f, .2f, .33f},  {.58f, .58f, .6f},
    };
    int nSeg = PBRT_ARRAYSIZE(colors) - 3;
    int first = std::min<int>(pstd::floor(t * nSeg), nSeg - 1);
    t = t * nSeg - first;
    RGB rgb = 1.5f * EvaluateCubicBezier(pstd::span(colors + first, 4), t);

#ifdef PBRT_IS_GPU_CODE
    return RGBAlbedoSpectrum(*RGBColorSpace_sRGB, rgb).Sample(lambda);
#else
    return RGBAlbedoSpectrum(*RGBColorSpace::sRGB, rgb).Sample(lambda);
#endif
}

std::string MarbleTexture::ToString() const {
    return StringPrintf("[ MarbleTexture mapping: %s octaves: %d omega: %f "
                        "scale: %f variation: %f ]",
                        mapping, octaves, omega, scale, variation);
}

MarbleTexture *MarbleTexture::Create(const Transform &renderFromTexture,
                                     const TextureParameterDictionary &parameters,
                                     const FileLoc *loc, Allocator alloc) {
    // Initialize 3D texture mapping _map_ from _tp_
    TextureMapping3D map =
        TextureMapping3D::Create(parameters, renderFromTexture, loc, alloc);
    return alloc.new_object<MarbleTexture>(
        map, parameters.GetOneInt("octaves", 8), parameters.GetOneFloat("roughness", .5f),
        parameters.GetOneFloat("scale", 1.f), parameters.GetOneFloat("variation", .2f));
}

// MixTexture Method Definitions
std::string FloatMixTexture::ToString() const {
    return StringPrintf("[ FloatMixTexture tex1: %s tex2: %s amount: %s ]", tex1, tex2,
                        amount);
}

std::string SpectrumMixTexture::ToString() const {
    return StringPrintf("[ SpectrumMixTexture tex1: %s tex2: %s amount: %s ]", tex1, tex2,
                        amount);
}

FloatMixTexture *FloatMixTexture::Create(const Transform &renderFromTexture,
                                         const TextureParameterDictionary &parameters,
                                         const FileLoc *loc, Allocator alloc) {
    return alloc.new_object<FloatMixTexture>(
        parameters.GetFloatTexture("tex1", 0.f, alloc),
        parameters.GetFloatTexture("tex2", 1.f, alloc),
        parameters.GetFloatTexture("amount", 0.5f, alloc));
}

SpectrumMixTexture *SpectrumMixTexture::Create(
    const Transform &renderFromTexture, const TextureParameterDictionary &parameters,
    SpectrumType spectrumType, const FileLoc *loc, Allocator alloc) {
    Spectrum zero = alloc.new_object<ConstantSpectrum>(0.);
    Spectrum one = alloc.new_object<ConstantSpectrum>(1.);
    return alloc.new_object<SpectrumMixTexture>(
        parameters.GetSpectrumTexture("tex1", zero, spectrumType, alloc),
        parameters.GetSpectrumTexture("tex2", one, spectrumType, alloc),
        parameters.GetFloatTexture("amount", 0.5f, alloc));
}

std::string FloatDirectionMixTexture::ToString() const {
    return StringPrintf("[ FloatDirectionMixTexture tex1: %s tex2: %s dir: %s ]", tex1,
                        tex2, dir);
}

std::string SpectrumDirectionMixTexture::ToString() const {
    return StringPrintf("[ SpectrumDirectionMixTexture tex1: %s tex2: %s dir: %s ]", tex1,
                        tex2, dir);
}

FloatDirectionMixTexture *FloatDirectionMixTexture::Create(
    const Transform &renderFromTexture, const TextureParameterDictionary &parameters,
    const FileLoc *loc, Allocator alloc) {
    Vector3f dir = parameters.GetOneVector3f("dir", Vector3f(0, 1, 0));
    dir = Normalize(renderFromTexture(dir));
    return alloc.new_object<FloatDirectionMixTexture>(
        parameters.GetFloatTexture("tex1", 0.f, alloc),
        parameters.GetFloatTexture("tex2", 1.f, alloc), dir);
}

SpectrumDirectionMixTexture *SpectrumDirectionMixTexture::Create(
    const Transform &renderFromTexture, const TextureParameterDictionary &parameters,
    SpectrumType spectrumType, const FileLoc *loc, Allocator alloc) {
    Spectrum zero = alloc.new_object<ConstantSpectrum>(0.);
    Spectrum one = alloc.new_object<ConstantSpectrum>(1.);
    Vector3f dir = parameters.GetOneVector3f("dir", Vector3f(0, 1, 0));
    dir = Normalize(renderFromTexture(dir));
    return alloc.new_object<SpectrumDirectionMixTexture>(
        parameters.GetSpectrumTexture("tex1", zero, spectrumType, alloc),
        parameters.GetSpectrumTexture("tex2", one, spectrumType, alloc), dir);
}

static Ptex::PtexCache *cache;

STAT_COUNTER("Texture/Ptex lookups", nLookups);
STAT_COUNTER("Texture/Ptex files accessed", nFilesAccessed);
STAT_COUNTER("Texture/Ptex block reads", nBlockReads);
STAT_MEMORY_COUNTER("Memory/Ptex peak memory used", peakMemoryUsed);
STAT_MEMORY_COUNTER("Memory/GPU Ptex memory used", gpuPtexMemoryUsed);
STAT_RATIO("Texture/Ptex file cache hits", ptexCacheHits, ptexCacheLookups);

struct : public PtexErrorHandler {
    void reportError(const char *error) override { Error("%s", error); }
} errorHandler;

// PtexTexture Method Definitions

PtexTextureBase::PtexTextureBase(const std::string &filename, ColorEncoding encoding,
                                 Float scale)
    : filename(filename), encoding(encoding), scale(scale) {
    std::mutex mutex;
    mutex.lock();
    if (!cache) {
        int maxFiles = 100;
        size_t maxMem = 1ull << 32;  // 4GB
        bool premultiply = true;

        cache = Ptex::PtexCache::create(maxFiles, maxMem, premultiply, nullptr,
                                        &errorHandler);
        // TODO? cache->setSearchPath(...);
    }
    mutex.unlock();

    // Issue an error if the texture doesn't exist or has an unsupported
    // number of channels.
    valid = false;
    Ptex::String error;
    Ptex::PtexTexture *texture = cache->get(filename.c_str(), error);
    if (!texture)
        Error("%s", error);
    else {
        if (texture->numChannels() != 1 && texture->numChannels() != 3)
            Error("%s: only one and three channel ptex textures are supported", filename);
        else
            valid = true;
        texture->release();
    }
}

void PtexTextureBase::ReportStats() {
    if (!cache)
        return;

    Ptex::PtexCache::Stats stats;
    cache->getStats(stats);

    nFilesAccessed += stats.filesAccessed;
    nBlockReads += stats.blockReads;
    peakMemoryUsed = std::max(peakMemoryUsed, int64_t(stats.peakMemUsed));
}

int PtexTextureBase::SampleTexture(TextureEvalContext ctx, float result[3]) const {
    if (!valid) {
        result[0] = 0.;
        return 1;
    }

    ++nLookups;
    Ptex::String error;
    Ptex::PtexTexture *texture = cache->get(filename.c_str(), error);
    CHECK(texture);
    // TODO: make the filter an option?
    Ptex::PtexFilter::Options opts(Ptex::PtexFilter::FilterType::f_bspline);
    Ptex::PtexFilter *filter = Ptex::PtexFilter::getFilter(texture, opts);
    int nc = texture->numChannels();

    int firstChan = 0;
    filter->eval(result, firstChan, nc, ctx.faceIndex, ctx.uv[0], ctx.uv[1], ctx.dudx,
                 ctx.dvdx, ctx.dudy, ctx.dvdy);
    filter->release();
    texture->release();

    if (encoding != ColorEncoding::Linear) {
        // It feels a little dirty to convert to 8-bits to run through the
        // encoding, but it's probably fine.
        uint8_t result8[3];
        for (int i = 0; i < nc; ++i)
            result8[i] = uint8_t(Clamp(result[i] * 255.f + 0.5f, 0, 255));

        // Handle Float == double.
        Float fResult[3];
        encoding.ToLinear(pstd::MakeConstSpan(result8, nc), pstd::MakeSpan(fResult, nc));
        for (int c = 0; c < nc; ++c)
            result[c] = fResult[c];
    }

    for (int c = 0; c < nc; ++c)
        result[c] *= scale;

    return nc;
}

std::string PtexTextureBase::BaseToString() const {
    return StringPrintf("valid: %s filename: %s encoding: %s scale: %f", valid, filename,
                        encoding, scale);
}

std::string FloatPtexTexture::ToString() const {
    return StringPrintf("[ FloatPtexTexture %s ]", BaseToString());
}

std::string SpectrumPtexTexture::ToString() const {
    return StringPrintf("[ SpectrumPtexTexture %s ]", BaseToString());
}

Float FloatPtexTexture::Evaluate(TextureEvalContext ctx) const {
#ifdef PBRT_IS_GPU_CODE
    LOG_FATAL("Ptex not supported with GPU renderer");
    return 0;
#else
    float result[3];
    int nc = SampleTexture(ctx, result);
    if (nc == 1)
        return result[0];
    DCHECK_EQ(3, nc);
    return (result[0] + result[1] + result[2]) / 3;
#endif
}

SampledSpectrum SpectrumPtexTexture::Evaluate(TextureEvalContext ctx,
                                              SampledWavelengths lambda) const {
#ifdef PBRT_IS_GPU_CODE
    LOG_FATAL("Ptex not supported with GPU renderer");
    return SampledSpectrum(0);
#else
    float result[3];
    int nc = SampleTexture(ctx, result);
    if (nc == 1)
        return SampledSpectrum(result[0]);
    DCHECK_EQ(3, nc);
    RGB rgb(result[0], result[1], result[2]);
    if (spectrumType == SpectrumType::Unbounded)
        return RGBUnboundedSpectrum(*RGBColorSpace::sRGB, rgb).Sample(lambda);
    else if (spectrumType == SpectrumType::Albedo)
        return RGBAlbedoSpectrum(*RGBColorSpace::sRGB, Clamp(rgb, 0, 1)).Sample(lambda);
    else
        return RGBIlluminantSpectrum(*RGBColorSpace::sRGB, rgb).Sample(lambda);
#endif
}

FloatPtexTexture *FloatPtexTexture::Create(const Transform &renderFromTexture,
                                           const TextureParameterDictionary &parameters,
                                           const FileLoc *loc, Allocator alloc) {
    std::string filename = ResolveFilename(parameters.GetOneString("filename", ""));
    std::string encodingString = parameters.GetOneString("encoding", "gamma 2.2");
    ColorEncoding encoding = ColorEncoding::Get(encodingString, alloc);
    Float scale = parameters.GetOneFloat("scale", 1.f);
    return alloc.new_object<FloatPtexTexture>(filename, encoding, scale);
}

SpectrumPtexTexture *SpectrumPtexTexture::Create(
    const Transform &renderFromTexture, const TextureParameterDictionary &parameters,
    SpectrumType spectrumType, const FileLoc *loc, Allocator alloc) {
    std::string filename = ResolveFilename(parameters.GetOneString("filename", ""));
    std::string encodingString = parameters.GetOneString("encoding", "gamma 2.2");
    ColorEncoding encoding = ColorEncoding::Get(encodingString, alloc);
    Float scale = parameters.GetOneFloat("scale", 1.f);
    return alloc.new_object<SpectrumPtexTexture>(filename, encoding, scale, spectrumType);
}

GPUFloatPtexTexture::GPUFloatPtexTexture(const std::string &filename,
                                         ColorEncoding encoding, Float scale,
                                         Allocator alloc)
    : faceValues(alloc) {
    FloatPtexTexture tex(filename, encoding, scale);

    Ptex::String error;
    Ptex::PtexTexture *texture = cache->get(filename.c_str(), error);
    CHECK(texture);
    int nFaces = texture->getInfo().numFaces;
    texture->release();

    faceValues.resize(nFaces);
    for (int i = 0; i < nFaces; ++i) {
        Float filterWidth = 0.75f;
        TextureEvalContext ctx(Point3f(), Vector3f(), Vector3f(), Normal3f(),
                               Point2f(0.5f, 0.5f), filterWidth, filterWidth, filterWidth,
                               filterWidth, i);
        faceValues[i] = Evaluate(ctx);
    }

    gpuPtexMemoryUsed += nFaces * sizeof(faceValues[0]);
}

static std::mutex ptexCacheMutex;
static std::map<std::tuple<std::string, std::string, Float>, GPUFloatPtexTexture *>
    ptexFloatTextureCache;

GPUFloatPtexTexture *GPUFloatPtexTexture::Create(
    const Transform &renderFromTexture, const TextureParameterDictionary &parameters,
    const FileLoc *loc, Allocator alloc) {
    std::string filename = ResolveFilename(parameters.GetOneString("filename", ""));
    std::string encodingString = parameters.GetOneString("encoding", "gamma 2.2");
    Float scale = parameters.GetOneFloat("scale", 1.f);

    auto key = std::make_tuple(filename, encodingString, scale);
    ++ptexCacheLookups;
    ptexCacheMutex.lock();
    if (auto iter = ptexFloatTextureCache.find(key);
        iter != ptexFloatTextureCache.end()) {
        GPUFloatPtexTexture *tex = iter->second;
        ptexCacheMutex.unlock();
        ++ptexCacheHits;
        return tex;
    } else {
        ptexCacheMutex.unlock();
        ColorEncoding encoding = ColorEncoding::Get(encodingString, alloc);
        GPUFloatPtexTexture *tex =
            alloc.new_object<GPUFloatPtexTexture>(filename, encoding, scale, alloc);

        ptexCacheMutex.lock();
        CHECK(ptexFloatTextureCache.find(key) == ptexFloatTextureCache.end());
        ptexFloatTextureCache[key] = tex;
        ptexCacheMutex.unlock();
        return tex;
    }
}

std::string GPUFloatPtexTexture::ToString() const {
    return StringPrintf("[ GPUFloatPtexTexture faceValues: %s ]", faceValues);
}

GPUSpectrumPtexTexture::GPUSpectrumPtexTexture(const std::string &filename,
                                               ColorEncoding encoding, Float scale,
                                               SpectrumType spectrumType, Allocator alloc)
    : spectrumType(spectrumType), faceValues(alloc) {
    SpectrumPtexTexture tex(filename, encoding, scale, spectrumType);

    Ptex::String error;
    Ptex::PtexTexture *texture = cache->get(filename.c_str(), error);
    CHECK(texture);
    int nFaces = texture->getInfo().numFaces;
    texture->release();

    faceValues.resize(nFaces);
    for (int i = 0; i < nFaces; ++i) {
        Float filterWidth = 0.75f;
        TextureEvalContext ctx(Point3f(), Vector3f(), Vector3f(), Normal3f(),
                               Point2f(0.5f, 0.5f), filterWidth, filterWidth, filterWidth,
                               filterWidth, i);

        float result[3];
        int nc = tex.SampleTexture(ctx, result);
        if (nc == 1)
            result[1] = result[2] = result[0];
        else
            DCHECK_EQ(3, nc);

        faceValues[i] = RGB(result[0], result[1], result[2]);
    }

    gpuPtexMemoryUsed += nFaces * sizeof(faceValues[0]);
}

static std::map<std::tuple<std::string, std::string, Float>, GPUSpectrumPtexTexture *>
    ptexSpectrumTextureCache;

GPUSpectrumPtexTexture *GPUSpectrumPtexTexture::Create(
    const Transform &renderFromTexture, const TextureParameterDictionary &parameters,
    SpectrumType spectrumType, const FileLoc *loc, Allocator alloc) {
    std::string filename = ResolveFilename(parameters.GetOneString("filename", ""));
    std::string encodingString = parameters.GetOneString("encoding", "gamma 2.2");
    Float scale = parameters.GetOneFloat("scale", 1.f);

    auto key = std::make_tuple(filename, encodingString, scale);
    ptexCacheMutex.lock();
    if (auto iter = ptexSpectrumTextureCache.find(key);
        iter != ptexSpectrumTextureCache.end()) {
        GPUSpectrumPtexTexture *tex = iter->second;
        ptexCacheMutex.unlock();
        return tex;
    } else {
        ptexCacheMutex.unlock();
        ColorEncoding encoding = ColorEncoding::Get(encodingString, alloc);
        GPUSpectrumPtexTexture *tex = alloc.new_object<GPUSpectrumPtexTexture>(
            filename, encoding, scale, spectrumType, alloc);

        ptexCacheMutex.lock();
        CHECK(ptexSpectrumTextureCache.find(key) == ptexSpectrumTextureCache.end());
        ptexSpectrumTextureCache[key] = tex;
        ptexCacheMutex.unlock();
        return tex;
    }
}

std::string GPUSpectrumPtexTexture::ToString() const {
    return StringPrintf("[ GPUSpectrumPtexTexture spectrumType: %s faceValues: %s ]",
                        spectrumType, faceValues);
}

// ScaledTexture Method Definitions
std::string FloatScaledTexture::ToString() const {
    return StringPrintf("[ FloatScaledTexture tex: %s scale: %s ]", tex, scale);
}

std::string SpectrumScaledTexture::ToString() const {
    return StringPrintf("[ SpectrumScaledTexture tex: %s scale: %s ]", tex, scale);
}

FloatTexture FloatScaledTexture::Create(const Transform &renderFromTexture,
                                        const TextureParameterDictionary &parameters,
                                        const FileLoc *loc, Allocator alloc) {
    FloatTexture tex = parameters.GetFloatTexture("tex", 1.f, alloc);
    FloatTexture scale = parameters.GetFloatTexture("scale", 1.f, alloc);

    for (int i = 0; i < 2; ++i) {
        if (FloatConstantTexture *cscale = scale.CastOrNullptr<FloatConstantTexture>()) {
            Float cs = cscale->Evaluate({});
            if (cs == 1) {
                return tex;
            } else if (FloatImageTexture *image =
                           tex.CastOrNullptr<FloatImageTexture>()) {
                FloatImageTexture *imageCopy =
                    alloc.new_object<FloatImageTexture>(*image);
                imageCopy->MultiplyScale(cs);
                return imageCopy;
            }
#if defined(PBRT_BUILD_GPU_RENDERER)
            else if (GPUFloatImageTexture *gimage =
                         tex.CastOrNullptr<GPUFloatImageTexture>()) {
                GPUFloatImageTexture *gimageCopy =
                    alloc.new_object<GPUFloatImageTexture>(*gimage);
                gimageCopy->MultiplyScale(cs);
                return gimageCopy;
            }
#endif
        }
        std::swap(tex, scale);
    }

    std::swap(tex, scale);
    return alloc.new_object<FloatScaledTexture>(tex, scale);
}

SpectrumTexture SpectrumScaledTexture::Create(
    const Transform &renderFromTexture, const TextureParameterDictionary &parameters,
    SpectrumType spectrumType, const FileLoc *loc, Allocator alloc) {
    Spectrum one = alloc.new_object<ConstantSpectrum>(1.);
    SpectrumTexture tex = parameters.GetSpectrumTexture("tex", one, spectrumType, alloc);
    FloatTexture scale = parameters.GetFloatTexture("scale", 1.f, alloc);

    if (FloatConstantTexture *cscale = scale.CastOrNullptr<FloatConstantTexture>()) {
        Float cs = cscale->Evaluate({});
        if (cs == 1) {
            return tex;
        } else if (SpectrumImageTexture *image =
                       tex.CastOrNullptr<SpectrumImageTexture>()) {
            SpectrumImageTexture *imageCopy =
                alloc.new_object<SpectrumImageTexture>(*image);
            imageCopy->MultiplyScale(cs);
            return imageCopy;
        }
#if defined(PBRT_BUILD_GPU_RENDERER)
        else if (GPUSpectrumImageTexture *gimage =
                     tex.CastOrNullptr<GPUSpectrumImageTexture>()) {
            GPUSpectrumImageTexture *gimageCopy =
                alloc.new_object<GPUSpectrumImageTexture>(*gimage);
            gimageCopy->MultiplyScale(cs);
            return gimageCopy;
        }
#endif
    }

    return alloc.new_object<SpectrumScaledTexture>(tex, scale);
}

// WindyTexture Method Definitions
std::string WindyTexture::ToString() const {
    return StringPrintf("[ WindyTexture mapping: %s ]", mapping);
}

WindyTexture *WindyTexture::Create(const Transform &renderFromTexture,
                                   const TextureParameterDictionary &parameters,
                                   const FileLoc *loc, Allocator alloc) {
    // Initialize 3D texture mapping _map_ from _tp_
    TextureMapping3D map =
        TextureMapping3D::Create(parameters, renderFromTexture, loc, alloc);
    return alloc.new_object<WindyTexture>(map);
}

// WrinkledTexture Method Definitions
std::string WrinkledTexture::ToString() const {
    return StringPrintf("[ WrinkledTexture mapping: %s octaves: %d "
                        "omega: %f ]",
                        mapping, octaves, omega);
}

WrinkledTexture *WrinkledTexture::Create(const Transform &renderFromTexture,
                                         const TextureParameterDictionary &parameters,
                                         const FileLoc *loc, Allocator alloc) {
    // Initialize 3D texture mapping _map_ from _tp_
    TextureMapping3D map =
        TextureMapping3D::Create(parameters, renderFromTexture, loc, alloc);
    return alloc.new_object<WrinkledTexture>(map, parameters.GetOneInt("octaves", 8),
                                             parameters.GetOneFloat("roughness", .5f));
}

#if defined(PBRT_BUILD_GPU_RENDERER)

struct LuminanceTextureCacheItem {
    cudaMipmappedArray_t mipArray;
    cudaTextureReadMode readMode;
    int nMIPMapLevels;
    bool originallySingleChannel;
};

struct RGBTextureCacheItem {
    cudaMipmappedArray_t mipArray;
    cudaTextureReadMode readMode;
    int nMIPMapLevels;
    const RGBColorSpace *colorSpace;
};

static std::mutex textureCacheMutex;
static std::map<std::string, LuminanceTextureCacheItem> lumTextureCache;
static std::map<std::string, RGBTextureCacheItem> rgbTextureCache;

STAT_MEMORY_COUNTER("Memory/ImageTextures", gpuImageTextureBytes);

static cudaMipmappedArray_t createSingleChannelTextureArray(
    const Image &image, const RGBColorSpace *colorSpace, int *nMIPMapLevels) {
    CHECK_EQ(1, image.NChannels());
    cudaMipmappedArray_t mipArray;

    cudaChannelFormatDesc channelDesc;
    switch (image.Format()) {
    case PixelFormat::U256:
        channelDesc = cudaCreateChannelDesc(8, 0, 0, 0, cudaChannelFormatKindUnsigned);
        break;
    case PixelFormat::Half:
        channelDesc = cudaCreateChannelDesc(16, 0, 0, 0, cudaChannelFormatKindFloat);
        break;
    case PixelFormat::Float:
        channelDesc = cudaCreateChannelDesc(32, 0, 0, 0, cudaChannelFormatKindFloat);
        break;
    default:
        LOG_FATAL("Unhandled PixelFormat");
    }

    MIPMap mipmap(image, colorSpace, WrapMode::Clamp /* TODO */, Allocator(),
                  MIPMapFilterOptions());
    *nMIPMapLevels = mipmap.Levels();

    const Image &baseImage = mipmap.GetLevel(0);
    cudaExtent extent =
        make_cudaExtent(baseImage.Resolution().x, baseImage.Resolution().y, 0);
    CUDA_CHECK(cudaMallocMipmappedArray(&mipArray, &channelDesc, extent, mipmap.Levels(),
                                        0 /* flags */));

    for (int level = 0; level < mipmap.Levels(); ++level) {
        const Image &levelImage = mipmap.GetLevel(level);
        cudaArray_t levelArray;
        CUDA_CHECK(cudaGetMipmappedArrayLevel(&levelArray, mipArray, level));

        int pitch;
        switch (image.Format()) {
        case PixelFormat::U256:
            pitch = levelImage.Resolution().x * sizeof(uint8_t);
            break;
        case PixelFormat::Half:
            pitch = levelImage.Resolution().x * sizeof(Half);
            break;
        case PixelFormat::Float:
            pitch = levelImage.Resolution().x * sizeof(float);
            break;
        }

        gpuImageTextureBytes += pitch * levelImage.Resolution().y;

        CUDA_CHECK(cudaMemcpy2DToArray(
            levelArray, /* offset */ 0, 0, levelImage.RawPointer({0, 0}), pitch, pitch,
            levelImage.Resolution().y, cudaMemcpyHostToDevice));
    }

    return mipArray;
}

static cudaTextureAddressMode convertAddressMode(const std::string &mode) {
    if (mode == "repeat")
        return cudaAddressModeWrap;
    else if (mode == "clamp")
        return cudaAddressModeClamp;
    else if (mode == "black")
        return cudaAddressModeBorder;
    else
        ErrorExit("%s: texture wrap mode not supported", mode);
}

GPUSpectrumImageTexture *GPUSpectrumImageTexture::Create(
    const Transform &renderFromTexture, const TextureParameterDictionary &parameters,
    SpectrumType spectrumType, const FileLoc *loc, Allocator alloc) {
    // Initialize _ImageTexture_ parameters
    Float maxAniso = parameters.GetOneFloat("maxanisotropy", 8.f);
    std::string filter = parameters.GetOneString("filter", "bilinear");
    MIPMapFilterOptions filterOptions;
    filterOptions.maxAnisotropy = maxAniso;
    pstd::optional<FilterFunction> ff = ParseFilter(filter);
    if (ff)
        filterOptions.filter = *ff;
    else
        Error(loc, "%s: filter function unknown", filter);

    std::string wrapString = parameters.GetOneString("wrap", "repeat");
    pstd::optional<WrapMode> wrapMode = ParseWrapMode(wrapString.c_str());
    if (!wrapMode)
        ErrorExit("%s: wrap mode unknown", wrapString);
    Float scale = parameters.GetOneFloat("scale", 1.f);
    bool invert = parameters.GetOneBool("invert", false);
    std::string filename = ResolveFilename(parameters.GetOneString("filename", ""));
    // read basis information from a json file --zhenyi
    std::string basisFile = parameters.GetOneString("basisfilename", "");
    std::vector<float> basis;
    if (basisFile != "") {
        std::ifstream i(basisFile);
        json j;
        i >> j;
        int channelSize = j.size();
        int elemSize = 0;
        int offset = 0;
        for (auto &elem : j) {
            elemSize = elem["basis"].size();
            break;
        }
        for (auto &elem : j) {
            offset = elem["offset"][0];
            break;
        }
        basis.push_back(float(channelSize));
        basis.push_back(float(elemSize));
        basis.push_back(float(offset));

        for (auto &elem : j) {
            for (int numElem = 0; numElem < elemSize; numElem++)
                basis.push_back(elem["basis"][numElem]);
        }
    } else{
        basis.push_back(0);
    }

    // create a cuda texture --zhenyi
    cudaArray_t basisArray;
    int basis_width = size(basis);
    int size = basis_width * sizeof(float);
    cudaChannelFormatDesc channelDesc =
        cudaCreateChannelDesc(32, 0, 0, 0, cudaChannelFormatKindFloat);
    cudaMallocArray(&basisArray, &channelDesc, basis_width);
    cudaMemcpyToArray(basisArray, 0, 0, basis.data(), basis_width * sizeof(float),
                      cudaMemcpyHostToDevice);

    cudaResourceDesc basisresDesc = {};
    memset(&basisresDesc, 0, sizeof(cudaResourceDesc));
    basisresDesc.resType = cudaResourceTypeArray;
    basisresDesc.res.array.array = basisArray;

    cudaTextureDesc basistexDesc = {};
    memset(&basistexDesc, 0, sizeof(cudaResourceDesc));
    basistexDesc.addressMode[0] = cudaAddressModeClamp;
    basistexDesc.filterMode = cudaFilterModePoint;
    basistexDesc.readMode = cudaReadModeElementType;
    basistexDesc.normalizedCoords = 0;
    basistexDesc.sRGB = 0;

    cudaTextureObject_t texBasis;
    cudaCreateTextureObject(&texBasis, &basisresDesc, &basistexDesc, NULL);
    //-----------------------------------------------------------------------------

    const char *defaultEncoding = HasExtension(filename, "png") ? "sRGB" : "linear";
    std::string encodingString = parameters.GetOneString("encoding", defaultEncoding);
    ColorEncoding encoding = ColorEncoding::Get(encodingString, alloc);

    // These have to be initialized one way or another in the below
    cudaMipmappedArray_t mipArray;
    int nMIPMapLevels = 0;
    cudaTextureReadMode readMode;
    const RGBColorSpace *colorSpace = nullptr;
    bool isSingleChannel = false;

    textureCacheMutex.lock();
    auto rgbIter = rgbTextureCache.find(filename);
    if (rgbIter != rgbTextureCache.end()) {
        LOG_VERBOSE("Found %s in RGB tex array cache!", filename);
        mipArray = rgbIter->second.mipArray;
        readMode = rgbIter->second.readMode;
        nMIPMapLevels = rgbIter->second.nMIPMapLevels;
        colorSpace = rgbIter->second.colorSpace;
        textureCacheMutex.unlock();
    } else {
        auto lumIter = lumTextureCache.find(filename);
        // We don't want to take it if it was originally an RGB texture and
        // GPUFloatImageTexture converted it to single channel
        if (lumIter != lumTextureCache.end() && lumIter->second.originallySingleChannel) {
            LOG_VERBOSE("Found %s in luminance tex array cache!", filename);
            mipArray = lumIter->second.mipArray;
            readMode = lumIter->second.readMode;
            nMIPMapLevels = lumIter->second.nMIPMapLevels;
            colorSpace = RGBColorSpace::sRGB;
            textureCacheMutex.unlock();
            isSingleChannel = true;
        } else {
            textureCacheMutex.unlock();

            {
                ImageAndMetadata immeta = Image::Read(filename);
                Image &image = immeta.image;

                readMode = image.Format() == PixelFormat::U256
                               ? cudaReadModeNormalizedFloat
                               : cudaReadModeElementType;
                colorSpace = immeta.metadata.GetColorSpace();

                ImageChannelDesc rgbDesc = image.GetChannelDesc({"R", "G", "B"});
                // add multispectral texture -- zhenyi 
                std::vector<std::string> inFileChannelNames = image.ChannelNames();
                ImageChannelDesc coeffDsecCheck = image.GetChannelDesc({"coef.1"});
                if (coeffDsecCheck) {
                    std::vector<std::string> inFileChannelNames = image.ChannelNames();
                    ImageChannelDesc coeffDsec = image.GetChannelDesc(inFileChannelNames);
                    image = image.SelectChannels(coeffDsec);
                    MIPMap mipmap(image, colorSpace, WrapMode::Clamp /* TODO */,
                                  Allocator(), filterOptions);
                    nMIPMapLevels = mipmap.Levels();
                    const Image &baseImage = mipmap.GetLevel(0);
                    cudaChannelFormatDesc channelDesc =
                        cudaCreateChannelDesc(32, 32, 32, 32, cudaChannelFormatKindFloat);

                    cudaExtent extent = make_cudaExtent(baseImage.Resolution().x,
                                                        baseImage.Resolution().y, 0);
                    CUDA_CHECK(cudaMallocMipmappedArray(&mipArray, &channelDesc, extent,
                                                        mipmap.Levels(), 0 /* flags */));

                    for (int level = 0; level < mipmap.Levels(); ++level) {
                        const Image &levelImage = mipmap.GetLevel(level);
                        cudaArray_t levelArray;
                        CUDA_CHECK(
                            cudaGetMipmappedArrayLevel(&levelArray, mipArray, level));

                        std::vector<float> rgba(4 * levelImage.Resolution().x *
                                                levelImage.Resolution().y);

                        size_t offset = 0;
                        for (int y = 0; y < levelImage.Resolution().y; ++y)
                            for (int x = 0; x < levelImage.Resolution().x; ++x) {
                                for (int c = 0; c < 3; ++c)
                                    rgba[offset++] = levelImage.GetChannel({x, y}, c);
                                rgba[offset++] = 1.f;
                            }

                        int pitch = levelImage.Resolution().x * 4 * sizeof(float);
                        gpuImageTextureBytes += pitch * levelImage.Resolution().y;

                        CUDA_CHECK(cudaMemcpy2DToArray(
                            levelArray,
                            /* offset */ 0, 0, rgba.data(), pitch, pitch,
                            levelImage.Resolution().y, cudaMemcpyHostToDevice));
                    }
                } else if (rgbDesc) {
                    image = image.SelectChannels(rgbDesc);

                    MIPMap mipmap(image, colorSpace, WrapMode::Clamp /* TODO */,
                                  Allocator(), MIPMapFilterOptions());
                    nMIPMapLevels = mipmap.Levels();
                    const Image &baseImage = mipmap.GetLevel(0);

                    switch (image.Format()) {
                    case PixelFormat::U256: {
                        cudaChannelFormatDesc channelDesc = cudaCreateChannelDesc(
                            8, 8, 8, 8, cudaChannelFormatKindUnsigned);

                        cudaExtent extent = make_cudaExtent(baseImage.Resolution().x,
                                                            baseImage.Resolution().y, 0);
                        CUDA_CHECK(cudaMallocMipmappedArray(&mipArray, &channelDesc,
                                                            extent, mipmap.Levels(),
                                                            0 /* flags */));
                        for (int level = 0; level < mipmap.Levels(); ++level) {
                            const Image &levelImage = mipmap.GetLevel(level);
                            cudaArray_t levelArray;
                            CUDA_CHECK(
                                cudaGetMipmappedArrayLevel(&levelArray, mipArray, level));

                            std::vector<uint8_t> rgba(4 * levelImage.Resolution().x *
                                                      levelImage.Resolution().y);
                            size_t offset = 0;
                            for (int y = 0; y < levelImage.Resolution().y; ++y)
                                for (int x = 0; x < levelImage.Resolution().x; ++x) {
                                    for (int c = 0; c < 3; ++c)
                                        rgba[offset++] =
                                            ((uint8_t *)levelImage.RawPointer({x, y}))[c];
                                    rgba[offset++] = 255;
                                }

                            int pitch = levelImage.Resolution().x * 4 * sizeof(uint8_t);
                            gpuImageTextureBytes += pitch * levelImage.Resolution().y;

                            CUDA_CHECK(cudaMemcpy2DToArray(
                                levelArray,
                                /* offset */ 0, 0, rgba.data(), pitch, pitch,
                                levelImage.Resolution().y, cudaMemcpyHostToDevice));
                        }
                        break;
                    }
                    case PixelFormat::Half: {
                        cudaChannelFormatDesc channelDesc = cudaCreateChannelDesc(
                            16, 16, 16, 16, cudaChannelFormatKindFloat);

                        cudaExtent extent = make_cudaExtent(baseImage.Resolution().x,
                                                            baseImage.Resolution().y, 0);
                        CUDA_CHECK(cudaMallocMipmappedArray(&mipArray, &channelDesc,
                                                            extent, mipmap.Levels(),
                                                            0 /* flags */));

                        for (int level = 0; level < mipmap.Levels(); ++level) {
                            const Image &levelImage = mipmap.GetLevel(level);
                            cudaArray_t levelArray;
                            CUDA_CHECK(
                                cudaGetMipmappedArrayLevel(&levelArray, mipArray, level));

                            std::vector<Half> rgba(4 * levelImage.Resolution().x *
                                                   levelImage.Resolution().y);

                            size_t offset = 0;
                            for (int y = 0; y < levelImage.Resolution().y; ++y)
                                for (int x = 0; x < levelImage.Resolution().x; ++x) {
                                    for (int c = 0; c < 3; ++c)
                                        rgba[offset++] =
                                            Half(levelImage.GetChannel({x, y}, c));
                                    rgba[offset++] = Half(1.f);
                                }

                            int pitch = levelImage.Resolution().x * 4 * sizeof(Half);
                            gpuImageTextureBytes += pitch * levelImage.Resolution().y;

                            CUDA_CHECK(cudaMemcpy2DToArray(
                                levelArray,
                                /* offset */ 0, 0, rgba.data(), pitch, pitch,
                                levelImage.Resolution().y, cudaMemcpyHostToDevice));
                        }
                        break;
                    }
                    case PixelFormat::Float: {
                        cudaChannelFormatDesc channelDesc = cudaCreateChannelDesc(
                            32, 32, 32, 32, cudaChannelFormatKindFloat);

                        cudaExtent extent = make_cudaExtent(baseImage.Resolution().x,
                                                            baseImage.Resolution().y, 0);
                        CUDA_CHECK(cudaMallocMipmappedArray(&mipArray, &channelDesc,
                                                            extent, mipmap.Levels(),
                                                            0 /* flags */));

                        for (int level = 0; level < mipmap.Levels(); ++level) {
                            const Image &levelImage = mipmap.GetLevel(level);
                            cudaArray_t levelArray;
                            CUDA_CHECK(
                                cudaGetMipmappedArrayLevel(&levelArray, mipArray, level));

                            std::vector<float> rgba(4 * levelImage.Resolution().x *
                                                    levelImage.Resolution().y);

                            size_t offset = 0;
                            for (int y = 0; y < levelImage.Resolution().y; ++y)
                                for (int x = 0; x < levelImage.Resolution().x; ++x) {
                                    for (int c = 0; c < 3; ++c)
                                        rgba[offset++] = levelImage.GetChannel({x, y}, c);
                                    rgba[offset++] = 1.f;
                                }

                            int pitch = levelImage.Resolution().x * 4 * sizeof(float);
                            gpuImageTextureBytes += pitch * levelImage.Resolution().y;

                            CUDA_CHECK(cudaMemcpy2DToArray(
                                levelArray,
                                /* offset */ 0, 0, rgba.data(), pitch, pitch,
                                levelImage.Resolution().y, cudaMemcpyHostToDevice));
                        }
                        break;
                    }
                    default:
                        LOG_FATAL("Unexpected PixelFormat");
                    }

                    textureCacheMutex.lock();
                    rgbTextureCache[filename] = RGBTextureCacheItem{
                        mipArray, readMode, nMIPMapLevels, colorSpace};
                    textureCacheMutex.unlock();
                } else if (image.NChannels() == 1) {
                    mipArray = createSingleChannelTextureArray(image, colorSpace,
                                                               &nMIPMapLevels);

                    textureCacheMutex.lock();
                    lumTextureCache[filename] = LuminanceTextureCacheItem{
                        mipArray, readMode, nMIPMapLevels, true};
                    textureCacheMutex.unlock();
                    isSingleChannel = true;
                } else {
                    Warning(loc, "%s: unable to decipher image format", filename);
                    return nullptr;
                }
            }  // profile scope
        }
    }

    cudaResourceDesc resDesc = {};
    resDesc.resType = cudaResourceTypeMipmappedArray;
    resDesc.res.mipmap.mipmap = mipArray;

    cudaTextureDesc texDesc = {};
    texDesc.addressMode[0] = convertAddressMode(wrapString);
    texDesc.addressMode[1] = convertAddressMode(wrapString);
    texDesc.filterMode = filter == "point" ? cudaFilterModePoint : cudaFilterModeLinear;
    texDesc.readMode = readMode;
    texDesc.normalizedCoords = 1;
    texDesc.maxAnisotropy = Clamp(maxAniso, 1, 16);
    texDesc.maxMipmapLevelClamp = nMIPMapLevels - 1;
    texDesc.minMipmapLevelClamp = 0;
    texDesc.mipmapFilterMode =
        (filter == "trilinear" || filter == "ewa" || filter == "EWA")
            ? cudaFilterModeLinear
            : cudaFilterModePoint;
    texDesc.borderColor[0] = texDesc.borderColor[1] = texDesc.borderColor[2] =
        texDesc.borderColor[3] = 0.f;
    texDesc.sRGB = 1;

    cudaTextureObject_t texObj;
    CUDA_CHECK(cudaCreateTextureObject(&texObj, &resDesc, &texDesc, nullptr));

    TextureMapping2D mapping =
        TextureMapping2D::Create(parameters, renderFromTexture, loc, alloc);

    return alloc.new_object<GPUSpectrumImageTexture>(filename, mapping, texObj, scale,
                                                     invert, isSingleChannel, colorSpace,
                                                     texBasis, spectrumType);
}

std::string GPUSpectrumImageTexture::ToString() const {
    return StringPrintf(
        "[ GPUSpectrumImageTexture filename: %s mapping: %s scale: %f invert: %s ]",
        filename, mapping, scale, invert);
}

GPUFloatImageTexture *GPUFloatImageTexture::Create(
    const Transform &renderFromTexture, const TextureParameterDictionary &parameters,
    const FileLoc *loc, Allocator alloc) {
    // Initialize _ImageTexture_ parameters
    Float maxAniso = parameters.GetOneFloat("maxanisotropy", 8.f);
    std::string filter = parameters.GetOneString("filter", "bilinear");
    MIPMapFilterOptions filterOptions;
    filterOptions.maxAnisotropy = maxAniso;
    pstd::optional<FilterFunction> ff = ParseFilter(filter);
    if (ff)
        filterOptions.filter = *ff;
    else
        Error(loc, "%s: filter function unknown", filter);

    std::string wrapString = parameters.GetOneString("wrap", "repeat");
    pstd::optional<WrapMode> wrapMode = ParseWrapMode(wrapString.c_str());
    if (!wrapMode)
        ErrorExit("%s: wrap mode unknown", wrapString);
    Float scale = parameters.GetOneFloat("scale", 1.f);
    bool invert = parameters.GetOneBool("invert", false);
    std::string filename = ResolveFilename(parameters.GetOneString("filename", ""));

    const char *defaultEncoding = HasExtension(filename, "png") ? "sRGB" : "linear";
    std::string encodingString = parameters.GetOneString("encoding", defaultEncoding);
    ColorEncoding encoding = ColorEncoding::Get(encodingString, alloc);

    cudaMipmappedArray_t mipArray;
    int nMIPMapLevels = 0;
    cudaTextureReadMode readMode;

    textureCacheMutex.lock();
    auto iter = lumTextureCache.find(filename);
    if (iter != lumTextureCache.end()) {
        LOG_VERBOSE("Found %s in luminance tex array cache!", filename);
        mipArray = iter->second.mipArray;
        readMode = iter->second.readMode;
        nMIPMapLevels = iter->second.nMIPMapLevels;
        textureCacheMutex.unlock();
    } else {
        textureCacheMutex.unlock();

        ImageAndMetadata immeta = Image::Read(filename);
        Image &image = immeta.image;
        const RGBColorSpace *colorSpace = immeta.metadata.GetColorSpace();

        bool convertedImage = false;
        if (image.NChannels() != 1) {
            ImageChannelDesc rgbaDesc = image.GetChannelDesc({"R", "G", "B", "A"});
            ImageChannelDesc rgbDesc = image.GetChannelDesc({"R", "G", "B"});
            auto allOnes = [&]() {
                for (int y = 0; y < image.Resolution().y; ++y)
                    for (int x = 0; x < image.Resolution().x; ++x)
                        if (image.GetChannels({x, y}, rgbaDesc)[3] != 1)
                            return false;
                return true;
            };
            if (rgbaDesc && !allOnes()) {
                ImageChannelDesc alphaDesc = image.GetChannelDesc({"A"});
                image = image.SelectChannels(alphaDesc);
                convertedImage = true;
            } else if (rgbDesc) {
                // Convert to one channel
                Image avgImage(image.Format(), image.Resolution(), {"Y"},
                               image.Encoding());

                for (int y = 0; y < image.Resolution().y; ++y)
                    for (int x = 0; x < image.Resolution().x; ++x)
                        avgImage.SetChannel({x, y}, 0,
                                            image.GetChannels({x, y}, rgbDesc).Average());

                image = std::move(avgImage);
                convertedImage = true;
            } else
                ErrorExit(loc, "%s: %d channel image, without RGB channels.", filename,
                          image.NChannels());
        }

        mipArray = createSingleChannelTextureArray(image, colorSpace, &nMIPMapLevels);
        readMode = (image.Format() == PixelFormat::U256) ? cudaReadModeNormalizedFloat
                                                         : cudaReadModeElementType;

        textureCacheMutex.lock();
        lumTextureCache[filename] =
            LuminanceTextureCacheItem{mipArray, readMode, nMIPMapLevels, !convertedImage};
        textureCacheMutex.unlock();
    }

    cudaResourceDesc resDesc = {};
    resDesc.resType = cudaResourceTypeMipmappedArray;
    resDesc.res.mipmap.mipmap = mipArray;

    cudaTextureDesc texDesc = {};
    texDesc.addressMode[0] = convertAddressMode(wrapString);
    texDesc.addressMode[1] = convertAddressMode(wrapString);
    texDesc.filterMode = filter == "point" ? cudaFilterModePoint : cudaFilterModeLinear;
    texDesc.readMode = readMode;
    texDesc.normalizedCoords = 1;
    texDesc.maxAnisotropy = Clamp(maxAniso, 1, 16);
    texDesc.maxMipmapLevelClamp = nMIPMapLevels - 1;
    texDesc.minMipmapLevelClamp = 0;
    texDesc.mipmapFilterMode =
        (filter == "trilinear" || filter == "ewa" || filter == "EWA")
            ? cudaFilterModeLinear
            : cudaFilterModePoint;
    texDesc.borderColor[0] = texDesc.borderColor[1] = texDesc.borderColor[2] =
        texDesc.borderColor[3] = 0.f;
    texDesc.sRGB = 1;

    cudaTextureObject_t texObj;
    CUDA_CHECK(cudaCreateTextureObject(&texObj, &resDesc, &texDesc, nullptr));

    TextureMapping2D mapping =
        TextureMapping2D::Create(parameters, renderFromTexture, loc, alloc);

    return alloc.new_object<GPUFloatImageTexture>(filename, mapping, texObj, scale,
                                                  invert);
}

std::string GPUFloatImageTexture::ToString() const {
    return StringPrintf(
        "[ GPUFloatImageTexture filename: %s mapping: %s scale: %f invert: %s ]",
        filename, mapping, scale, invert);
}

#endif  // PBRT_BUILD_GPU_RENDERER

STAT_COUNTER("Scene/Textures", nTextures);

FloatTexture FloatTexture::Create(const std::string &name,
                                  const Transform &renderFromTexture,
                                  const TextureParameterDictionary &parameters,
                                  const FileLoc *loc, Allocator alloc, bool gpu) {
    FloatTexture tex;
    if (name == "constant")
        tex = FloatConstantTexture::Create(renderFromTexture, parameters, loc, alloc);
    else if (name == "scale")
        tex = FloatScaledTexture::Create(renderFromTexture, parameters, loc, alloc);
    else if (name == "mix")
        tex = FloatMixTexture::Create(renderFromTexture, parameters, loc, alloc);
    else if (name == "directionmix")
        tex = FloatDirectionMixTexture::Create(renderFromTexture, parameters, loc, alloc);
    else if (name == "bilerp")
        tex = FloatBilerpTexture::Create(renderFromTexture, parameters, loc, alloc);
    else if (name == "imagemap") {
        if (gpu)
            tex = GPUFloatImageTexture::Create(renderFromTexture, parameters, loc, alloc);
        else
            tex = FloatImageTexture::Create(renderFromTexture, parameters, loc, alloc);
    } else if (name == "checkerboard")
        tex = FloatCheckerboardTexture::Create(renderFromTexture, parameters, loc, alloc);
    else if (name == "dots")
        tex = FloatDotsTexture::Create(renderFromTexture, parameters, loc, alloc);
    else if (name == "fbm")
        tex = FBmTexture::Create(renderFromTexture, parameters, loc, alloc);
    else if (name == "wrinkled")
        tex = WrinkledTexture::Create(renderFromTexture, parameters, loc, alloc);
    else if (name == "windy")
        tex = WindyTexture::Create(renderFromTexture, parameters, loc, alloc);
    else if (name == "ptex") {
        if (gpu)
            tex = GPUFloatPtexTexture::Create(renderFromTexture, parameters, loc, alloc);
        else
            tex = FloatPtexTexture::Create(renderFromTexture, parameters, loc, alloc);
    } else
        ErrorExit(loc, "%s: float texture type unknown.", name);

    if (!tex)
        ErrorExit(loc, "%s: unable to create texture.", name);

    ++nTextures;

    parameters.ReportUnused();
    return tex;
}

SpectrumTexture SpectrumTexture::Create(const std::string &name,
                                        const Transform &renderFromTexture,
                                        const TextureParameterDictionary &parameters,
                                        SpectrumType spectrumType, const FileLoc *loc,
                                        Allocator alloc, bool gpu) {
    SpectrumTexture tex;
    if (name == "constant")
        tex = SpectrumConstantTexture::Create(renderFromTexture, parameters, spectrumType,
                                              loc, alloc);
    else if (name == "scale")
        tex = SpectrumScaledTexture::Create(renderFromTexture, parameters, spectrumType,
                                            loc, alloc);
    else if (name == "mix")
        tex = SpectrumMixTexture::Create(renderFromTexture, parameters, spectrumType, loc,
                                         alloc);
    else if (name == "directionmix")
        tex = SpectrumDirectionMixTexture::Create(renderFromTexture, parameters,
                                                  spectrumType, loc, alloc);
    else if (name == "bilerp")
        tex = SpectrumBilerpTexture::Create(renderFromTexture, parameters, spectrumType,
                                            loc, alloc);
    else if (name == "imagemap") {
        if (gpu)
            tex = GPUSpectrumImageTexture::Create(renderFromTexture, parameters,
                                                  spectrumType, loc, alloc);
        else
            tex = SpectrumImageTexture::Create(renderFromTexture, parameters,
                                               spectrumType, loc, alloc);
    } else if (name == "checkerboard")
        tex = SpectrumCheckerboardTexture::Create(renderFromTexture, parameters,
                                                  spectrumType, loc, alloc);
    else if (name == "dots")
        tex = SpectrumDotsTexture::Create(renderFromTexture, parameters, spectrumType,
                                          loc, alloc);
    else if (name == "marble")
        tex = MarbleTexture::Create(renderFromTexture, parameters, loc, alloc);
    else if (name == "ptex") {
        if (gpu)
            tex = GPUSpectrumPtexTexture::Create(renderFromTexture, parameters,
                                                 spectrumType, loc, alloc);
        else
            tex = SpectrumPtexTexture::Create(renderFromTexture, parameters, spectrumType,
                                              loc, alloc);
    } else
        ErrorExit(loc, "%s: spectrum texture type unknown.", name);

    if (!tex)
        ErrorExit(loc, "%s: unable to create texture.", name);

    ++nTextures;

    parameters.ReportUnused();

    return tex;
}

// UniversalTextureEvaluator Method Definitions
Float UniversalTextureEvaluator::operator()(FloatTexture tex, TextureEvalContext ctx) {
    return tex.Evaluate(ctx);
}

SampledSpectrum UniversalTextureEvaluator::operator()(SpectrumTexture tex,
                                                      TextureEvalContext ctx,
                                                      SampledWavelengths lambda) {
    return tex.Evaluate(ctx, lambda);
}

}  // namespace pbrt<|MERGE_RESOLUTION|>--- conflicted
+++ resolved
@@ -363,15 +363,13 @@
     return SampledSpectrum(0);
 #else
     // Apply texture mapping and flip $t$ coordinate for image texture lookup
-<<<<<<< HEAD
-    Vector2f dstdx, dstdy;
-    Point2f st = mapping.Map(ctx, &dstdx, &dstdy);
-    st[1] = 1 - st[1];
+    TexCoord2D c = mapping.Map(ctx);
+    c.st[1] = 1 - c.st[1];
     // check whether multi-spectral texture is used
     if (size(basis) != 0) {
         // get spectrum texture coef
         SampledSpectrum rgb_spectrum =
-            scale * mipmap->Filter<SampledSpectrum>(st, dstdx, dstdy);
+            scale * mipmap->Filter<SampledSpectrum>(c.st, {c.dsdx, c.dtdx}, {c.dsdy, c.dtdy});
         SampledSpectrum s;
         int nChannels = size(basis);
         // last channel is offset
@@ -383,17 +381,11 @@
                 basisSpectrum[nWave] = basisChannel[nWave];
             }
             s = basisSpectrum * (rgb_spectrum[c] - offset) + s;
-            printf("CPU: tex_spectrum: %f channel %d \n basis_spectrum: %f %f %f %f %f "
-                   "%f %f\n result_spectrum: %f %f %f %f %f %f %f\n",
-                   rgb_spectrum[c], c, basisSpectrum[1], basisSpectrum[3],
-                   basisSpectrum[5], basisSpectrum[7], basisSpectrum[9],
-                   basisSpectrum[11], basisSpectrum[13], s[1], s[3], s[5], s[7], s[9],
-                   s[11], s[13]);
         }
         return s;
     } else {
         // Lookup filtered RGB value in _MIPMap_
-        RGB rgb = scale * mipmap->Filter<RGB>(st, dstdx, dstdy);
+        RGB rgb = scale * mipmap->Filter<RGB>(c.st, {c.dsdx, c.dtdx}, {c.dsdy, c.dtdy});
         rgb = ClampZero(invert ? (RGB(1, 1, 1) - rgb) : rgb);
         // Return _SampledSpectrum_ for RGB image texture value
         if (const RGBColorSpace *cs = mipmap->GetRGBColorSpace(); cs) {
@@ -403,28 +395,11 @@
                 return RGBAlbedoSpectrum(*cs, Clamp(rgb, 0, 1)).Sample(lambda);
             else
                 return RGBIlluminantSpectrum(*cs, rgb).Sample(lambda);
-        }
-        // otherwise it better be a one-channel texture
-        DCHECK(rgb[0] == rgb[1] && rgb[1] == rgb[2]);
-        return SampledSpectrum(rgb[0]);
-=======
-    TexCoord2D c = mapping.Map(ctx);
-    c.st[1] = 1 - c.st[1];
-
-    // Lookup filtered RGB value in _MIPMap_
-    RGB rgb = scale * mipmap->Filter<RGB>(c.st, {c.dsdx, c.dtdx}, {c.dsdy, c.dtdy});
-    rgb = ClampZero(invert ? (RGB(1, 1, 1) - rgb) : rgb);
-
-    // Return _SampledSpectrum_ for RGB image texture value
-    if (const RGBColorSpace *cs = mipmap->GetRGBColorSpace(); cs) {
-        if (spectrumType == SpectrumType::Unbounded)
-            return RGBUnboundedSpectrum(*cs, rgb).Sample(lambda);
-        else if (spectrumType == SpectrumType::Albedo)
-            return RGBAlbedoSpectrum(*cs, Clamp(rgb, 0, 1)).Sample(lambda);
-        else
-            return RGBIlluminantSpectrum(*cs, rgb).Sample(lambda);
->>>>>>> 07d4749c
-    }
+    }
+    // otherwise it better be a one-channel texture
+    DCHECK(rgb[0] == rgb[1] && rgb[1] == rgb[2]);
+    return SampledSpectrum(rgb[0]);
+
 #endif
 }
 
@@ -1269,7 +1244,7 @@
                 colorSpace = immeta.metadata.GetColorSpace();
 
                 ImageChannelDesc rgbDesc = image.GetChannelDesc({"R", "G", "B"});
-                // add multispectral texture -- zhenyi 
+                // add multispectral texture -- zhenyi
                 std::vector<std::string> inFileChannelNames = image.ChannelNames();
                 ImageChannelDesc coeffDsecCheck = image.GetChannelDesc({"coef.1"});
                 if (coeffDsecCheck) {
