// pbrt is Copyright(c) 1998-2020 Matt Pharr, Wenzel Jakob, and Greg Humphreys.
// The pbrt source code is licensed under the Apache License, Version 2.0.
// SPDX: Apache-2.0

#include <pbrt/parser.h>

#include <pbrt/options.h>
#include <pbrt/scene.h>
#include <pbrt/shapes.h>
#include <pbrt/util/args.h>
#include <pbrt/util/check.h>
#include <pbrt/util/error.h>
#include <pbrt/util/file.h>
#include <pbrt/util/memory.h>
#include <pbrt/util/mesh.h>
#include <pbrt/util/print.h>
#include <pbrt/util/progressreporter.h>
#include <pbrt/util/stats.h>
#include <pbrt/util/string.h>

#include <double-conversion/double-conversion.h>

#include <cctype>
#include <cstdio>
#include <cstring>
#ifdef PBRT_HAVE_MMAP
#include <fcntl.h>
#include <sys/mman.h>
#include <sys/stat.h>
#include <sys/types.h>
#include <unistd.h>
#elif defined(PBRT_IS_WINDOWS)
#include <windows.h>  // Windows file mapping API
#endif
#include <functional>
#include <iostream>
#include <memory>
#include <string>
#include <utility>
#include <vector>

namespace pbrt {

///////////////////////////////////////////////////////////////////////////
// ParsedParameter

void ParsedParameter::AddFloat(Float v) {
    CHECK(ints.empty() && strings.empty() && bools.empty());
    floats.push_back(v);
}

void ParsedParameter::AddInt(int i) {
    CHECK(floats.empty() && strings.empty() && bools.empty());
    ints.push_back(i);
}

void ParsedParameter::AddString(std::string_view str) {
    CHECK(floats.empty() && ints.empty() && bools.empty());
    strings.push_back({str.begin(), str.end()});
}

void ParsedParameter::AddBool(bool v) {
    CHECK(floats.empty() && ints.empty() && strings.empty());
    bools.push_back(v);
}

std::string ParsedParameter::ToString() const {
    std::string str;
    str += std::string("\"") + type + " " + name + std::string("\" [ ");
    if (!floats.empty())
        for (Float d : floats)
            str += StringPrintf("%f ", d);
    else if (!ints.empty())
        for (int i : ints)
            str += StringPrintf("%d ", i);
    else if (!strings.empty())
        for (const auto &s : strings)
            str += '\"' + s + "\" ";
    else if (!bools.empty())
        for (bool b : bools)
            str += b ? "true " : "false ";
    str += "] ";

    return str;
}

ParserTarget::~ParserTarget() {}

static std::string toString(std::string_view s) {
    return std::string(s.data(), s.size());
}

std::string Token::ToString() const {
    return StringPrintf("[ Token token: %s loc: %s ]", toString(token), loc);
}

STAT_MEMORY_COUNTER("Memory/Tokenizer buffers", tokenizerMemory);

// Tokenizer Implementation
static char decodeEscaped(int ch, const FileLoc &loc) {
    switch (ch) {
    case EOF:
        ErrorExit(&loc, "premature EOF after character escape '\\'");
    case 'b':
        return '\b';
    case 'f':
        return '\f';
    case 'n':
        return '\n';
    case 'r':
        return '\r';
    case 't':
        return '\t';
    case '\\':
        return '\\';
    case '\'':
        return '\'';
    case '\"':
        return '\"';
    default:
        ErrorExit(&loc, "unexpected escaped character \"%c\"", ch);
    }
    return 0;  // NOTREACHED
}

static double_conversion::StringToDoubleConverter floatParser(
    double_conversion::StringToDoubleConverter::ALLOW_HEX, 0. /* empty string value */,
    0. /* junk string value */, nullptr /* infinity symbol */, nullptr /* NaN symbol */);

std::unique_ptr<Tokenizer> Tokenizer::CreateFromFile(
    const std::string &filename,
    std::function<void(const char *, const FileLoc *)> errorCallback) {
    if (filename == "-") {
        // Handle stdin by slurping everything into a string.
        std::string str;
        int ch;
        while ((ch = getchar()) != EOF)
            str.push_back((char)ch);
        return std::make_unique<Tokenizer>(std::move(str), "<stdin>",
                                           std::move(errorCallback));
    }

    if (HasExtension(filename, ".gz")) {
        std::string str = ReadDecompressedFileContents(filename);
        return std::make_unique<Tokenizer>(std::move(str), filename,
                                           std::move(errorCallback));
    }

#ifdef PBRT_HAVE_MMAP
    int fd = open(filename.c_str(), O_RDONLY);
    if (fd == -1) {
        errorCallback(StringPrintf("%s: %s", filename, ErrorString()).c_str(), nullptr);
        return nullptr;
    }

    struct stat stat;
    if (fstat(fd, &stat) != 0) {
        errorCallback(StringPrintf("%s: %s", filename, ErrorString()).c_str(), nullptr);
        return nullptr;
    }

    size_t len = stat.st_size;
    if (len < 16 * 1024 * 1024) {
        close(fd);

        std::string str = ReadFileContents(filename);
        return std::make_unique<Tokenizer>(std::move(str), filename,
                                           std::move(errorCallback));
    }

    void *ptr = mmap(nullptr, len, PROT_READ, MAP_PRIVATE | MAP_NORESERVE, fd, 0);
    if (ptr == MAP_FAILED)
        errorCallback(StringPrintf("%s: %s", filename, ErrorString()).c_str(), nullptr);

    if (close(fd) != 0) {
        errorCallback(StringPrintf("%s: %s", filename, ErrorString()).c_str(), nullptr);
        return nullptr;
    }

    return std::make_unique<Tokenizer>(ptr, len, filename, std::move(errorCallback));
#elif defined(PBRT_IS_WINDOWS)
    auto errorReportLambda = [&errorCallback, &filename]() -> std::unique_ptr<Tokenizer> {
        LPSTR messageBuffer = nullptr;
        FormatMessageA(FORMAT_MESSAGE_ALLOCATE_BUFFER | FORMAT_MESSAGE_FROM_SYSTEM |
                           FORMAT_MESSAGE_IGNORE_INSERTS,
                       NULL, ::GetLastError(), MAKELANGID(LANG_NEUTRAL, SUBLANG_DEFAULT),
                       (LPSTR)&messageBuffer, 0, NULL);

        errorCallback(StringPrintf("%s: %s", filename, messageBuffer).c_str(), nullptr);

        LocalFree(messageBuffer);
        return nullptr;
    };

    HANDLE fileHandle =
        CreateFileW(WStringFromUTF8(filename).c_str(), GENERIC_READ, FILE_SHARE_READ, 0,
                    OPEN_EXISTING, FILE_ATTRIBUTE_NORMAL, 0);
    if (!fileHandle)
        return errorReportLambda();

    size_t len = GetFileSize(fileHandle, 0);

    HANDLE mapping = CreateFileMapping(fileHandle, 0, PAGE_READONLY, 0, 0, 0);
    CloseHandle(fileHandle);
    if (mapping == 0)
        return errorReportLambda();

    LPVOID ptr = MapViewOfFile(mapping, FILE_MAP_READ, 0, 0, 0);
    CloseHandle(mapping);
    if (!ptr)
        return errorReportLambda();
<<<<<<< HEAD

    std::string str(static_cast<const char *>(ptr), len);
=======
>>>>>>> 59b5988d

    return std::make_unique<Tokenizer>(ptr, len, filename, std::move(errorCallback));
#else
    std::string str = ReadFileContents(filename);
    return std::make_unique<Tokenizer>(std::move(str), filename,
                                       std::move(errorCallback));
#endif
}

std::unique_ptr<Tokenizer> Tokenizer::CreateFromString(
    std::string str, std::function<void(const char *, const FileLoc *)> errorCallback) {
    return std::make_unique<Tokenizer>(std::move(str), "<stdin>", std::move(errorCallback));
}

Tokenizer::Tokenizer(std::string str, std::string filename,
                     std::function<void(const char *, const FileLoc *)> errorCallback)
    : errorCallback(std::move(errorCallback)), contents(std::move(str)) {
    loc = FileLoc(*new std::string(filename));
    pos = contents.data();
    end = pos + contents.size();
    tokenizerMemory += contents.size();
    CheckUTF(str.data(), str.size());
}

#if defined(PBRT_HAVE_MMAP) || defined(PBRT_IS_WINDOWS)
Tokenizer::Tokenizer(void *ptr, size_t len, std::string filename,
                     std::function<void(const char *, const FileLoc *)> errorCallback)
    : errorCallback(std::move(errorCallback)), unmapPtr(ptr), unmapLength(len) {
    // This is disgusting and leaks memory, but it ensures that the
    // filename in FileLocs returned by the Tokenizer remain valid even
    // after it has been destroyed.
    loc = FileLoc(*new std::string(filename));
    pos = (const char *)ptr;
    end = pos + len;
    CheckUTF(ptr, len);
}
#endif

Tokenizer::~Tokenizer() {
#ifdef PBRT_HAVE_MMAP
    if (unmapPtr && unmapLength > 0)
        if (munmap(unmapPtr, unmapLength) != 0)
            errorCallback(StringPrintf("munmap: %s", ErrorString()).c_str(), nullptr);
#elif defined(PBRT_IS_WINDOWS)
    if (unmapPtr && UnmapViewOfFile(unmapPtr) == 0)
        errorCallback(StringPrintf("UnmapViewOfFile: %s", ErrorString()).c_str(),
                      nullptr);
#endif
}

void Tokenizer::CheckUTF(const void *ptr, int len) const {
    const unsigned char *c = (const unsigned char *)ptr;
    // https://en.wikipedia.org/wiki/Byte_order_mark
    if (len >= 2 && ((c[0] == 0xfe && c[1] == 0xff) || (c[0] == 0xff && c[1] == 0xfe)))
        errorCallback("File is encoded with UTF-16, which is not currently "
                      "supported by pbrt (https://github.com/mmp/pbrt-v4/issues/136).",
                      &loc);
}

pstd::optional<Token> Tokenizer::Next() {
    while (true) {
        const char *tokenStart = pos;
        FileLoc startLoc = loc;

        int ch = getChar();
        if (ch == EOF)
            return {};
        else if (ch == ' ' || ch == '\n' || ch == '\t' || ch == '\r') {
            // nothing
        } else if (ch == '"') {
            // scan to closing quote
            bool haveEscaped = false;
            while ((ch = getChar()) != '"') {
                if (ch == EOF) {
                    errorCallback("premature EOF", &startLoc);
                    return {};
                } else if (ch == '\n') {
                    errorCallback("unterminated string", &startLoc);
                    return {};
                } else if (ch == '\\') {
                    haveEscaped = true;
                    // Grab the next character
                    if ((ch = getChar()) == EOF) {
                        errorCallback("premature EOF", &startLoc);
                        return {};
                    }
                }
            }

            if (!haveEscaped)
                return Token({tokenStart, size_t(pos - tokenStart)}, startLoc);
            else {
                sEscaped.clear();
                for (const char *p = tokenStart; p < pos; ++p) {
                    if (*p != '\\')
                        sEscaped.push_back(*p);
                    else {
                        ++p;
                        CHECK_LT(p, pos);
                        sEscaped.push_back(decodeEscaped(*p, startLoc));
                    }
                }
                return Token({sEscaped.data(), sEscaped.size()}, startLoc);
            }
        } else if (ch == '[' || ch == ']') {
            return Token({tokenStart, size_t(1)}, startLoc);
        } else if (ch == '#') {
            // comment: scan to EOL (or EOF)
            while ((ch = getChar()) != EOF) {
                if (ch == '\n' || ch == '\r') {
                    ungetChar();
                    break;
                }
            }

            return Token({tokenStart, size_t(pos - tokenStart)}, startLoc);
        } else {
            // Regular statement or numeric token; scan until we hit a
            // space, opening quote, or bracket.
            while ((ch = getChar()) != EOF) {
                if (ch == ' ' || ch == '\n' || ch == '\t' || ch == '\r' || ch == '"' ||
                    ch == '[' || ch == ']') {
                    ungetChar();
                    break;
                }
            }
            return Token({tokenStart, size_t(pos - tokenStart)}, startLoc);
        }
    }
}

static int parseInt(const Token &t) {
    bool negate = t.token[0] == '-';

    int index = 0;
    if (t.token[0] == '+' || t.token[0] == '-')
        ++index;

    int64_t value = 0;
    while (index < t.token.size()) {
        if (!(t.token[index] >= '0' && t.token[index] <= '9'))
            ErrorExit(&t.loc, "\"%c\": expected a number", t.token[index]);
        value = 10 * value + (t.token[index] - '0');
        ++index;

        if (value > std::numeric_limits<int>::max())
            ErrorExit(&t.loc,
                      "Numeric value too large to represent as a 32-bit integer.");
        else if (value < std::numeric_limits<int>::lowest())
            Warning(&t.loc, "Numeric value %d too low to represent as a 32-bit integer.");
    }

    return negate ? -value : value;
}

static double parseFloat(const Token &t) {
    // Fast path for a single digit
    if (t.token.size() == 1) {
        if (!(t.token[0] >= '0' && t.token[0] <= '9'))
            ErrorExit(&t.loc, "\"%c\": expected a number", t.token[0]);
        return t.token[0] - '0';
    }

    // Copy to a buffer so we can NUL-terminate it, as strto[idf]() expect.
    char buf[64];
    char *bufp = buf;
    std::unique_ptr<char[]> allocBuf;
    CHECK_RARE(1e-5, t.token.size() + 1 >= sizeof(buf));
    if (t.token.size() + 1 >= sizeof(buf)) {
        // This should be very unusual, but is necessary in case we get a
        // goofball number with lots of leading zeros, for example.
        allocBuf = std::make_unique<char[]>(t.token.size() + 1);
        bufp = allocBuf.get();
    }

    std::copy(t.token.begin(), t.token.end(), bufp);
    bufp[t.token.size()] = '\0';

    // Can we just use strtol?
    auto isInteger = [](std::string_view str) {
        for (char ch : str)
            if (!(ch >= '0' && ch <= '9'))
                return false;
        return true;
    };

    int length = 0;
    double val;
    if (isInteger(t.token)) {
        char *endptr;
        val = double(strtol(bufp, &endptr, 10));
        length = endptr - bufp;
    } else if (sizeof(Float) == sizeof(float))
        val = floatParser.StringToFloat(bufp, t.token.size(), &length);
    else
        val = floatParser.StringToDouble(bufp, t.token.size(), &length);

    if (length == 0)
        ErrorExit(&t.loc, "%s: expected a number", toString(t.token));

    return val;
}

inline bool isQuotedString(std::string_view str) {
    return str.size() >= 2 && str[0] == '"' && str.back() == '"';
}

static std::string_view dequoteString(const Token &t) {
    if (!isQuotedString(t.token))
        ErrorExit(&t.loc, "\"%s\": expected quoted string", toString(t.token));

    std::string_view str = t.token;
    str.remove_prefix(1);
    str.remove_suffix(1);
    return str;
}

constexpr int TokenOptional = 0;
constexpr int TokenRequired = 1;

template <typename Next, typename Unget>
static ParsedParameterVector parseParameters(
    Next nextToken, Unget ungetToken, bool formatting,
    const std::function<void(const Token &token, const char *)> &errorCallback) {
    ParsedParameterVector parameterVector;

    while (true) {
        pstd::optional<Token> t = nextToken(TokenOptional);
        if (!t.has_value())
            return parameterVector;

        if (!isQuotedString(t->token)) {
            ungetToken(*t);
            return parameterVector;
        }

        ParsedParameter *param = new ParsedParameter(t->loc);

        std::string_view decl = dequoteString(*t);

        auto skipSpace = [&decl](std::string_view::const_iterator iter) {
            while (iter != decl.end() && (*iter == ' ' || *iter == '\t'))
                ++iter;
            return iter;
        };
        // Skip to the next whitespace character (or the end of the string).
        auto skipToSpace = [&decl](std::string_view::const_iterator iter) {
            while (iter != decl.end() && *iter != ' ' && *iter != '\t')
                ++iter;
            return iter;
        };

        auto typeBegin = skipSpace(decl.begin());
        if (typeBegin == decl.end())
            ErrorExit(&t->loc, "Parameter \"%s\" doesn't have a type declaration?!",
                      std::string(decl.begin(), decl.end()));

        // Find end of type declaration
        auto typeEnd = skipToSpace(typeBegin);
        param->type.assign(typeBegin, typeEnd);

        if (formatting) {  // close enough: upgrade...
            if (param->type == "point")
                param->type = "point3";
            if (param->type == "vector")
                param->type = "vector3";
            if (param->type == "color")
                param->type = "rgb";
        }

        auto nameBegin = skipSpace(typeEnd);
        if (nameBegin == decl.end())
            ErrorExit(&t->loc, "Unable to find parameter name from \"%s\"",
                      std::string(decl.begin(), decl.end()));

        auto nameEnd = skipToSpace(nameBegin);
        param->name.assign(nameBegin, nameEnd);

        enum ValType { Unknown, String, Bool, Float, Int } valType = Unknown;

        if (param->type == "integer")
            valType = Int;

        auto addVal = [&](const Token &t) {
            if (isQuotedString(t.token)) {
                switch (valType) {
                case Unknown:
                    valType = String;
                    break;
                case String:
                    break;
                case Float:
                    errorCallback(t, "expected floating-point value");
                case Int:
                    errorCallback(t, "expected integer value");
                case Bool:
                    errorCallback(t, "expected Boolean value");
                }

                param->AddString(dequoteString(t));
            } else if (t.token[0] == 't' && t.token == "true") {
                switch (valType) {
                case Unknown:
                    valType = Bool;
                    break;
                case String:
                    errorCallback(t, "expected string value");
                case Float:
                    errorCallback(t, "expected floating-point value");
                case Int:
                    errorCallback(t, "expected integer value");
                case Bool:
                    break;
                }

                param->AddBool(true);
            } else if (t.token[0] == 'f' && t.token == "false") {
                switch (valType) {
                case Unknown:
                    valType = Bool;
                    break;
                case String:
                    errorCallback(t, "expected string value");
                case Float:
                    errorCallback(t, "expected floating-point value");
                case Int:
                    errorCallback(t, "expected integer value");
                case Bool:
                    break;
                }

                param->AddBool(false);
            } else {
                switch (valType) {
                case Unknown:
                    valType = Float;
                    break;
                case String:
                    errorCallback(t, "expected string value");
                case Float:
                    break;
                case Int:
                    break;
                case Bool:
                    errorCallback(t, "expected Boolean value");
                }

                if (valType == Int)
                    param->AddInt(parseInt(t));
                else
                    param->AddFloat(parseFloat(t));
            }
        };

        Token val = *nextToken(TokenRequired);

        if (val.token == "[") {
            while (true) {
                val = *nextToken(TokenRequired);
                if (val.token == "]")
                    break;
                addVal(val);
            }
        } else {
            addVal(val);
        }

        if (formatting && param->type == "bool") {
            for (const auto &b : param->strings) {
                if (b == "true")
                    param->bools.push_back(true);
                else if (b == "false")
                    param->bools.push_back(false);
                else
                    Error(&param->loc,
                          "%s: neither \"true\" nor \"false\" in bool "
                          "parameter list.",
                          b);
            }
            param->strings.clear();
        }

        parameterVector.push_back(param);
    }

    return parameterVector;
}

<<<<<<< HEAD
void parse(SceneRepresentation *scene, std::unique_ptr<Tokenizer> t) {
    FormattingScene *formattingScene = dynamic_cast<FormattingScene *>(scene);
    bool formatting = formattingScene;
=======
void parse(ParserTarget *target, std::unique_ptr<Tokenizer> t) {
    FormattingParserTarget *formattingTarget = dynamic_cast<FormattingParserTarget *>(target);
    bool formatting = formattingTarget;
>>>>>>> 59b5988d

    static std::atomic<bool> warnedTransformBeginEndDeprecated{false};

    std::vector<std::pair<Future<void>, SceneStateManager *>> imports;

    LOG_VERBOSE("Started parsing %s",
                std::string(t->loc.filename.begin(), t->loc.filename.end()));
    std::vector<std::unique_ptr<Tokenizer>> fileStack;
    fileStack.push_back(std::move(t));

    pstd::optional<Token> ungetToken;

    auto parseError = [&](const char *msg, const FileLoc *loc) {
        ErrorExit(loc, "%s", msg);
    };

    // nextToken is a little helper function that handles the file stack,
    // returning the next token from the current file until reaching EOF,
    // at which point it switches to the next file (if any).
    std::function<pstd::optional<Token>(int)> nextToken;
    nextToken = [&](int flags) -> pstd::optional<Token> {
        if (ungetToken.has_value())
            return std::exchange(ungetToken, {});

        if (fileStack.empty()) {
            if ((flags & TokenRequired) != 0) {
                ErrorExit("premature end of file");
            }
            return {};
        }

        pstd::optional<Token> tok = fileStack.back()->Next();

        if (!tok) {
            // We've reached EOF in the current file. Anything more to parse?
            LOG_VERBOSE("Finished parsing %s",
                        std::string(fileStack.back()->loc.filename.begin(),
                                    fileStack.back()->loc.filename.end()));
            fileStack.pop_back();
            return nextToken(flags);
        } else if (tok->token[0] == '#') {
            // Swallow comments, unless --format or --toply was given, in
            // which case they're printed to stdout.
            if (formatting)
                printf("%s%s\n", dynamic_cast<FormattingParserTarget *>(target)->indent().c_str(),
                       toString(tok->token).c_str());
            return nextToken(flags);
        } else
            // Regular token; success.
            return tok;
    };

    auto unget = [&](Token t) {
        CHECK(!ungetToken.has_value());
        ungetToken = t;
    };

    // Helper function for pbrt API entrypoints that take a single string
    // parameter and a ParameterVector (e.g. pbrtShape()).
    // using BasicEntrypoint = void (SceneStateManager::*)(const std::string &,
    // ParsedParameterVector, FileLoc);
    auto basicParamListEntrypoint =
        [&](void (ParserTarget::*apiFunc)(const std::string &,
                                                 ParsedParameterVector, FileLoc),
            FileLoc loc) {
            Token t = *nextToken(TokenRequired);
            std::string_view dequoted = dequoteString(t);
            std::string n = toString(dequoted);
            ParsedParameterVector parameterVector = parseParameters(
                nextToken, unget, formatting, [&](const Token &t, const char *msg) {
                    std::string token = toString(t.token);
                    std::string str = StringPrintf("%s: %s", token, msg);
                    parseError(str.c_str(), &t.loc);
                });
            (target->*apiFunc)(n, std::move(parameterVector), loc);
        };

    auto syntaxError = [&](const Token &t) {
        ErrorExit(&t.loc, "Unknown directive: %s", toString(t.token));
    };

    pstd::optional<Token> tok;

    while (true) {
        tok = nextToken(TokenOptional);
        if (!tok.has_value())
            break;

        switch (tok->token[0]) {
        case 'A':
            if (tok->token == "AttributeBegin")
                target->AttributeBegin(tok->loc);
            else if (tok->token == "AttributeEnd")
                target->AttributeEnd(tok->loc);
            else if (tok->token == "Attribute")
                basicParamListEntrypoint(&ParserTarget::Attribute, tok->loc);
            else if (tok->token == "ActiveTransform") {
                Token a = *nextToken(TokenRequired);
                if (a.token == "All")
                    target->ActiveTransformAll(tok->loc);
                else if (a.token == "EndTime")
                    target->ActiveTransformEndTime(tok->loc);
                else if (a.token == "StartTime")
                    target->ActiveTransformStartTime(tok->loc);
                else
                    syntaxError(*tok);
            } else if (tok->token == "AreaLightSource")
                basicParamListEntrypoint(&ParserTarget::AreaLightSource, tok->loc);
            else if (tok->token == "Accelerator")
                basicParamListEntrypoint(&ParserTarget::Accelerator, tok->loc);
            else
                syntaxError(*tok);
            break;

        case 'C':
            if (tok->token == "ConcatTransform") {
                if (nextToken(TokenRequired)->token != "[")
                    syntaxError(*tok);
                Float m[16];
                for (int i = 0; i < 16; ++i)
                    m[i] = parseFloat(*nextToken(TokenRequired));
                if (nextToken(TokenRequired)->token != "]")
                    syntaxError(*tok);
                target->ConcatTransform(m, tok->loc);
            } else if (tok->token == "CoordinateSystem") {
                std::string_view n = dequoteString(*nextToken(TokenRequired));
                target->CoordinateSystem(toString(n), tok->loc);
            } else if (tok->token == "CoordSysTransform") {
                std::string_view n = dequoteString(*nextToken(TokenRequired));
                target->CoordSysTransform(toString(n), tok->loc);
            } else if (tok->token == "ColorSpace") {
                std::string_view n = dequoteString(*nextToken(TokenRequired));
                target->ColorSpace(toString(n), tok->loc);
            } else if (tok->token == "Camera")
                basicParamListEntrypoint(&ParserTarget::Camera, tok->loc);
            else
                syntaxError(*tok);
            break;

        case 'F':
            if (tok->token == "Film")
                basicParamListEntrypoint(&ParserTarget::Film, tok->loc);
            else
                syntaxError(*tok);
            break;

        case 'I':
            if (tok->token == "Integrator")
                basicParamListEntrypoint(&ParserTarget::Integrator, tok->loc);
            else if (tok->token == "Include") {
                Token filenameToken = *nextToken(TokenRequired);
                std::string filename = toString(dequoteString(filenameToken));
                if (formatting)
                    Printf("%sInclude \"%s\"\n",
                           dynamic_cast<FormattingParserTarget *>(target)->indent(), filename);
                else {
                    filename = ResolveFilename(filename);
                    std::unique_ptr<Tokenizer> tinc =
                        Tokenizer::CreateFromFile(filename, parseError);
                    if (tinc) {
                        LOG_VERBOSE("Started parsing %s",
                                    std::string(tinc->loc.filename.begin(),
                                                tinc->loc.filename.end()));
                        fileStack.push_back(std::move(tinc));
                    }
                }
            } else if (tok->token == "Import") {
                Token filenameToken = *nextToken(TokenRequired);
                std::string filename = toString(dequoteString(filenameToken));
                if (formatting)
                    Printf("%sImport \"%s\"\n",
                           dynamic_cast<FormattingParserTarget *>(target)->indent(), filename);
                else {
<<<<<<< HEAD
                    ParsedScene *parsedScene = dynamic_cast<ParsedScene *>(scene);
                    CHECK(parsedScene);
=======
                    SceneStateManager *stateManager = dynamic_cast<SceneStateManager *>(target);
                    CHECK(stateManager);
>>>>>>> 59b5988d

                    if (stateManager->currentBlock != SceneStateManager::BlockState::WorldBlock)
                        ErrorExit(&tok->loc, "Import statement only allowed inside world "
                                             "definition block.");

                    filename = ResolveFilename(filename);
                    SceneStateManager *importScene = stateManager->CopyForImport();

                    if (RunningThreads() == 1) {
                        std::unique_ptr<Tokenizer> timport =
                            Tokenizer::CreateFromFile(filename, parseError);
                        if (timport)
                            parse(importScene, std::move(timport));
                        stateManager->MergeImported(importScene);
                    } else {
                        auto job = [=](std::string filename) {
                            Timer timer;
                            std::unique_ptr<Tokenizer> timport =
                                Tokenizer::CreateFromFile(filename, parseError);
                            if (timport)
                                parse(importScene, std::move(timport));
                            LOG_VERBOSE("Elapsed time to parse \"%s\": %.2fs", filename,
                                        timer.ElapsedSeconds());
                        };
                        Future<void> jobFinished = RunAsync(job, filename);
                        imports.push_back(std::make_pair(std::move(jobFinished), importScene));
                    }
                }
            } else if (tok->token == "Identity")
                target->Identity(tok->loc);
            else
                syntaxError(*tok);
            break;

        case 'L':
            if (tok->token == "LightSource")
                basicParamListEntrypoint(&ParserTarget::LightSource, tok->loc);
            else if (tok->token == "LookAt") {
                Float v[9];
                for (int i = 0; i < 9; ++i)
                    v[i] = parseFloat(*nextToken(TokenRequired));
                target->LookAt(v[0], v[1], v[2], v[3], v[4], v[5], v[6], v[7], v[8],
                              tok->loc);
            } else
                syntaxError(*tok);
            break;

        case 'M':
            if (tok->token == "MakeNamedMaterial")
                basicParamListEntrypoint(&ParserTarget::MakeNamedMaterial,
                                         tok->loc);
            else if (tok->token == "MakeNamedMedium")
                basicParamListEntrypoint(&ParserTarget::MakeNamedMedium, tok->loc);
            else if (tok->token == "Material")
                basicParamListEntrypoint(&ParserTarget::Material, tok->loc);
            else if (tok->token == "MediumInterface") {
                std::string_view n = dequoteString(*nextToken(TokenRequired));
                std::string names[2];
                names[0] = toString(n);

                // Check for optional second parameter
                pstd::optional<Token> second = nextToken(TokenOptional);
                if (second.has_value()) {
                    if (isQuotedString(second->token))
                        names[1] = toString(dequoteString(*second));
                    else {
                        unget(*second);
                        names[1] = names[0];
                    }
                } else
                    names[1] = names[0];

                target->MediumInterface(names[0], names[1], tok->loc);
            } else
                syntaxError(*tok);
            break;

        case 'N':
            if (tok->token == "NamedMaterial") {
                std::string_view n = dequoteString(*nextToken(TokenRequired));
                target->NamedMaterial(toString(n), tok->loc);
            } else
                syntaxError(*tok);
            break;

        case 'O':
            if (tok->token == "ObjectBegin") {
                std::string_view n = dequoteString(*nextToken(TokenRequired));
                target->ObjectBegin(toString(n), tok->loc);
            } else if (tok->token == "ObjectEnd")
                target->ObjectEnd(tok->loc);
            else if (tok->token == "ObjectInstance") {
                std::string_view n = dequoteString(*nextToken(TokenRequired));
                target->ObjectInstance(toString(n), tok->loc);
            } else if (tok->token == "Option") {
                std::string name = toString(dequoteString(*nextToken(TokenRequired)));
                std::string value = toString(nextToken(TokenRequired)->token);
                target->Option(name, value, tok->loc);
            } else
                syntaxError(*tok);
            break;

        case 'P':
            if (tok->token == "PixelFilter")
                basicParamListEntrypoint(&ParserTarget::PixelFilter, tok->loc);
            else
                syntaxError(*tok);
            break;

        case 'R':
            if (tok->token == "ReverseOrientation")
                target->ReverseOrientation(tok->loc);
            else if (tok->token == "Rotate") {
                Float v[4];
                for (int i = 0; i < 4; ++i)
                    v[i] = parseFloat(*nextToken(TokenRequired));
                target->Rotate(v[0], v[1], v[2], v[3], tok->loc);
            } else
                syntaxError(*tok);
            break;

        case 'S':
            if (tok->token == "Shape")
                basicParamListEntrypoint(&ParserTarget::Shape, tok->loc);
            else if (tok->token == "Sampler")
                basicParamListEntrypoint(&ParserTarget::Sampler, tok->loc);
            else if (tok->token == "Scale") {
                Float v[3];
                for (int i = 0; i < 3; ++i)
                    v[i] = parseFloat(*nextToken(TokenRequired));
                target->Scale(v[0], v[1], v[2], tok->loc);
            } else
                syntaxError(*tok);
            break;

        case 'T':
            if (tok->token == "TransformBegin") {
                if (formattingTarget)
                    formattingTarget->TransformBegin(tok->loc);
                else {
                    if (!warnedTransformBeginEndDeprecated) {
                        Warning(&tok->loc, "TransformBegin/End are deprecated and should "
                                           "be replaced with AttributeBegin/End");
                        warnedTransformBeginEndDeprecated = true;
                    }
                    target->AttributeBegin(tok->loc);
                }
            } else if (tok->token == "TransformEnd") {
                if (formattingTarget)
                    formattingTarget->TransformEnd(tok->loc);
                else
                    target->AttributeEnd(tok->loc);
            } else if (tok->token == "Transform") {
                if (nextToken(TokenRequired)->token != "[")
                    syntaxError(*tok);
                Float m[16];
                for (int i = 0; i < 16; ++i)
                    m[i] = parseFloat(*nextToken(TokenRequired));
                if (nextToken(TokenRequired)->token != "]")
                    syntaxError(*tok);
                target->Transform(m, tok->loc);
            } else if (tok->token == "Translate") {
                Float v[3];
                for (int i = 0; i < 3; ++i)
                    v[i] = parseFloat(*nextToken(TokenRequired));
                target->Translate(v[0], v[1], v[2], tok->loc);
            } else if (tok->token == "TransformTimes") {
                Float v[2];
                for (int i = 0; i < 2; ++i)
                    v[i] = parseFloat(*nextToken(TokenRequired));
                target->TransformTimes(v[0], v[1], tok->loc);
            } else if (tok->token == "Texture") {
                std::string_view n = dequoteString(*nextToken(TokenRequired));
                std::string name = toString(n);
                n = dequoteString(*nextToken(TokenRequired));
                std::string type = toString(n);

                Token t = *nextToken(TokenRequired);
                std::string_view dequoted = dequoteString(t);
                std::string texName = toString(dequoted);
                ParsedParameterVector params = parseParameters(
                    nextToken, unget, formatting, [&](const Token &t, const char *msg) {
                        std::string token = toString(t.token);
                        std::string str = StringPrintf("%s: %s", token, msg);
                        parseError(str.c_str(), &t.loc);
                    });

                target->Texture(name, type, texName, std::move(params), tok->loc);
            } else
                syntaxError(*tok);
            break;

        case 'W':
            if (tok->token == "WorldBegin")
                target->WorldBegin(tok->loc);
            else if (tok->token == "WorldEnd" && formatting)
                ;  // just swallow it
            else
                syntaxError(*tok);
            break;

        default:
            syntaxError(*tok);
        }
    }

    for (auto &import : imports) {
        import.first.Wait();

<<<<<<< HEAD
        ParsedScene *parsedScene = dynamic_cast<ParsedScene *>(scene);
        CHECK(parsedScene);
        parsedScene->MergeImported(import.second);
=======
        SceneStateManager *stateManager = dynamic_cast<SceneStateManager *>(target);
        CHECK(stateManager);
        stateManager->MergeImported(import.second);
>>>>>>> 59b5988d
        // HACK: let import.second leak so that its TransformCache isn't deallocated...
    }
}

void ParseFiles(ParserTarget *target, pstd::span<const std::string> filenames) {
    auto tokError = [](const char *msg, const FileLoc *loc) {
        ErrorExit(loc, "%s", msg);
    };

    // Process scene description
    if (filenames.empty()) {
        // Parse scene from standard input
        std::unique_ptr<Tokenizer> t = Tokenizer::CreateFromFile("-", tokError);
        if (t)
            parse(target, std::move(t));
    } else {
        // Parse scene from input files
        for (const std::string &fn : filenames) {
            if (fn != "-")
                SetSearchDirectory(fn);

            std::unique_ptr<Tokenizer> t = Tokenizer::CreateFromFile(fn, tokError);
            if (t)
                parse(target, std::move(t));
        }
    }

    target->EndOfFiles();
}

void ParseString(ParserTarget *target, std::string str) {
    auto tokError = [](const char *msg, const FileLoc *loc) {
        ErrorExit(loc, "%s", msg);
    };
    std::unique_ptr<Tokenizer> t = Tokenizer::CreateFromString(std::move(str), tokError);
    if (!t)
        return;
    parse(target, std::move(t));

    target->EndOfFiles();
}

// FormattingParserTarget Method Definitions
FormattingParserTarget::~FormattingParserTarget() {
    if (errorExit)
        ErrorExit("Fatal errors during scene updating.");
}

void FormattingParserTarget::Option(const std::string &name, const std::string &value,
                             FileLoc loc) {
    std::string nName = normalizeArg(name);
    if (nName == "msereferenceimage" || nName == "msereferenceout")
        Printf("%sOption \"%s\" \"%s\"\n", indent(), name, value);
    else
        Printf("%sOption \"%s\" %s\n", indent(), name, value);
}

void FormattingParserTarget::Identity(FileLoc loc) {
    Printf("%sIdentity\n", indent());
}

void FormattingParserTarget::Translate(Float dx, Float dy, Float dz, FileLoc loc) {
    Printf("%sTranslate %f %f %f\n", indent(), dx, dy, dz);
}

void FormattingParserTarget::Rotate(Float angle, Float ax, Float ay, Float az, FileLoc loc) {
    Printf("%sRotate %f %f %f %f\n", indent(), angle, ax, ay, az);
}

void FormattingParserTarget::Scale(Float sx, Float sy, Float sz, FileLoc loc) {
    Printf("%sScale %f %f %f\n", indent(), sx, sy, sz);
}

void FormattingParserTarget::LookAt(Float ex, Float ey, Float ez, Float lx, Float ly, Float lz,
                             Float ux, Float uy, Float uz, FileLoc loc) {
    Printf("%sLookAt %f %f %f\n%s    %f %f %f\n%s    %f %f %f\n", indent(), ex, ey, ez,
           indent(), lx, ly, lz, indent(), ux, uy, uz);
}

void FormattingParserTarget::ConcatTransform(Float transform[16], FileLoc loc) {
    Printf("%sConcatTransform [ ", indent());
    for (int i = 0; i < 16; ++i)
        Printf("%f ", transform[i]);
    Printf(" ]\n");
}

void FormattingParserTarget::Transform(Float transform[16], FileLoc loc) {
    Printf("%sTransform [ ", indent());
    for (int i = 0; i < 16; ++i)
        Printf("%f ", transform[i]);
    Printf(" ]\n");
}

void FormattingParserTarget::CoordinateSystem(const std::string &name, FileLoc loc) {
    Printf("%sCoordinateSystem \"%s\"\n", indent(), name);
}

void FormattingParserTarget::CoordSysTransform(const std::string &name, FileLoc loc) {
    Printf("%sCoordSysTransform \"%s\"\n", indent(), name);
}

void FormattingParserTarget::ActiveTransformAll(FileLoc loc) {
    Printf("%sActiveTransform All\n", indent());
}

void FormattingParserTarget::ActiveTransformEndTime(FileLoc loc) {
    Printf("%sActiveTransform EndTime\n", indent());
}

void FormattingParserTarget::ActiveTransformStartTime(FileLoc loc) {
    Printf("%sActiveTransform StartTime\n", indent());
}

void FormattingParserTarget::TransformTimes(Float start, Float end, FileLoc loc) {
    Printf("%sTransformTimes %f %f\n", indent(), start, end);
}

void FormattingParserTarget::ColorSpace(const std::string &n, FileLoc loc) {
    Printf("%sColorSpace \"%s\"\n", indent(), n);
}

void FormattingParserTarget::PixelFilter(const std::string &name, ParsedParameterVector params,
                                  FileLoc loc) {
    ParameterDictionary dict(std::move(params), RGBColorSpace::sRGB);

    std::string extra;
    if (upgrade) {
        std::vector<Float> xr = dict.GetFloatArray("xwidth");
        if (xr.size() == 1) {
            dict.RemoveFloat("xwidth");
            extra += StringPrintf("%s\"float xradius\" [ %f ]\n", indent(1), xr[0]);
        }
        std::vector<Float> yr = dict.GetFloatArray("ywidth");
        if (yr.size() == 1) {
            dict.RemoveFloat("ywidth");
            extra += StringPrintf("%s\"float yradius\" [ %f ]\n", indent(1), yr[0]);
        }

        if (name == "gaussian") {
            std::vector<Float> alpha = dict.GetFloatArray("alpha");
            if (alpha.size() == 1) {
                dict.RemoveFloat("alpha");
                extra += StringPrintf("%s\"float sigma\" [ %f ]\n", indent(1),
                                      1 / std::sqrt(2 * alpha[0]));
            }
        }
    }

    Printf("%sPixelFilter \"%s\"\n", indent(), name);
    std::cout << extra << dict.ToParameterList(catIndentCount);
}

void FormattingParserTarget::Film(const std::string &type, ParsedParameterVector params,
                           FileLoc loc) {
    ParameterDictionary dict(std::move(params), RGBColorSpace::sRGB);

    std::string extra;
    if (upgrade) {
        std::vector<Float> m = dict.GetFloatArray("maxsampleluminance");
        if (!m.empty()) {
            dict.RemoveFloat("maxsampleluminance");
            extra +=
                StringPrintf("%s\"float maxcomponentvalue\" [ %f ]\n", indent(1), m[0]);
        }
        std::vector<Float> s = dict.GetFloatArray("scale");
        if (!s.empty()) {
            dict.RemoveFloat("scale");
            extra += StringPrintf("%s\"float iso\" [ %f ]\n", indent(1), 100 * s[0]);
        }
    }

    if (upgrade && type == "image")
        Printf("%sFilm \"rgb\"\n", indent());
    else
        Printf("%sFilm \"%s\"\n", indent(), type);
    std::cout << extra << dict.ToParameterList(catIndentCount);
}

void FormattingParserTarget::Sampler(const std::string &name, ParsedParameterVector params,
                              FileLoc loc) {
    ParameterDictionary dict(std::move(params), RGBColorSpace::sRGB);

    if (upgrade) {
        if (name == "lowdiscrepancy" || name == "02sequence")
            Printf("%sSampler \"paddedsobol\"\n", indent());
        else if (name == "maxmindist")
            Printf("%sSampler \"pmj02bn\"\n", indent());
        else
            Printf("%sSampler \"%s\"\n", indent(), name);
    } else
        Printf("%sSampler \"%s\"\n", indent(), name);
    std::cout << dict.ToParameterList(catIndentCount);
}

void FormattingParserTarget::Accelerator(const std::string &name, ParsedParameterVector params,
                                  FileLoc loc) {
    ParameterDictionary dict(std::move(params), RGBColorSpace::sRGB);

    Printf("%sAccelerator \"%s\"\n%s", indent(), name,
           dict.ToParameterList(catIndentCount));
}

void FormattingParserTarget::Integrator(const std::string &name, ParsedParameterVector params,
                                 FileLoc loc) {
    ParameterDictionary dict(std::move(params), RGBColorSpace::sRGB);

    std::string extra;
    if (upgrade) {
        dict.RemoveFloat("rrthreshold");

        if (name == "sppm") {
            dict.RemoveInt("imagewritefrequency");

            std::vector<int> iterations = dict.GetIntArray("numiterations");
            if (!iterations.empty()) {
                dict.RemoveInt("numiterations");
                Warning(
                    &loc,
                    "The SPPM integrator no longer takes a \"numiterations\" parameter. "
                    "This value is now set via the Sampler's number of pixel samples.");
            }
        }
        std::string lss = dict.GetOneString("lightsamplestrategy", "");
        if (lss == "spatial") {
            dict.RemoveString("lightsamplestrategy");
            extra += indent(1) + "\"string lightsamplestrategy\" \"bvh\"\n";
        }
    }

    if (upgrade && name == "directlighting") {
        Printf("%sIntegrator \"path\"\n", indent());
        extra += indent(1) + "\"integer maxdepth\" [ 1 ]\n";
    } else
        Printf("%sIntegrator \"%s\"\n", indent(), name);
    std::cout << extra << dict.ToParameterList(catIndentCount);
}

void FormattingParserTarget::Camera(const std::string &name, ParsedParameterVector params,
                             FileLoc loc) {
    ParameterDictionary dict(std::move(params), RGBColorSpace::sRGB);

    if (upgrade && name == "environment")
        Printf("%sCamera \"spherical\" \"string mapping\" \"equirectangular\"\n",
               indent());
    else
        Printf("%sCamera \"%s\"\n", indent(), name);
    if (upgrade && name == "realistic")
        dict.RemoveBool("simpleweighting");

    std::cout << dict.ToParameterList(catIndentCount);
}

void FormattingParserTarget::MakeNamedMedium(const std::string &name,
                                      ParsedParameterVector params, FileLoc loc) {
    ParameterDictionary dict(params, RGBColorSpace::sRGB);
    if (upgrade && name == "heterogeneous")
        Printf("%sMakeNamedMedium \"%s\"\n%s\n", indent(), "uniformgrid",
               dict.ToParameterList(catIndentCount));
    else
        Printf("%sMakeNamedMedium \"%s\"\n%s\n", indent(), name,
               dict.ToParameterList(catIndentCount));
}

void FormattingParserTarget::MediumInterface(const std::string &insideName,
                                      const std::string &outsideName, FileLoc loc) {
    Printf("%sMediumInterface \"%s\" \"%s\"\n", indent(), insideName, outsideName);
}

void FormattingParserTarget::WorldBegin(FileLoc loc) {
    Printf("\n\nWorldBegin\n\n");
}

void FormattingParserTarget::AttributeBegin(FileLoc loc) {
    Printf("\n%sAttributeBegin\n", indent());
    catIndentCount += 4;
}

void FormattingParserTarget::AttributeEnd(FileLoc loc) {
    catIndentCount -= 4;
    Printf("%sAttributeEnd\n", indent());
}

void FormattingParserTarget::Attribute(const std::string &target, ParsedParameterVector params,
                                FileLoc loc) {
    ParameterDictionary dict(params, RGBColorSpace::sRGB);
    Printf("%sAttribute \"%s\" ", indent(), target);
    if (params.size() == 1)
        // just one; put it on the same line
        std::cout << dict.ToParameterList(0) << '\n';
    else
        std::cout << '\n' << dict.ToParameterList(catIndentCount);
}

void FormattingParserTarget::TransformBegin(FileLoc loc) {
    Printf("%sTransformBegin\n", indent());
    catIndentCount += 4;
}

void FormattingParserTarget::TransformEnd(FileLoc loc) {
    catIndentCount -= 4;
    Printf("%sTransformEnd\n", indent());
}

void FormattingParserTarget::Texture(const std::string &name, const std::string &type,
                              const std::string &texname, ParsedParameterVector params,
                              FileLoc loc) {
    if (upgrade) {
        if (definedTextures.find(name) != definedTextures.end()) {
            static int count = 0;
            Warning(&loc, "%s: renaming multiply-defined texture", name);
            definedTextures[name] = StringPrintf("%s-renamed-%d", name, count++);
        } else
            definedTextures[name] = name;
    }

    if (upgrade && texname == "scale") {
        // This is easier to do in the raw ParsedParameterVector...
        if (type == "float") {
            for (ParsedParameter *p : params) {
                if (p->name == "tex1")
                    p->name = "tex";
                if (p->name == "tex2")
                    p->name = "scale";
            }
        } else {
            // more subtle: rename one of them as float, but need one of them
            // to be an RGB and spectrally constant...
            bool foundRGB = false, foundTexture = false;
            for (ParsedParameter *p : params) {
                if (p->name != "tex1" && p->name != "tex2")
                    continue;

                if (p->type == "rgb") {
                    if (foundRGB) {
                        ErrorExitDeferred(
                            &p->loc,
                            "Two \"rgb\" textures found for \"scale\" "
                            "texture \"%s\". Please manually edit the file to "
                            "upgrade.",
                            name);
                        return;
                    }
                    if (p->floats.size() != 3) {
                        ErrorExitDeferred(
                            &p->loc, "Didn't find 3 values for \"rgb\" \"%s\".", p->name);
                        return;
                    }
                    if (p->floats[0] != p->floats[1] || p->floats[1] != p->floats[2]) {
                        ErrorExitDeferred(&p->loc,
                                          "Non-constant \"rgb\" value found for "
                                          "\"scale\" texture parameter \"%s\". Please "
                                          "manually "
                                          "edit the file to upgrade.",
                                          p->name);
                        return;
                    }

                    foundRGB = true;
                    p->type = "float";
                    p->name = "scale";
                    p->floats.resize(1);
                } else {
                    if (foundTexture) {
                        ErrorExitDeferred(
                            &p->loc,
                            "Two textures found for \"scale\" "
                            "texture \"%s\". Please manually edit the file to "
                            "upgrade.",
                            name);
                        return;
                    }
                    p->name = "tex";
                    foundTexture = true;
                }
            }
        }
    }

    ParameterDictionary dict(params, RGBColorSpace::sRGB);
    if (upgrade)
        dict.RenameUsedTextures(definedTextures);

    std::string extra;
    if (upgrade) {
        if (texname == "imagemap") {
            std::vector<uint8_t> tri = dict.GetBoolArray("trilinear");
            if (tri.size() == 1) {
                dict.RemoveBool("trilinear");
                extra += indent(1) + "\"string filter\" ";
                extra += tri[0] != 0u ? "\"trilinear\"\n" : "\"bilinear\"\n";
            }
        }

        if (texname == "imagemap" || texname == "ptex") {
            Float gamma = dict.GetOneFloat("gamma", 0);
            if (gamma != 0) {
                dict.RemoveFloat("gamma");
                extra +=
                    indent(1) + StringPrintf("\"string encoding \" \"gamma %f\" ", gamma);
            } else {
                std::vector<uint8_t> gamma = dict.GetBoolArray("gamma");
                if (gamma.size() == 1) {
                    dict.RemoveBool("gamma");
                    extra += indent(1) + "\"string encoding\" ";
                    extra += gamma[0] != 0u ? "\"sRGB\"\n" : "\"linear\"\n";
                }
            }
        }
    }

    if (upgrade) {
        if (type == "color")
            Printf("%sTexture \"%s\" \"spectrum\" \"%s\"\n", indent(),
                   definedTextures[name], texname);
        else
            Printf("%sTexture \"%s\" \"%s\" \"%s\"\n", indent(), definedTextures[name],
                   type, texname);
    } else
        Printf("%sTexture \"%s\" \"%s\" \"%s\"\n", indent(), name, type, texname);

    std::cout << extra << dict.ToParameterList(catIndentCount);
}

std::string FormattingParserTarget::upgradeMaterialIndex(const std::string &name,
                                                  ParameterDictionary *dict,
                                                  FileLoc loc) const {
    if (name != "glass" && name != "uber")
        return "";

    std::string tex = dict->GetTexture("index");
    if (!tex.empty()) {
        if (!dict->GetTexture("eta").empty()) {
            ErrorExitDeferred(
                &loc, R"(Material "%s" has both "index" and "eta" parameters.)", name);
            return "";
        }

        dict->RemoveTexture("index");
        return indent(1) + StringPrintf("\"texture eta\" \"%s\"\n", tex);
    } else {
        auto index = dict->GetFloatArray("index");
        if (index.empty())
            return "";
        if (index.size() != 1) {
            ErrorExitDeferred(&loc, "Multiple values provided for \"index\" parameter.");
            return "";
        }
        if (!dict->GetFloatArray("eta").empty()) {
            ErrorExitDeferred(
                &loc, R"(Material "%s" has both "index" and "eta" parameters.)", name);
            return "";
        }

        Float value = index[0];
        dict->RemoveFloat("index");
        return indent(1) + StringPrintf("\"float eta\" [ %f ]\n", value);
    }
}

std::string FormattingParserTarget::upgradeMaterial(std::string *name, ParameterDictionary *dict,
                                             FileLoc loc) const {
    std::string extra = upgradeMaterialIndex(*name, dict, loc);

    dict->RenameParameter("bumpmap", "displacement");

    auto removeParamSilentIfConstant = [&](const char *paramName, Float value) {
        pstd::optional<RGB> rgb = dict->GetOneRGB(paramName);
        bool matches = (rgb && rgb->r == value && rgb->g == value && rgb->b == value);

        if (!matches &&
            !dict->GetSpectrumArray(paramName, SpectrumType::Unbounded, {}).empty())
            Warning(&loc,
                    "Parameter is being removed when converting "
                    "to \"%s\" material: %s",
                    *name, dict->ToParameterDefinition(paramName));
        dict->RemoveSpectrum(paramName);
        dict->RemoveTexture(paramName);
        return matches;
    };

    if (*name == "uber") {
        *name = "coateddiffuse";
        if (removeParamSilentIfConstant("Ks", 0)) {
            *name = "diffuse";
            dict->RemoveFloat("eta");
            dict->RemoveFloat("roughness");
        }
        removeParamSilentIfConstant("Kr", 0);
        removeParamSilentIfConstant("Kt", 0);
        dict->RenameParameter("Kd", "reflectance");

        if (!dict->GetTexture("opacity").empty()) {
            ErrorExitDeferred(&loc, "Non-opaque \"opacity\" texture in \"uber\" "
                                    "material not supported "
                                    "in pbrt-v4. Please edit the file manually.");
            return "";
        }

        if (dict->GetSpectrumArray("opacity", SpectrumType::Unbounded, {}).empty())
            return "";

        pstd::optional<RGB> opacity = dict->GetOneRGB("opacity");
        if (opacity && opacity->r == 1 && opacity->g == 1 && opacity->b == 1) {
            dict->RemoveSpectrum("opacity");
            return "";
        }

        ErrorExitDeferred(&loc, "A non-opaque \"opacity\" in the \"uber\" "
                                "material is not supported "
                                "in pbrt-v4. Please edit the file manually.");
    } else if (*name == "mix") {
        // Convert the amount to a scalar
        pstd::optional<RGB> rgb = dict->GetOneRGB("amount");
        if (rgb) {
            if (rgb->r == rgb->g && rgb->g == rgb->b)
                extra += indent(1) + StringPrintf("\"float amount\" [ %f ]\n", rgb->r);
            else {
                Float avg = (rgb->r + rgb->g + rgb->b) / 3;
                Warning(&loc, "Changing RGB \"amount\" (%f, %f, %f) to scalar average %f",
                        rgb->r, rgb->g, rgb->b, avg);
                extra += indent(1) + StringPrintf("\"float amount\" [ %f ]\n", avg);
            }
        } else if (dict->GetSpectrumArray("amount", SpectrumType::Unbounded, {}).size() >
                   0)
            ErrorExitDeferred(
                &loc, "Unable to update non-RGB spectrum \"amount\" to a scalar: %s",
                dict->ToParameterDefinition("amount"));

        dict->RemoveSpectrum("amount");

        // And rename...
        std::string m1 = dict->GetOneString("namedmaterial1", "");
        if (m1.empty())
            ErrorExitDeferred(
                &loc, "Didn't find \"namedmaterial1\" parameter for \"mix\" material.");
        dict->RemoveString("namedmaterial1");

        std::string m2 = dict->GetOneString("namedmaterial2", "");
        if (m2.empty())
            ErrorExitDeferred(
                &loc, "Didn't find \"namedmaterial2\" parameter for \"mix\" material.");
        dict->RemoveString("namedmaterial2");

        // Note: swapped order vs pbrt-v3!
        extra +=
            indent(1) + StringPrintf("\"string materials\" [ \"%s\" \"%s\" ]\n", m2, m1);
    } else if (*name == "substrate") {
        *name = "coateddiffuse";
        removeParamSilentIfConstant("Ks", 1);
        dict->RenameParameter("Kd", "reflectance");
    } else if (*name == "glass") {
        *name = "dielectric";
        removeParamSilentIfConstant("Kr", 1);
        removeParamSilentIfConstant("Kt", 1);
    } else if (*name == "plastic") {
        *name = "coateddiffuse";
        if (removeParamSilentIfConstant("Ks", 0)) {
            *name = "diffuse";
            dict->RemoveFloat("roughness");
            dict->RemoveFloat("eta");
        }
        dict->RenameParameter("Kd", "reflectance");
    } else if (*name == "fourier")
        Warning(&loc, "\"fourier\" material is no longer supported. (But there "
                      "is \"measured\"!)");
    else if (*name == "kdsubsurface") {
        *name = "subsurface";
        dict->RenameParameter("Kd", "reflectance");
    } else if (*name == "matte") {
        *name = "diffuse";
        dict->RenameParameter("Kd", "reflectance");
    } else if (*name == "metal") {
        *name = "conductor";
        removeParamSilentIfConstant("Kr", 1);
    } else if (*name == "translucent") {
        *name = "diffusetransmission";

        dict->RenameParameter("Kd", "transmittance");

        removeParamSilentIfConstant("reflect", 0);
        removeParamSilentIfConstant("transmit", 1);

        removeParamSilentIfConstant("Ks", 0);
        dict->RemoveFloat("roughness");
    } else if (*name == "mirror") {
        *name = "conductor";
        extra += indent(1) + "\"float roughness\" [ 0 ]\n";
        extra += indent(1) + "\"spectrum eta\" [ \"metal-Ag-eta\" ]\n";
        extra += indent(1) + "\"spectrum k\" [ \"metal-Ag-k\" ]\n";

        removeParamSilentIfConstant("Kr", 0);
    } else if (*name == "disney") {
        *name = "diffuse";
        dict->RenameParameter("color", "reflectance");
    } else if (name->empty() || *name == "none")
        *name = "interface";

    return extra;
}

void FormattingParserTarget::Material(const std::string &name, ParsedParameterVector params,
                               FileLoc loc) {
    ParameterDictionary dict(params, RGBColorSpace::sRGB);
    if (upgrade)
        dict.RenameUsedTextures(definedTextures);

    std::string extra;
    std::string newName = name;
    if (upgrade)
        extra = upgradeMaterial(&newName, &dict, loc);

#if 0
    // Hack for landscape upgrade
    if (upgrade && name == "mix") {
        ParameterDictionary dict(params, RGBColorSpace::sRGB);
        const ParameterDictionary &d1 = namedMaterialDictionaries[dict.GetOneString("namedmaterial1", "")];
        const ParameterDictionary &d2 = namedMaterialDictionaries[dict.GetOneString("namedmaterial2", "")];

        if (!d1.GetTexture("reflectance").empty() &&
            !d2.GetTexture("transmittance").empty()) {
            Printf("%sMaterial \"diffusetransmission\"\n", indent());
            Printf("%s\"texture reflectance\" \"%s\"\n", indent(1), d1.GetTexture("reflectance"));
            Printf("%s\"texture transmittance\" \"%s\"\n", indent(1), d2.GetTexture("transmittance"));

            if (!d1.GetTexture("displacement").empty())
                Printf("%s\"texture displacement\" \"%s\"\n", indent(1), d1.GetTexture("displacement"));
            else if (!d2.GetTexture("displacement").empty())
                Printf("%s\"texture displacement\" \"%s\"\n", indent(1), d2.GetTexture("displacement"));

            Printf("%s\"float scale\" 0.5\n", indent(1));

            return;
        }
    }
#endif

    Printf("%sMaterial \"%s\"\n", indent(), newName);
    std::cout << extra << dict.ToParameterList(catIndentCount);
}

void FormattingParserTarget::MakeNamedMaterial(const std::string &name,
                                        ParsedParameterVector params, FileLoc loc) {
    ParameterDictionary dict(params, RGBColorSpace::sRGB);

    if (upgrade) {
        dict.RenameUsedTextures(definedTextures);

        if (definedNamedMaterials.find(name) != definedNamedMaterials.end()) {
            static int count = 0;
            Warning(&loc, "%s: renaming multiply-defined named material", name);
            definedNamedMaterials[name] = StringPrintf("%s-renamed-%d", name, count++);
        } else
            definedNamedMaterials[name] = name;
        Printf("%sMakeNamedMaterial \"%s\"\n", indent(), definedNamedMaterials[name]);
    } else
        Printf("%sMakeNamedMaterial \"%s\"\n", indent(), name);

    std::string extra;
    if (upgrade) {
        std::string matName = dict.GetOneString("type", "");
        extra = upgradeMaterial(&matName, &dict, loc);
        dict.RemoveString("type");
        extra = indent(1) + StringPrintf("\"string type\" [ \"%s\" ]\n", matName) + extra;
    }
    std::cout << extra << dict.ToParameterList(catIndentCount);

    if (upgrade)
        namedMaterialDictionaries[definedNamedMaterials[name]] = std::move(dict);
}

void FormattingParserTarget::NamedMaterial(const std::string &name, FileLoc loc) {
    Printf("%sNamedMaterial \"%s\"\n", indent(), name);
}

static bool upgradeRGBToScale(ParameterDictionary *dict, const char *name,
                              Float *totalScale) {
    std::vector<Spectrum> s = dict->GetSpectrumArray(name, SpectrumType::Unbounded, {});
    if (s.empty())
        return true;

    pstd::optional<RGB> rgb = dict->GetOneRGB(name);
    if (!rgb || rgb->r != rgb->g || rgb->g != rgb->b)
        return false;

    *totalScale *= rgb->r;
    dict->RemoveSpectrum(name);
    return true;
}

static std::string upgradeMapname(const FormattingParserTarget &scene,
                                  ParameterDictionary *dict) {
    std::string n = dict->GetOneString("mapname", "");
    if (n.empty())
        return "";

    dict->RemoveString("mapname");
    return scene.indent(1) + StringPrintf("\"string filename\" \"%s\"\n", n);
}

void FormattingParserTarget::LightSource(const std::string &name, ParsedParameterVector params,
                                  FileLoc loc) {
    ParameterDictionary dict(params, RGBColorSpace::sRGB);

    Printf("%sLightSource \"%s\"\n", indent(), name);

    std::string extra;
    if (upgrade) {
        Float totalScale = 1;
        if (!upgradeRGBToScale(&dict, "scale", &totalScale)) {
            ErrorExitDeferred(dict.loc("scale"),
                              "In pbrt-v4, \"scale\" is a \"float\" parameter "
                              "to light sources. "
                              "Please modify your scene file manually.");
            return;
        }
        dict.RemoveInt("samples");

        if (dict.GetOneString("mapname", "").empty() == false) {
            if (name == "infinite" && !upgradeRGBToScale(&dict, "L", &totalScale)) {
                ErrorExitDeferred(
                    dict.loc("L"),
                    "Non-constant \"L\" is no longer supported with "
                    "\"mapname\" for "
                    "the \"infinite\" light source. Please upgrade your scene "
                    "file manually.");
                return;
            } else if (name == "projection" &&
                       !upgradeRGBToScale(&dict, "I", &totalScale)) {
                ErrorExitDeferred(
                    dict.loc("I"),
                    "\"I\" is no longer supported with \"mapname\" for "
                    "the \"projection\" light source. Please upgrade your scene "
                    "file manually.");
                return;
            }
        }

        totalScale *= dict.UpgradeBlackbody("I");
        totalScale *= dict.UpgradeBlackbody("L");

        // Do this after we've handled infinite "L" with a map, since
        // it removes the "mapname" parameter from the dictionary.
        extra += upgradeMapname(*this, &dict);

        if (totalScale != 1) {
            totalScale *= dict.GetOneFloat("scale", 1.f);
            dict.RemoveFloat("scale");
            Printf("%s\"float scale\" [%f]\n", indent(1), totalScale);
        }
    }

    std::cout << extra << dict.ToParameterList(catIndentCount);
}

void FormattingParserTarget::AreaLightSource(const std::string &name,
                                      ParsedParameterVector params, FileLoc loc) {
    ParameterDictionary dict(params, RGBColorSpace::sRGB);
    std::string extra;
    Float totalScale = 1;
    if (upgrade) {
        if (!upgradeRGBToScale(&dict, "scale", &totalScale)) {
            ErrorExitDeferred(dict.loc("scale"),
                              "In pbrt-v4, \"scale\" is a \"float\" parameter "
                              "to light sources. "
                              "Please modify your scene file manually.");
            return;
        }

        totalScale *= dict.UpgradeBlackbody("L");

        if (name == "area")
            Printf("%sAreaLightSource \"diffuse\"\n", indent());
        else
            Printf("%sAreaLightSource \"%s\"\n", indent(), name);
        dict.RemoveInt("nsamples");
    } else
        Printf("%sAreaLightSource \"%s\"\n", indent(), name);

    if (totalScale != 1)
        Printf("%s\"float scale\" [%f]\n", indent(1), totalScale);
    std::cout << extra << dict.ToParameterList(catIndentCount);
}

static std::string upgradeTriMeshUVs(const FormattingParserTarget &scene,
                                     ParameterDictionary *dict) {
    std::vector<Point2f> uv = dict->GetPoint2fArray("st");
    if (!uv.empty())
        dict->RemovePoint2f("st");
    else {
        auto upgradeFloatArray = [&](const char *name) {
            std::vector<Float> fuv = dict->GetFloatArray(name);
            if (fuv.empty())
                return;

            std::vector<Point2f> tempUVs;
            tempUVs.reserve(fuv.size() / 2);
            for (size_t i = 0; i < fuv.size() / 2; ++i)
                tempUVs.push_back(Point2f(fuv[2 * i], fuv[2 * i + 1]));
            dict->RemoveFloat(name);
            uv = tempUVs;
        };
        upgradeFloatArray("uv");
        upgradeFloatArray("st");
    }

    if (uv.empty())
        return "";

    std::string s = scene.indent(1) + "\"point2 uv\" [ ";
    for (size_t i = 0; i < uv.size(); ++i) {
        s += StringPrintf("%f %f ", uv[i][0], uv[i][1]);
        if ((i + 1) % 4 == 0) {
            s += "\n";
            s += scene.indent(2);
        }
    }
    s += "]\n";
    return s;
}

void FormattingParserTarget::Shape(const std::string &name, ParsedParameterVector params,
                            FileLoc loc) {
    ParameterDictionary dict(params, RGBColorSpace::sRGB);

    if (toPly && name == "trianglemesh") {
        std::vector<int> vi = dict.GetIntArray("indices");

        if (vi.size() < 500) {
            // It's a small mesh; don't bother with a PLY file after all.
            Printf("%sShape \"%s\"\n", indent(), name);
            std::cout << dict.ToParameterList(catIndentCount);
        } else {
            static int count = 1;
            const char *plyPrefix = getenv("PLY_PREFIX") ? getenv("PLY_PREFIX") : "mesh";
            std::string fn = StringPrintf("%s_%05d.ply", plyPrefix, count++);

            class Transform identity;
            const TriangleMesh *mesh =
                Triangle::CreateMesh(&identity, false, dict, &loc, Allocator());
            if (!mesh->WritePLY(fn))
                ErrorExit(&loc, "%s: unable to write PLY file.", fn);

            dict.RemoveInt("indices");
            dict.RemovePoint3f("P");
            dict.RemovePoint2f("uv");
            dict.RemoveNormal3f("N");
            dict.RemoveVector3f("S");
            dict.RemoveInt("faceIndices");

            Printf("%sShape \"plymesh\" \"string filename\" \"%s\"\n", indent(), fn);
            std::cout << dict.ToParameterList(catIndentCount);
        }
        return;
    }

    Printf("%sShape \"%s\"\n", indent(), name);

    if (upgrade) {
        if (name == "trianglemesh") {
            // Remove indices if they're [0 1 2] and we have a single triangle
            auto indices = dict.GetIntArray("indices");
            if (indices.size() == 3 && dict.GetPoint3fArray("P").size() == 3 &&
                indices[0] == 0 && indices[1] == 1 && indices[2] == 2)
                dict.RemoveInt("indices");
        }

        if (name == "bilinearmesh") {
            // Remove indices if they're [0 1 2 3] and we have a single blp
            auto indices = dict.GetIntArray("indices");
            if (indices.size() == 4 && dict.GetPoint3fArray("P").size() == 4 &&
                indices[0] == 0 && indices[1] == 1 && indices[2] == 2 && indices[3] == 3)
                dict.RemoveInt("indices");
        }

        if (name == "loopsubdiv") {
            auto levels = dict.GetIntArray("nlevels");
            if (!levels.empty()) {
                Printf("%s\"integer levels\" [ %d ]\n", indent(1), levels[0]);
                dict.RemoveInt("nlevels");
            }
        }
        if (name == "trianglemesh" || name == "plymesh") {
            dict.RemoveBool("discarddegenerateUVs");
            dict.RemoveTexture("shadowalpha");
        }

        if (name == "trianglemesh") {
            std::string extra = upgradeTriMeshUVs(*this, &dict);
            std::cout << extra;
        }

        dict.RenameParameter("Kd", "reflectance");
    }

    std::cout << dict.ToParameterList(catIndentCount);
}

void FormattingParserTarget::ReverseOrientation(FileLoc loc) {
    Printf("%sReverseOrientation\n", indent());
}

void FormattingParserTarget::ObjectBegin(const std::string &name, FileLoc loc) {
    if (upgrade) {
        if (definedObjectInstances.find(name) != definedObjectInstances.end()) {
            static int count = 0;
            Warning(&loc, "%s: renaming multiply-defined object instance", name);
            definedObjectInstances[name] = StringPrintf("%s-renamed-%d", name, count++);
        } else
            definedObjectInstances[name] = name;
        Printf("%sObjectBegin \"%s\"\n", indent(), definedObjectInstances[name]);
    } else
        Printf("%sObjectBegin \"%s\"\n", indent(), name);
}

void FormattingParserTarget::ObjectEnd(FileLoc loc) {
    Printf("%sObjectEnd\n", indent());
}

void FormattingParserTarget::ObjectInstance(const std::string &name, FileLoc loc) {
    if (upgrade) {
        if (definedObjectInstances.find(name) == definedObjectInstances.end())
            // this is legit if we're upgrading multiple files separately...
            Printf("%sObjectInstance \"%s\"\n", indent(), name);
        else
            // use the most recent renaming of it
            Printf("%sObjectInstance \"%s\"\n", indent(), definedObjectInstances[name]);
    } else
        Printf("%sObjectInstance \"%s\"\n", indent(), name);
}

void FormattingParserTarget::EndOfFiles() {}

}  // namespace pbrt<|MERGE_RESOLUTION|>--- conflicted
+++ resolved
@@ -209,11 +209,6 @@
     CloseHandle(mapping);
     if (!ptr)
         return errorReportLambda();
-<<<<<<< HEAD
-
-    std::string str(static_cast<const char *>(ptr), len);
-=======
->>>>>>> 59b5988d
 
     return std::make_unique<Tokenizer>(ptr, len, filename, std::move(errorCallback));
 #else
@@ -602,15 +597,9 @@
     return parameterVector;
 }
 
-<<<<<<< HEAD
-void parse(SceneRepresentation *scene, std::unique_ptr<Tokenizer> t) {
-    FormattingScene *formattingScene = dynamic_cast<FormattingScene *>(scene);
-    bool formatting = formattingScene;
-=======
 void parse(ParserTarget *target, std::unique_ptr<Tokenizer> t) {
     FormattingParserTarget *formattingTarget = dynamic_cast<FormattingParserTarget *>(target);
     bool formatting = formattingTarget;
->>>>>>> 59b5988d
 
     static std::atomic<bool> warnedTransformBeginEndDeprecated{false};
 
@@ -784,13 +773,8 @@
                     Printf("%sImport \"%s\"\n",
                            dynamic_cast<FormattingParserTarget *>(target)->indent(), filename);
                 else {
-<<<<<<< HEAD
-                    ParsedScene *parsedScene = dynamic_cast<ParsedScene *>(scene);
-                    CHECK(parsedScene);
-=======
                     SceneStateManager *stateManager = dynamic_cast<SceneStateManager *>(target);
                     CHECK(stateManager);
->>>>>>> 59b5988d
 
                     if (stateManager->currentBlock != SceneStateManager::BlockState::WorldBlock)
                         ErrorExit(&tok->loc, "Import statement only allowed inside world "
@@ -1000,15 +984,9 @@
     for (auto &import : imports) {
         import.first.Wait();
 
-<<<<<<< HEAD
-        ParsedScene *parsedScene = dynamic_cast<ParsedScene *>(scene);
-        CHECK(parsedScene);
-        parsedScene->MergeImported(import.second);
-=======
         SceneStateManager *stateManager = dynamic_cast<SceneStateManager *>(target);
         CHECK(stateManager);
         stateManager->MergeImported(import.second);
->>>>>>> 59b5988d
         // HACK: let import.second leak so that its TransformCache isn't deallocated...
     }
 }
