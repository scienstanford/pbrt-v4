--- conflicted
+++ resolved
@@ -610,10 +610,7 @@
     PBRT_CPU_GPU
     const Bounds3f &Bounds() const { return bounds; }
 
-<<<<<<< HEAD
-=======
-    PBRT_CPU_GPU
->>>>>>> 59b5988d
+    PBRT_CPU_GPU
     bool IsEmissive() const { return temperatureFloatGrid && LeScale > 0; }
 
     PBRT_CPU_GPU
