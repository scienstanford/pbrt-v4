// pbrt is Copyright(c) 1998-2020 Matt Pharr, Wenzel Jakob, and Greg Humphreys.
// The pbrt source code is licensed under the Apache License, Version 2.0.
// SPDX: Apache-2.0

#ifndef PBRT_FILM_H
#define PBRT_FILM_H

// PhysLight code contributed by Anders Langlands and Luca Fascione
// Copyright (c) 2020, Weta Digital, Ltd.
// SPDX-License-Identifier: Apache-2.0

#include <pbrt/pbrt.h>

#include <pbrt/base/bxdf.h>
#include <pbrt/base/camera.h>
#include <pbrt/base/film.h>
#include <pbrt/bsdf.h>
#include <pbrt/util/color.h>
#include <pbrt/util/colorspace.h>
#include <pbrt/util/parallel.h>
#include <pbrt/util/pstd.h>
#include <pbrt/util/sampling.h>
#include <pbrt/util/spectrum.h>
#include <pbrt/util/transform.h>
#include <pbrt/util/vecmath.h>

#include <atomic>
#include <map>
#include <string>
#include <thread>
#include <vector>

namespace pbrt {

// PixelSensor Definition
class PixelSensor {
  public:
    // PixelSensor Public Methods
    static PixelSensor *Create(const ParameterDictionary &parameters,
                               const RGBColorSpace *colorSpace, Float exposureTime,
                               const FileLoc *loc, Allocator alloc);

    static PixelSensor *CreateDefault(Allocator alloc = {});

    PixelSensor(Spectrum r, Spectrum g, Spectrum b, const RGBColorSpace *outputColorSpace,
                Spectrum sensorIllum, Float imagingRatio, Allocator alloc)
        : r_bar(r, alloc), g_bar(g, alloc), b_bar(b, alloc), imagingRatio(imagingRatio) {
        // Compute XYZ from camera RGB matrix
        // Compute _rgbCamera_ values for training swatches
        Float rgbCamera[nSwatchReflectances][3];
        for (int i = 0; i < nSwatchReflectances; ++i) {
            RGB rgb = ProjectReflectance<RGB>(swatchReflectances[i], sensorIllum, &r_bar,
                                              &g_bar, &b_bar);
            for (int c = 0; c < 3; ++c)
                rgbCamera[i][c] = rgb[c];
        }

        // Compute _xyzOutput_ values for training swatches
        Float xyzOutput[24][3];
        Float sensorWhiteG = InnerProduct(sensorIllum, &g_bar);
        Float sensorWhiteY = InnerProduct(sensorIllum, &Spectra::Y());
        for (size_t i = 0; i < nSwatchReflectances; ++i) {
            Spectrum s = swatchReflectances[i];
            XYZ xyz =
                ProjectReflectance<XYZ>(s, &outputColorSpace->illuminant, &Spectra::X(),
                                        &Spectra::Y(), &Spectra::Z()) *
                (sensorWhiteY / sensorWhiteG);
            for (int c = 0; c < 3; ++c)
                xyzOutput[i][c] = xyz[c];
        }

        // Initialize _XYZFromSensorRGB_ using linear least squares
        pstd::optional<SquareMatrix<3>> m =
            LinearLeastSquares(rgbCamera, xyzOutput, nSwatchReflectances);
        if (!m)
            ErrorExit("Sensor XYZ from RGB matrix could not be solved.");
        XYZFromSensorRGB = *m;
    }

    PixelSensor(const RGBColorSpace *outputColorSpace, Spectrum sensorIllum,
                Float imagingRatio, Allocator alloc)
        : r_bar(&Spectra::X(), alloc),
          g_bar(&Spectra::Y(), alloc),
          b_bar(&Spectra::Z(), alloc),
          imagingRatio(imagingRatio) {
        // Compute white balancing matrix for XYZ _PixelSensor_
        if (sensorIllum) {
            Point2f sourceWhite = SpectrumToXYZ(sensorIllum).xy();
            Point2f targetWhite = outputColorSpace->w;
            XYZFromSensorRGB = WhiteBalance(sourceWhite, targetWhite);
        }
    }

    PBRT_CPU_GPU
    RGB ToSensorRGB(SampledSpectrum L, const SampledWavelengths &lambda) const {
        L = SafeDiv(L, lambda.PDF());
        return imagingRatio * RGB((r_bar.Sample(lambda) * L).Average(),
                                  (g_bar.Sample(lambda) * L).Average(),
                                  (b_bar.Sample(lambda) * L).Average());
    }

    // PixelSensor Public Members
    SquareMatrix<3> XYZFromSensorRGB;

  private:
    // PixelSensor Private Methods
    template <typename Triplet>
    static Triplet ProjectReflectance(Spectrum r, Spectrum illum, Spectrum b1,
                                      Spectrum b2, Spectrum b3);

    // PixelSensor Private Members
    DenselySampledSpectrum r_bar, g_bar, b_bar;
    Float imagingRatio;
    static constexpr int nSwatchReflectances = 24;
    static Spectrum swatchReflectances[nSwatchReflectances];
};

// PixelSensor Inline Methods
template <typename Triplet>
inline Triplet PixelSensor::ProjectReflectance(Spectrum refl, Spectrum illum, Spectrum b1,
                                               Spectrum b2, Spectrum b3) {
    Triplet result;
    Float g_integral = 0;
    for (Float lambda = Lambda_min; lambda <= Lambda_max; ++lambda) {
        g_integral += b2(lambda) * illum(lambda);
        result[0] += b1(lambda) * refl(lambda) * illum(lambda);
        result[1] += b2(lambda) * refl(lambda) * illum(lambda);
        result[2] += b3(lambda) * refl(lambda) * illum(lambda);
    }
    return result / g_integral;
}

// VisibleSurface Definition
class VisibleSurface {
  public:
    // VisibleSurface Public Methods
    PBRT_CPU_GPU
    VisibleSurface(const SurfaceInteraction &si, SampledSpectrum albedo,
                   const SampledWavelengths &lambda);

    PBRT_CPU_GPU
    operator bool() const { return set; }

    VisibleSurface() = default;

    std::string ToString() const;

    // VisibleSurface Public Members
    Point3f p;
    Normal3f n, ns;
    Point2f uv;
    Float time = 0;
    Vector3f dpdx, dpdy;
    SampledSpectrum albedo;
<<<<<<< HEAD
    int materialId; // zhenyi
    int instanceId; // zhenyi
=======
>>>>>>> 59b5988d
    bool set = false;
};

// FilmBaseParameters Definition
struct FilmBaseParameters {
    FilmBaseParameters(const ParameterDictionary &parameters, Filter filter,
                       const PixelSensor *sensor, const FileLoc *loc);
    FilmBaseParameters(Point2i fullResolution, Bounds2i pixelBounds, Filter filter,
                       Float diagonal, const PixelSensor *sensor, std::string filename)
        : fullResolution(fullResolution),
          pixelBounds(pixelBounds),
          filter(filter),
          diagonal(diagonal),
          sensor(sensor),
          filename(filename) {}

    Point2i fullResolution;
    Bounds2i pixelBounds;
    Filter filter;
    Float diagonal;
    const PixelSensor *sensor;
    std::string filename;
};

// FilmBase Definition
class FilmBase {
  public:
    // FilmBase Public Methods
    FilmBase(FilmBaseParameters p)
        : fullResolution(p.fullResolution),
          pixelBounds(p.pixelBounds),
          filter(p.filter),
          diagonal(p.diagonal * .001f),
          sensor(p.sensor),
          filename(p.filename) {
        CHECK(!pixelBounds.IsEmpty());
        CHECK_GE(pixelBounds.pMin.x, 0);
        CHECK_LE(pixelBounds.pMax.x, fullResolution.x);
        CHECK_GE(pixelBounds.pMin.y, 0);
        CHECK_LE(pixelBounds.pMax.y, fullResolution.y);
        LOG_VERBOSE("Created film with full resolution %s, pixelBounds %s",
                    fullResolution, pixelBounds);
    }

    PBRT_CPU_GPU
    Point2i FullResolution() const { return fullResolution; }
    PBRT_CPU_GPU
    Bounds2i PixelBounds() const { return pixelBounds; }
    PBRT_CPU_GPU
    Float Diagonal() const { return diagonal; }
    PBRT_CPU_GPU
    Filter GetFilter() const { return filter; }
    PBRT_CPU_GPU
    const PixelSensor *GetPixelSensor() const { return sensor; }
    std::string GetFilename() const { return filename; }

    PBRT_CPU_GPU
    SampledWavelengths SampleWavelengths(Float u) const {
        return SampledWavelengths::SampleUniform(u); // modified by zhenyi; it was SampleXYZ.
    }

    PBRT_CPU_GPU
    Bounds2f SampleBounds() const;

    std::string BaseToString() const;

  protected:
    // FilmBase Protected Members
    Point2i fullResolution;
    Bounds2i pixelBounds;
    Filter filter;
    Float diagonal;
    const PixelSensor *sensor;
    std::string filename;
};

// RGBFilm Definition
class RGBFilm : public FilmBase {
  public:
    // RGBFilm Public Methods
    PBRT_CPU_GPU
    bool UsesVisibleSurface() const { return false; }

    PBRT_CPU_GPU
    void AddSample(Point2i pFilm, SampledSpectrum L, const SampledWavelengths &lambda,
                   const VisibleSurface *, Float weight) {
        // Convert sample radiance to _PixelSensor_ RGB
        RGB rgb = sensor->ToSensorRGB(L, lambda);

        // Optionally clamp sensor RGB value
        Float m = std::max({rgb.r, rgb.g, rgb.b});
        if (m > maxComponentValue) {
            rgb *= maxComponentValue / m;
        }

        DCHECK(InsideExclusive(pFilm, pixelBounds));
        // Update pixel values with filtered sample contribution
        Pixel &pixel = pixels[pFilm];
        for (int c = 0; c < 3; ++c)
            pixel.rgbSum[c] += weight * rgb[c];
        pixel.weightSum += weight;

    }

    PBRT_CPU_GPU
    RGB GetPixelRGB(Point2i p, Float splatScale = 1) const {
        const Pixel &pixel = pixels[p];
        RGB rgb(pixel.rgbSum[0], pixel.rgbSum[1], pixel.rgbSum[2]);
        // Normalize _rgb_ with weight sum
        Float weightSum = pixel.weightSum;
        if (weightSum != 0)
            rgb /= weightSum;

        // Add splat value at pixel
        for (int c = 0; c < 3; ++c)
            rgb[c] += splatScale * pixel.rgbSplat[c] / filterIntegral;

        // Convert _rgb_ to output RGB color space
        rgb = outputRGBFromSensorRGB * rgb;

        return rgb;
    }

    RGBFilm(FilmBaseParameters p, const RGBColorSpace *colorSpace,
            Float maxComponentValue = Infinity, bool writeFP16 = true,
            Allocator alloc = {});

    static RGBFilm *Create(const ParameterDictionary &parameters, Float exposureTime,
                           Filter filter, const RGBColorSpace *colorSpace,
                           const FileLoc *loc, Allocator alloc);

    PBRT_CPU_GPU
    void AddSplat(Point2f p, SampledSpectrum v, const SampledWavelengths &lambda);

    void WriteImage(ImageMetadata metadata, Float splatScale = 1);
    Image GetImage(ImageMetadata *metadata, Float splatScale = 1);

    std::string ToString() const;

    PBRT_CPU_GPU
    RGB ToOutputRGB(SampledSpectrum L, const SampledWavelengths &lambda) const {
        RGB sensorRGB = sensor->ToSensorRGB(L, lambda);
        return outputRGBFromSensorRGB * sensorRGB;
    }

  private:
    // RGBFilm::Pixel Definition
    struct Pixel {
        Pixel() = default;
        double rgbSum[3] = {0., 0., 0.};
        double weightSum = 0.;
        AtomicDouble rgbSplat[3];
    };

    // RGBFilm Private Members
    const RGBColorSpace *colorSpace;
    Float maxComponentValue;
    bool writeFP16;
    Float filterIntegral;
    SquareMatrix<3> outputRGBFromSensorRGB;
    Array2D<Pixel> pixels;
};

// GBufferFilm Definition
class GBufferFilm : public FilmBase {
  public:
    // GBufferFilm Public Methods
    GBufferFilm(FilmBaseParameters p, const AnimatedTransform &outputFromRender,
                bool applyInverse, const RGBColorSpace *colorSpace,
                Float maxComponentValue = Infinity, bool writeFP16 = true,
                bool writeRadiance = true, bool writeBasis = true, int nbasis = 3,
                bool writeAlbedo = true, bool writePosition = true,
                bool writeDz = true, bool writeMaterial = true, bool writeInstance = true,
                bool writeNormal = true, bool writeNs = true, bool writeVariance = true,
                bool writeRelativeVariance = true,
                Allocator alloc = {});

    static GBufferFilm *Create(const ParameterDictionary &parameters, Float exposureTime,
                               const CameraTransform &cameraTransform, Filter filter,
                               const RGBColorSpace *colorSpace, const FileLoc *loc,
                               Allocator alloc);

    PBRT_CPU_GPU
    void AddSample(Point2i pFilm, SampledSpectrum L, const SampledWavelengths &lambda,
                   const VisibleSurface *visibleSurface, Float weight);

    PBRT_CPU_GPU
    void AddSplat(Point2f p, SampledSpectrum v, const SampledWavelengths &lambda);

    PBRT_CPU_GPU
    RGB ToOutputRGB(SampledSpectrum L, const SampledWavelengths &lambda) const {
        RGB cameraRGB = sensor->ToSensorRGB(L, lambda);
        return outputRGBFromSensorRGB * cameraRGB;
    }

    PBRT_CPU_GPU
    bool UsesVisibleSurface() const { return true; }

    PBRT_CPU_GPU
    RGB GetPixelRGB(Point2i p, Float splatScale = 1) const {
        const Pixel &pixel = pixels[p];
        RGB rgb(pixel.rgbSum[0], pixel.rgbSum[1], pixel.rgbSum[2]);

        // Normalize pixel with weight sum
        Float weightSum = pixel.weightSum;
        if (weightSum != 0)
            rgb /= weightSum;

        // Add splat value at pixel
        for (int c = 0; c < 3; ++c)
            rgb[c] += splatScale * pixel.rgbSplat[c] / filterIntegral;

        rgb = outputRGBFromSensorRGB * rgb;

        return rgb;
    }

    void WriteImage(ImageMetadata metadata, Float splatScale = 1);
    Image GetImage(ImageMetadata *metadata, Float splatScale = 1);

    std::string ToString() const;

  private:
    // GBufferFilm::Pixel Definition
    struct Pixel {
        Pixel() = default;
        double rgbSum[3] = {0., 0., 0.};
<<<<<<< HEAD
        double weightSum = 0.;
=======
        double weightSum = 0., gBufferWeightSum = 0.;
>>>>>>> 59b5988d
        AtomicDouble rgbSplat[3];
        Point3f pSum;
        Float dzdxSum = 0, dzdySum = 0;
        Normal3f nSum, nsSum;
<<<<<<< HEAD
        double rgbAlbedoSum[3] = {0., 0., 0.};
        VarianceEstimator<Float> rgbVariance[3];
        SampledSpectrum L;
        float materialId; // zhenyi
        float instanceId; // zhenyi
=======
        Point2f uvSum;
        double rgbAlbedoSum[3] = {0., 0., 0.};
        VarianceEstimator<Float> rgbVariance[3];
>>>>>>> 59b5988d
    };

    // GBufferFilm Private Members
    AnimatedTransform outputFromRender;
    bool applyInverse;
    Array2D<Pixel> pixels;
    const RGBColorSpace *colorSpace;
    Float maxComponentValue;
    bool writeFP16;
    // zhenyi------
    bool writeRadiance;
    bool writeBasis;
    int nbasis;
    bool writeAlbedo;
    bool writePosition;
    bool writeDz;
    bool writeMaterial;
    bool writeInstance;
    bool writeNormal;
    bool writeNs;
    bool writeVariance;
    bool writeRelativeVariance;
    // ------------------------
    Float filterIntegral;
    SquareMatrix<3> outputRGBFromSensorRGB;
};

PBRT_CPU_GPU
inline SampledWavelengths Film::SampleWavelengths(Float u) const {
    auto sample = [&](auto ptr) { return ptr->SampleWavelengths(u); };
    return Dispatch(sample);
}

PBRT_CPU_GPU
inline Bounds2f Film::SampleBounds() const {
    auto sb = [&](auto ptr) { return ptr->SampleBounds(); };
    return Dispatch(sb);
}

PBRT_CPU_GPU
inline Bounds2i Film::PixelBounds() const {
    auto pb = [&](auto ptr) { return ptr->PixelBounds(); };
    return Dispatch(pb);
}

PBRT_CPU_GPU
inline Point2i Film::FullResolution() const {
    auto fr = [&](auto ptr) { return ptr->FullResolution(); };
    return Dispatch(fr);
}

PBRT_CPU_GPU
inline Float Film::Diagonal() const {
    auto diag = [&](auto ptr) { return ptr->Diagonal(); };
    return Dispatch(diag);
}

PBRT_CPU_GPU
inline Filter Film::GetFilter() const {
    auto filter = [&](auto ptr) { return ptr->GetFilter(); };
    return Dispatch(filter);
}

PBRT_CPU_GPU
inline bool Film::UsesVisibleSurface() const {
    auto uses = [&](auto ptr) { return ptr->UsesVisibleSurface(); };
    return Dispatch(uses);
}

PBRT_CPU_GPU
inline RGB Film::GetPixelRGB(Point2i p, Float splatScale) const {
    auto get = [&](auto ptr) { return ptr->GetPixelRGB(p, splatScale); };
    return Dispatch(get);
}

PBRT_CPU_GPU
inline RGB Film::ToOutputRGB(SampledSpectrum L, const SampledWavelengths &lambda) const {
    auto out = [&](auto ptr) { return ptr->ToOutputRGB(L, lambda); };
    return Dispatch(out);
}

PBRT_CPU_GPU
inline void Film::AddSample(Point2i pFilm, SampledSpectrum L,
                            const SampledWavelengths &lambda,
                            const VisibleSurface *visibleSurface, Float weight) {
    auto add = [&](auto ptr) {
        return ptr->AddSample(pFilm, L, lambda, visibleSurface, weight);
    };
    return Dispatch(add);
}

PBRT_CPU_GPU
inline const PixelSensor *Film::GetPixelSensor() const {
    auto filter = [&](auto ptr) { return ptr->GetPixelSensor(); };
    return Dispatch(filter);
}

}  // namespace pbrt

#endif  // PBRT_FILM_H<|MERGE_RESOLUTION|>--- conflicted
+++ resolved
@@ -152,11 +152,8 @@
     Float time = 0;
     Vector3f dpdx, dpdy;
     SampledSpectrum albedo;
-<<<<<<< HEAD
     int materialId; // zhenyi
     int instanceId; // zhenyi
-=======
->>>>>>> 59b5988d
     bool set = false;
 };
 
@@ -384,26 +381,17 @@
     struct Pixel {
         Pixel() = default;
         double rgbSum[3] = {0., 0., 0.};
-<<<<<<< HEAD
-        double weightSum = 0.;
-=======
         double weightSum = 0., gBufferWeightSum = 0.;
->>>>>>> 59b5988d
         AtomicDouble rgbSplat[3];
         Point3f pSum;
         Float dzdxSum = 0, dzdySum = 0;
         Normal3f nSum, nsSum;
-<<<<<<< HEAD
+        Point2f uvSum;
         double rgbAlbedoSum[3] = {0., 0., 0.};
         VarianceEstimator<Float> rgbVariance[3];
         SampledSpectrum L;
         float materialId; // zhenyi
         float instanceId; // zhenyi
-=======
-        Point2f uvSum;
-        double rgbAlbedoSum[3] = {0., 0., 0.};
-        VarianceEstimator<Float> rgbVariance[3];
->>>>>>> 59b5988d
     };
 
     // GBufferFilm Private Members
