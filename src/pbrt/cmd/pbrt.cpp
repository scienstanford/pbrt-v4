--- conflicted
+++ resolved
@@ -166,28 +166,9 @@
                      onError) ||
             ParseArg(&iter, args.end(), "mse-reference-out", &options.mseReferenceOutput,
                      onError) ||
-<<<<<<< HEAD
-            ParseArg(&argv, "display-server", &options.displayServer, onError) ||
-            ParseArg(&argv, "force-diffuse", &options.forceDiffuse, onError) ||
-            ParseArg(&argv, "format", &format, onError) ||
-            ParseArg(&argv, "log-level", &logLevel, onError) ||
-            ParseArg(&argv, "mse-reference-image", &options.mseReferenceImage, onError) ||
-            ParseArg(&argv, "mse-reference-out", &options.mseReferenceOutput, onError) ||
-            ParseArg(&argv, "nthreads", &options.nThreads, onError) || 
-            ParseArg(&argv, "outfile", &options.imageFile, onError) ||
-            ParseArg(&argv, "pixelstats", &options.recordPixelStatistics, onError) ||
-            ParseArg(&argv, "quick", &options.quickRender, onError) ||
-            ParseArg(&argv, "quiet", &options.quiet, onError) ||
-            ParseArg(&argv, "render-coord-sys", &renderCoordSys, onError) ||
-            ParseArg(&argv, "seed", &options.seed, onError) ||
-            ParseArg(&argv, "spp", &options.pixelSamples, onError) ||
-            ParseArg(&argv, "toply", &toPly, onError) ||
-            ParseArg(&argv, "write-partial-images", &options.writePartialImages,
-=======
             ParseArg(&iter, args.end(), "nthreads", &options.nThreads, onError) ||
             ParseArg(&iter, args.end(), "outfile", &options.imageFile, onError) ||
             ParseArg(&iter, args.end(), "pixelstats", &options.recordPixelStatistics,
->>>>>>> 865377bf
                      onError) ||
             ParseArg(&iter, args.end(), "quick", &options.quickRender, onError) ||
             ParseArg(&iter, args.end(), "quiet", &options.quiet, onError) ||
