// pbrt is Copyright(c) 1998-2020 Matt Pharr, Wenzel Jakob, and Greg Humphreys.
// The pbrt source code is licensed under the Apache License, Version 2.0.
// SPDX: Apache-2.0

#include <pbrt/pbrt.h>

#include <pbrt/filters.h>
#include <pbrt/options.h>
#include <pbrt/util/args.h>
#include <pbrt/util/check.h>
#include <pbrt/util/color.h>
#include <pbrt/util/colorspace.h>
#include <pbrt/util/file.h>
#include <pbrt/util/image.h>
#include <pbrt/util/log.h>
#include <pbrt/util/math.h>
#include <pbrt/util/parallel.h>
#include <pbrt/util/print.h>
#include <pbrt/util/progressreporter.h>
#include <pbrt/util/rng.h>
#include <pbrt/util/sampling.h>
#include <pbrt/util/spectrum.h>
#include <pbrt/util/string.h>
#include <pbrt/util/vecmath.h>

extern "C" {
#include <skymodel/ArHosekSkyModel.h>
}

#include <algorithm>
#include <array>
#include <cctype>
#include <cstdarg>
#include <cstdio>
#include <cstdlib>
#include <map>
#include <string>
#include <iostream>
#include <fstream>

#include <flip.h>

#ifdef PBRT_BUILD_GPU_RENDERER

#include <pbrt/gpu/memory.h>
#include <pbrt/gpu/util.h>

#include <cuda.h>
#include <cuda_runtime.h>

#include <optix.h>
#include <optix_stubs.h>

#define OPTIX_CHECK(EXPR)                                                           \
    do {                                                                            \
        OptixResult res = EXPR;                                                     \
        if (res != OPTIX_SUCCESS)                                                   \
            LOG_FATAL("OptiX call " #EXPR " failed with code %d: \"%s\"", int(res), \
                      optixGetErrorString(res));                                    \
    } while (false) /* eat semicolon */
#endif

// Stop that, Windows.
#ifdef RGB
#undef RGB
#endif

using namespace pbrt;

struct CommandUsage {
    std::string usage;
    std::string description;
    std::string options;
};

static std::map<std::string, CommandUsage> commandUsage = {
    {"assemble",
     {"assemble [options] <filenames...>",
      "Assemble multiple images representing cropped regions of a larger\n"
      "    image into a single composite image.",
      std::string(R"(
    --outfile          Output image filename.
)")}},
    {"average",
     {"average [options] <filename base>",
      "Generate an image that is the result of averaging multiple images.\n"
      "    The constituent images are specified with a path that gives their\n"
      "    prefix.",
      std::string(R"(
    --outfile          Output image filename.
)")}},
    {"cat",
     {"cat [options] <filename>",
      "Print the pixel values of the specified image to standard output.", std::string(R"(
    --csv              Output pixel values in CSV format.
    --list             Output pixel values in a brace-delimited list
                       (Mathematica-compatible).
    --sort             Sort output by pixel luminance.
)")}},
    {"bloom",
     {"bloom [options] <filename>",
      "Apply a bloom effect to the specified image where pixels that are\n"
      "    brighter than a threshold are blurred and added to nearby pixels.",
      std::string(R"(
    --iterations <n>   Number of filtering iterations used to generate the bloom
                       image. Default: 5
    --level <n>        Minimum RGB value for a pixel for it to contribute to bloom.
                       Default: Infinity (i.e., no bloom is applied)
    --outfile          Output image filename.
    --scale <s>        Amount by which the bloom image is scaled before being
                       added to the original image. Default: 0.3
    --width <w>        Width of Gaussian used to generate bloom images.
                       Default: 15
)")}},
    {"convert",
     {"convert [options] <filename>",
      "Convert an image, possibly going from one format to another.\n"
      "    A variety of image processing operations can be performed as well.",
      std::string(R"(
    --aces-filmic      Apply the ACES filmic s-curve to map values to [0,1].
    --bw               Convert to black and white (average channels)
    --channels <names> Process the provided comma-delineated set of channels.
                       Default: R,G,B.
    --clamp <value>    Rescale pixel components if necessary so that they do not
                       exceed <value>. Default: no clamping.
    --crop <x0,x1,y0,y1> Crop image to the given dimensions. Default: no crop.
    --colorspace <n>   Convert image to given colorspace.
                       (Options: "ACES2065-1", "Rec2020", "DCI-P3", "sRGB")
    --despike <v>      For any pixels with a luminance value greater than <v>,
                       replace the pixel with the median of the 3x3 neighboring
                       pixels. Default: infinity (i.e., disabled).
    --exr2bin [<ch1,ch2...>|<chx:chy>]
                       Convert input .exr file to binary file according to channels specified.
                       --outfile <path\to\output\dir\filename> can be specifiled for output path.
                       e.g. imgtool convert --exr2bin 1,2,3,5 pbrt.exr
                       e.g. imgtool convert --exr2bin 1:5 pbrt.exr
                       e.g. imgtool convert --exr2bin B,G,R,Radiance.C05 pbrt.exr
                       e.g. imgtool convert --exr2bin Radiance --outfile /path/to/dir/ pbrt.exr
                       e.g. imgtool convert --exr2bin Radiance --outfile /path/to/dir/filename pbrt.exr
                       Default: all channels at the same directory with pbrt.exr
    --flipy            Flip the image along the y axis
    --gamma <v>        Apply a gamma curve with exponent v. (Default: 1 (none)).
    --maxluminance <n> Luminance value mapped to white by tonemapping.
                       Default: 1
    --outfile          Output image filename.
    --preservecolors   By default, out-of-gammut colors have each component
                       clamped to [0,1] when written to non-HDR formats. With
                       this option enabled, such colors are scaled by their
                       maximum component, which preserves the relative ratio
                       between RGB components.
    --repeatpix <n>    Repeat each pixel value n times in both directions
    --scale <scale>    Scale pixel values by given amount
    --tonemap          Apply tonemapping to the image (Reinhard et al.'s
                       photographic tone mapping operator)
   --exr2bin [<ch1,ch2...>|<chx:chy>]
                      Convert input .exr file to binary file according to channels specified.
                      --outfile <path\to\output\dir\filename> can be specifiled for output path.
                      e.g. imgtool convert --exr2bin 1,2,3,5 pbrt.exr
                      e.g. imgtool convert --exr2bin 1:5 pbrt.exr
                      e.g. imgtool convert --exr2bin B,G,R,Radiance.C05 pbrt.exr
                      e.g. imgtool convert --exr2bin Radiance --outfile /path/to/dir/ pbrt.exr
                      e.g. imgtool convert --exr2bin Radiance --outfile /path/to/dir/filename pbrt.exr
                      Default: all channels at the same directory with pbrt.exr
)")}},
    {"diff",
     {"diff [options] <filename>",
      "Compute the difference between an image and a reference image\n"
      "    according to a variety of metrics and optionally output a\n"
      "    difference image.",
      std::string(R"(
    --channels <names> Comma-separated list of channels to include in comparison.
                       Default: R,G,B.
    --crop <x0,x1,y0,y1> Crop images before performing diff.
    --difftol <v>      Acceptable image difference percentage before differences
                       are reported. Default: 0
    --metric <name>    Error metric to use. (Options: "MAE", "MSE", "MRSE", "FLIP")
    --outfile <name>   Filename to use for saving an image that encodes the
                       absolute value of per-pixel differences.
    --reference <name> Filename for reference image
)")}},
    {"denoise",
     {"denoise [options] <filename>",
      "Applies a simple denoising algorithm to the provided image.\n"
      "    The image should be a multi-channel EXR as generated by pbrt's\n"
      "    \"gbuffer\" film.",
      std::string(R"( options:
    --outfile <name>   Filename to use for the denoised image.
)")}},
#ifdef PBRT_BUILD_GPU_RENDERER
    {"denoise-optix",
     {"denoise-optix [options] <filename>",
      "Denoises the image using NVIDIA's OptiX denoiser which is\n"
      "    based on a deep neural network. The provided image should\n"
      "    be a multi-channel EXR as generated by pbrt's \"gbuffer\" film.",
      std::string(R"( options:
    --outfile <name>   Filename to use for the denoised image.
)")}},
#endif  // PBRT_BUILD_GPU_RENDERER
    {"error",
     {"error [options] <filename prefix>",
      "Compute the average error of a set of images with respect to a\n"
      "   reference image. All image files starting with <filename prefix>\n"
      "    are used to compute error.",
      std::string(R"(
   --crop <x0,x1,y0,y1> Crop images before performing diff.
   --errorfile <name>   Output average error image.
   --metric <name>      Error metric to use. (Options: "MAE", MSE", "MRSE")
   --reference <name>   Reference image filename.
)")}},
    {"falsecolor",
     {"falsecolor [options] <filename>",
      "Generate a false color image encoding the magnitude of the\n"
      "    average of the channels in each pixel in the provided image.",
      std::string(R"(
    --maxvalue <v>     Value to map to the last value in the color ramp.
                       (Default: maximum pixel value in the image.)
    --outfile <name>   Filename for output image.
    --plusminus        Visualize green > 0, red < 0.
    --ramp             Generate an image of the color ramp; <filename> is ignored
                       if specified.
)")}},
    {"info",
     {"info <filename>",
      "Prints out image information including resolution, colorspace and pixel stats",
      std::string(R"(
    (No options)
)")}},
    {"makeequiarea",
     {"makeequiarea [options] <filename>",
      "Convert a equirectangular environment map (as used in pbrt-v3)\n"
      "    to an equi-area parameterization (as used in pbrt-v4).",
      std::string(R"(
    --outfile <name>   Filename of lat-long (equirect) environment map image.
    --resolution <n>   Resolution of output image. Default: calculated
                       from resolution of provided image.
)")}},
    {"makeemitters",
     {"makeemitters [options] <filename>",
      "Generate the description of a small quadrilateral emitter for\n"
      "    every pixel in the image.",
      std::string(R"(
    --downsample <n>   Downsample the image by a factor of n in both dimensions
                       (using simple box filtering). Default: 1.
)")}},
    {"makesky",
     {"makesky [options] <filename>",
      "Generate an environment map based on the Hosek-Wilkie sky model.", std::string(R"(
    --albedo <a>       Albedo of ground-plane (range 0-1). Default: 0.5
    --elevation <e>    Elevation of the sun in degrees (range 0-90). Default: 10
    --outfile <name>   Filename to store environment map in.
    --turbidity <t>    Atmospheric turbidity (range 1.7-10). Default: 3
    --resolution <r>   Resolution of generated environment map. Default: 2048
)")}},
    {"splitn",
     {"splitn [options] <filenames>",
      "Generate a composite image from the specified images by taking\n"
      "    a strip of pixels from each image, in the order given. An additional\n"
      "    image of cropped regions of each of the images may be optionally\n"
      "    generated as well.",
      std::string(R"(
    --crop <x,y>       Upper-left coordinate of one of the crops. May be specified
                       multiple times.
    --cropsize <n>     Pixel extent of crops in x and y. Default: 96
    --outfile <name>   Filename to store final image in. Crop images are stored in
                       the file "crop-<name>".
)")}},
    {"scalenormalmap",
     {"scalenormalmap [options] <filename>",
      "Scale the provided normal map by applying the given factor for x and y\n"
      "    and output the resulting normal map.\n",
      std::string(R"(
    --scale <s>        Scale factor. Default: 1
    --outfile <name>   Filename to store final image in.
)")}},
    {"whitebalance",
     {"whitebalance [options] <filename>",
      "Apply white balancing to the specified image.", std::string(R"(
    --illuminant <n>   Apply white balance for the given standard illuminant
                       (e.g. D65, D50, A, F1, F2, ...)
    --outfile <name>   Filename to store result image
    --primaries <x,y>  Apply white balance for the primaries (x,y)
    --temperature <T>  Apply white balance for a color temperature T
)")}},

};

static void usage(const char *cmd, const char *msg = nullptr, ...) {
    if (msg != nullptr) {
        va_list args;
        va_start(args, msg);
        fprintf(stderr, "imgtool %s: ", cmd);
        vfprintf(stderr, msg, args);
        fprintf(stderr, "\n\n");
    }

    auto iter = commandUsage.find(cmd);
    CHECK(iter != commandUsage.end());
    fprintf(stderr, "usage: imgtool %s\n\n", iter->second.usage.c_str());
    if (!iter->second.options.empty())
        fprintf(stderr, "options:%s\n", iter->second.options.c_str());

    exit(1);
}

void help() {
    fprintf(stderr, "usage: imgtool <command> [options]\n\n");
    fprintf(stderr, "where <command> is:\n\n");
    for (const auto &cmd : commandUsage)
        fprintf(stderr, "%s: %s\n\n", cmd.first.c_str(), cmd.second.description.c_str());
    fprintf(stderr, "\n");
    fprintf(stderr, "\"imgtool help <command>\" provides detailed information "
                    "about <command>.\n");
}

int help(std::vector<std::string> args) {
    if (args.empty()) {
        help();
        return 0;
    }
    for (std::string cmd : args) {
        auto iter = commandUsage.find(cmd);
        if (iter == commandUsage.end()) {
            fprintf(stderr, "imgtool help: command \"%s\" not known.\n", cmd.c_str());
            help();
            return 1;
        } else {
            fprintf(stderr, "usage: imgtool %s\n\n", iter->second.usage.c_str());
            fprintf(stderr, "options:%s\n", iter->second.options.c_str());
        }
    }
    return 0;
}

int makesky(std::vector<std::string> args) {
    std::string outfile;
    Float albedo = 0.5;
    Float turbidity = 3.;
    Float elevation = 10;
    int resolution = 2048;

    for (auto iter = args.begin(); iter != args.end(); ++iter) {
        auto onError = [](const std::string &err) {
            usage("makesky", "%s", err.c_str());
            exit(1);
        };
        if (ParseArg(&iter, args.end(), "outfile", &outfile, onError) ||
            ParseArg(&iter, args.end(), "albedo", &albedo, onError) ||
            ParseArg(&iter, args.end(), "turbidity", &turbidity, onError) ||
            ParseArg(&iter, args.end(), "elevation", &elevation, onError) ||
            ParseArg(&iter, args.end(), "resolution", &resolution, onError)) {
            // success
        } else
            onError(StringPrintf("argument %s invalid", *iter));
    }

    if (outfile.empty())
        usage("makesky", "--outfile must be specified");
    if (albedo < 0. || albedo > 1.)
        usage("makesky", "--albedo must be between 0 and 1");
    if (turbidity < 1.7 || turbidity > 10.)
        usage("makesky", "--turbidity must be between 1.7 and 10.");
    if (elevation < 0. || elevation > 90.)
        usage("makesky", "--elevation must be between 0. and 90.");
    elevation = Radians(elevation);
    if (resolution < 1)
        usage("makesky", "--resolution must be >= 1");

    // Vector pointing at the sun. Note that elevation is measured from the
    // horizon--not the zenith, as it is elsewhere in pbrt.
    Vector3f sunDir(0., std::cos(elevation), std::sin(elevation));

    Image img(PixelFormat::Float, {resolution, resolution}, {"R", "G", "B"});

    // They assert wavelengths are in this range...
    int nLambda = 1 + (720 - 320) / 32;
    std::vector<Float> lambda(nLambda, Float(0));
    for (int i = 0; i < nLambda; ++i)
        lambda[i] = Lerp(i / Float(nLambda - 1), 320, 720);

    // Assume a uniform spectral albedo
    ArHosekSkyModelState *skymodel_state =
        arhosekskymodelstate_alloc_init(elevation, turbidity, albedo);

    const RGBColorSpace *colorSpace = RGBColorSpace::ACES2065_1;

    ParallelFor(0, resolution, [&](int64_t start, int64_t end) {
        std::vector<Float> skyv(lambda.size());
        for (int64_t iy = start; iy < end; ++iy) {
            Float y = (iy + 0.5f) / resolution;
            for (int ix = 0; ix < resolution; ++ix) {
                Float x = (ix + 0.5f) / resolution;
                Vector3f v = EqualAreaSquareToSphere({x, y});
                if (v.z <= 0)
                    // downward hemisphere
                    continue;

                Float theta = SphericalTheta(v);

                // Compute the angle between the pixel's direction and the sun
                // direction.
                Float gamma = SafeACos(Dot(v, sunDir));
                DCHECK(gamma >= 0 && gamma <= Pi);

                for (int i = 0; i < lambda.size(); ++i)
                    skyv[i] = arhosekskymodel_solar_radiance(skymodel_state, theta, gamma,
                                                             lambda[i]);

                PiecewiseLinearSpectrum spec(pstd::MakeConstSpan(lambda),
                                             pstd::MakeConstSpan(skyv));
                XYZ xyz = SpectrumToXYZ(&spec);
                RGB rgb = colorSpace->ToRGB(xyz);

                for (int c = 0; c < 3; ++c)
                    img.SetChannel({ix, int(iy)}, c, rgb[c]);
            }
        }
    });

    ImageMetadata metadata;
    metadata.colorSpace = colorSpace;
    std::map<std::string, std::vector<std::string>> stringVectors;
    stringVectors["makesky.albedo"] = {std::to_string(albedo)};
    stringVectors["makesky.elevation"] = {std::to_string(elevation)};
    stringVectors["makesky.turbidity"] = {std::to_string(turbidity)};
    metadata.stringVectors = stringVectors;
    CHECK(img.Write(outfile, metadata));

    return 0;
}

int assemble(std::vector<std::string> args) {
    if (args.empty())
        usage("assemble", "no filenames provided to \"assemble\"?");
    std::string outfile;
    std::vector<std::string> infiles;

    for (auto iter = args.begin(); iter != args.end(); ++iter) {
        auto onError = [](const std::string &err) {
            usage("assemble", "%s", err.c_str());
        };
        if (ParseArg(&iter, args.end(), "outfile", &outfile, onError))
            ;  // success
        else if ((*iter)[0] == '-')
            usage("assemble", "%s: unknown command flag", iter->c_str());
        else {
            infiles.push_back(*iter);
        }
    }

    if (outfile.empty())
        usage("assemble", "--outfile not provided for \"assemble\"");

    Image fullImage;
    std::vector<bool> seenPixel;
    int seenMultiple = 0;
    Bounds2i fullBounds;
    const RGBColorSpace *colorSpace = nullptr;
    for (const std::string &file : infiles) {
        if (!HasExtension(file, "exr"))
            usage("assemble", "only EXR images include the image bounding boxes that "
                              "\"assemble\" needs.");

        ImageAndMetadata im = Image::Read(file);
        Image &image = im.image;
        ImageMetadata &metadata = im.metadata;

        if (!metadata.fullResolution) {
            fprintf(stderr,
                    "%s: doesn't have full resolution in image metadata. "
                    "Skipping.\n",
                    file.c_str());
            continue;
        }
        if (!metadata.pixelBounds) {
            fprintf(stderr,
                    "%s: doesn't have pixel bounds in image metadata. Skipping.\n",
                    file.c_str());
            continue;
        }

        if (fullImage.Resolution() == Point2i(0, 0)) {
            // First image read.
            fullImage = Image(image.Format(), *metadata.fullResolution,
                              image.ChannelNames(), image.Encoding());
            colorSpace = metadata.GetColorSpace();
            seenPixel.resize(fullImage.Resolution().x * fullImage.Resolution().y);
            fullBounds = Bounds2i({0, 0}, fullImage.Resolution());
        } else {
            // Make sure that this image's info is compatible with the
            // first image's.
            if (*metadata.fullResolution != fullImage.Resolution()) {
                fprintf(stderr,
                        "%s: full resolution (%d, %d) in EXR file doesn't match "
                        "the full resolution of first EXR file (%d, %d). "
                        "Ignoring this file.\n",
                        file.c_str(), metadata.fullResolution->x,
                        metadata.fullResolution->y, fullImage.Resolution().x,
                        fullImage.Resolution().y);
                continue;
            }
            if (Union(*metadata.pixelBounds, fullBounds) != fullBounds) {
                fprintf(stderr,
                        "%s: pixel bounds (%d, %d) - (%d, %d) in EXR file isn't "
                        "inside the the full image (0, 0) - (%d, %d). Ignoring "
                        "this file.\n",
                        file.c_str(), metadata.pixelBounds->pMin.x,
                        metadata.pixelBounds->pMin.y, metadata.pixelBounds->pMax.x,
                        metadata.pixelBounds->pMax.y, fullBounds.pMax.x,
                        fullBounds.pMax.y);
                continue;
            }
            if (fullImage.NChannels() != image.NChannels()) {
                fprintf(stderr, "%s: %d channel image; expecting %d channels.\n",
                        file.c_str(), image.NChannels(), fullImage.NChannels());
                continue;
            }
            const RGBColorSpace *cs = metadata.GetColorSpace();
            if (*cs != *colorSpace) {
                fprintf(stderr,
                        "%s: color space (%s) doesn't match first image's color "
                        "space (%s).\n",
                        file.c_str(), cs->ToString().c_str(),
                        colorSpace->ToString().c_str());
                continue;
            }
        }

        // Copy pixels.
        for (int y = 0; y < image.Resolution().y; ++y)
            for (int x = 0; x < image.Resolution().x; ++x) {
                Point2i fullp{x + metadata.pixelBounds->pMin.x,
                              y + metadata.pixelBounds->pMin.y};
                CHECK(InsideExclusive(fullp, fullBounds));
                size_t fullOffset = fullp.x + fullp.y * fullImage.Resolution().x;
                if (seenPixel[fullOffset])
                    ++seenMultiple;
                seenPixel[fullOffset] = true;
                for (int c = 0; c < fullImage.NChannels(); ++c)
                    fullImage.SetChannel(fullp, c, image.GetChannel({x, y}, c));
            }
    }

    int unseenPixels = 0;
    for (int y = 0; y < fullImage.Resolution().y; ++y)
        for (int x = 0; x < fullImage.Resolution().x; ++x)
            if (!seenPixel[y * fullImage.Resolution().x + x])
                ++unseenPixels;

    if (seenMultiple > 0)
        fprintf(stderr, "%s: %d pixels present in multiple images.\n", outfile.c_str(),
                seenMultiple);
    if (unseenPixels > 0)
        fprintf(stderr, "%s: %d pixels not present in any images.\n", outfile.c_str(),
                unseenPixels);

    fullImage.Write(outfile);

    return 0;
}

int splitn(std::vector<std::string> args) {
    if (args.empty())
        usage("splitn", "no filenames provided to \"splitn\"?");
    std::string outfile;
    std::vector<std::string> infiles;
    std::vector<Bounds2i> crops;
    int cropSize = 96;

    std::string crop;
    for (auto iter = args.begin(); iter != args.end(); ++iter) {
        auto onError = [](const std::string &err) { usage("splitn", "%s", err.c_str()); };
        if (ParseArg(&iter, args.end(), "outfile", &outfile, onError) ||
            ParseArg(&iter, args.end(), "cropsize", &cropSize, onError))
            ;  // success
        else if (ParseArg(&iter, args.end(), "crop", &crop, onError)) {
            std::vector<int> c = SplitStringToInts(crop, ',');
            if (c.size() != 2)
                usage("splitn", "2 values not provided to --crop");
            crops.push_back(Bounds2i({c[0], c[1]}, {c[0] + cropSize, c[1] + cropSize}));
        } else if ((*iter)[0] == '-')
            usage("splitn", "%s: unknown command flag", iter->c_str());
        else {
            infiles.push_back(*iter);
        }
    }

    if (outfile.empty())
        usage("splitn", "--outfile not provided for \"splitn\"");

    std::vector<Image> images;
    const RGBColorSpace *colorSpace = nullptr;
    for (const std::string &file : infiles) {
        ImageAndMetadata im = Image::Read(file);
        Image &image = im.image;
        if (!images.empty()) {
            if (image.Resolution() != images.front().Resolution()) {
                fprintf(stderr, "%s: image resolution mismatch.\n", file.c_str());
                return 1;
            }
            if (image.NChannels() != images.front().NChannels()) {
                fprintf(stderr, "%s: image channel count mismatch.\n", file.c_str());
                return 1;
            }
        }
        images.push_back(image);
    }

    Image result(images.front().Format(), images.front().Resolution(),
                 images.front().ChannelNames(), images.front().Encoding());
    float m = 15.f;
    int pad = 6;
    for (int y = 0; y < result.Resolution().y; ++y) {
        int x = 0;
        for (int im = 0; im < images.size(); ++im) {
            if (im == images.size() - 1)
                for (; x < result.Resolution().x; ++x)
                    for (int c = 0; c < result.NChannels(); ++c)
                        result.SetChannel({x, y}, c, images[im].GetChannel({x, y}, c));
            else {
                int x1 = (float(im + 1) / float(images.size()) * result.Resolution().x +
                          (2 * (float(y) / float(result.Resolution().y)) - 1) *
                              result.Resolution().x / -m);

                for (; x < x1 - pad / 2; ++x)
                    for (int c = 0; c < result.NChannels(); ++c)
                        result.SetChannel({x, y}, c, images[im].GetChannel({x, y}, c));
                for (; x < x1 + pad / 2; ++x)
                    for (int c = 0; c < result.NChannels(); ++c)
                        result.SetChannel({x, y}, c, 0);
            }
        }
    }

    // Crops
    RGB edges[] = {RGB(0.8, .15, .15), RGB(.15, 0.8, .15), RGB(.15, .15, 0.8)};
    int borderWidth = 5;
    int xCropRes =
        (cropSize + 2 * borderWidth) * images.size() + pad * (images.size() - 1);
    int yCropRes = (cropSize + 2 * borderWidth) * crops.size() + pad * (crops.size() - 1);
    if (xCropRes < 1)
        xCropRes = 1;
    if (yCropRes < 1)
        yCropRes = 1;
    Image cropsImage(PixelFormat::Float, {xCropRes, yCropRes}, {"R", "G", "B"});
    for (int y = 0; y < yCropRes; ++y)
        for (int x = 0; x < xCropRes; ++x)
            for (int c = 0; c < 3; ++c)
                cropsImage.SetChannel({x, y}, c, 1.f);

    auto drawBox = [](Bounds2i b, int borderWidth, RGB rgb, Image &result) {
        ImageChannelDesc desc = result.GetChannelDesc({"R", "G", "B"});
        CHECK(bool(desc));

        for (int y = b.pMin.y - borderWidth; y < b.pMin.y; ++y)
            for (int x = b.pMin.x - borderWidth; x < b.pMax.x + borderWidth; ++x)
                for (int ch = 0; ch < 3; ++ch)
                    result.SetChannels({x, y}, desc, {rgb.r, rgb.g, rgb.b});
        for (int y = b.pMax.y; y < b.pMax.y + borderWidth; ++y)
            for (int x = b.pMin.x - borderWidth; x < b.pMax.x + borderWidth; ++x)
                for (int ch = 0; ch < 3; ++ch)
                    result.SetChannels({x, y}, desc, {rgb.r, rgb.g, rgb.b});
        for (int x = b.pMin.x - borderWidth; x < b.pMin.x; ++x)
            for (int y = b.pMin.y; y < b.pMax.y; ++y)
                for (int ch = 0; ch < 3; ++ch)
                    result.SetChannels({x, y}, desc, {rgb.r, rgb.g, rgb.b});
        for (int x = b.pMax.x; x < b.pMax.x + borderWidth; ++x)
            for (int y = b.pMin.y; y < b.pMax.y; ++y)
                for (int ch = 0; ch < 3; ++ch)
                    result.SetChannels({x, y}, desc, {rgb.r, rgb.g, rgb.b});
    };

    CHECK_LT(crops.size(), sizeof(edges) / sizeof(edges[0]));
    ImageChannelDesc cropDesc = cropsImage.GetChannelDesc({"R", "G", "B"});
    CHECK(bool(cropDesc));

    for (int c = 0; c < crops.size(); ++c) {
        Bounds2i crop = crops[c];
        drawBox(crop, borderWidth, edges[c], result);

        // extract crops from images
        for (int i = 0; i < images.size(); ++i) {
            // output start point
            int y0 = c * (cropSize + 2 * borderWidth + pad);
            int x0 = i * (cropSize + 2 * borderWidth + pad);
            drawBox(Bounds2i({x0 + borderWidth, y0 + borderWidth},
                             {x0 + borderWidth + cropSize, y0 + borderWidth + cropSize}),
                    borderWidth, edges[c], cropsImage);

            ImageChannelDesc imageDesc = images[i].GetChannelDesc({"R", "G", "B"});
            CHECK(bool(imageDesc));
            for (Point2i p : crop) {
                Point2i pOut =
                    Point2i(x0 + borderWidth, y0 + borderWidth) + (p - crop.pMin);
                cropsImage.SetChannels(pOut, cropDesc,
                                       images[i].GetChannels(p, imageDesc));
            }
        }
    }

    result.Write(outfile);
    if (crops.size())
        cropsImage.Write(std::string("crops-") + outfile);

    return 0;
}

int scalenormalmap(std::vector<std::string> args) {
    std::string filename, outfile;
    Float scale = 1;

    for (auto iter = args.begin(); iter != args.end(); ++iter) {
        auto onError = [](const std::string &err) {
            usage("error", "%s", err.c_str());
            exit(1);
        };

        if (ParseArg(&iter, args.end(), "scale", &scale, onError) ||
            ParseArg(&iter, args.end(), "outfile", &outfile, onError)) {
            // success
        } else if (filename.empty() && (*iter)[0] != '-') {
            filename = *iter;
        } else
            usage("error", "%s: unknown argument", iter->c_str());
    }

    if (filename.empty())
        usage("error", "Must provide base filename.");

    ImageAndMetadata im = Image::Read(filename);
    const Image &image = im.image;
    ImageChannelDesc rgbDesc = image.GetChannelDesc({"R", "G", "B"});
    if (!rgbDesc) {
        fprintf(stderr, "%s: doesn't have R, G, B channels.\n", filename.c_str());
        return 1;
    }

    Image scaledImage = image;
    for (int y = 0; y < image.Resolution().y; ++y)
        for (int x = 0; x < image.Resolution().x; ++x) {
            ImageChannelValues rgb = image.GetChannels({x, y}, rgbDesc);
            for (int c = 0; c < 3; ++c)
                rgb[c] = 2 * rgb[c] - 1;

            rgb[0] *= scale;
            rgb[1] *= scale;
            rgb[2] = SafeSqrt(1 - Sqr(rgb[0]) - Sqr(rgb[1]));

            for (int c = 0; c < 3; ++c)
                rgb[c] = (rgb[c] + 1) / 2;

            scaledImage.SetChannels({x, y}, rgbDesc, rgb);
        }

    if (!scaledImage.Write(outfile))
        return 1;

    return 0;
}

int cat(std::vector<std::string> args) {
    if (args.empty())
        usage("cat", "no filenames provided to \"cat\"?");
    bool sort = false;
    bool csv = false;
    bool list = false;

    for (auto iter = args.begin(); iter != args.end(); ++iter) {
        if (*iter == "--sort" || *iter == "-sort") {
            sort = !sort;
            continue;
        } else if (*iter == "--csv" || *iter == "-csv") {
            csv = !csv;
            continue;
        } else if (*iter == "--list" || *iter == "-list") {
            list = !list;
            continue;
        }

        if (sort && csv) {
            fprintf(stderr, "imgtool: --sort and --csv don't make sense to use "
                            "together.\n");
            return 1;
        }
        if (sort && list) {
            fprintf(stderr, "imgtool: --sort and --list don't make sense to "
                            "use together.\n");
            return 1;
        }

        ImageAndMetadata im = Image::Read(*iter);
        ImageMetadata &metadata = im.metadata;
        Image &image = im.image;

        Bounds2i pixelBounds =
            metadata.pixelBounds.value_or(Bounds2i({0, 0}, image.Resolution()));
        if (sort) {
            std::vector<std::pair<Point2i, ImageChannelValues>> sorted;
            sorted.reserve(pixelBounds.Area());
            for (Point2i p : pixelBounds) {
                ImageChannelValues v = image.GetChannels(
                    {p.x - pixelBounds.pMin.x, p.y - pixelBounds.pMin.y});
                sorted.push_back(std::make_pair(p, v));
            }

            std::sort(sorted.begin(), sorted.end(),
                      [](const std::pair<Point2i, ImageChannelValues> &a,
                         const std::pair<Point2i, ImageChannelValues> &b) {
                          return a.second.Average() < b.second.Average();
                      });
            for (const auto &v : sorted) {
                const ImageChannelValues &values = v.second;
                if (!csv)
                    printf("(%d, %d): ", v.first.x, v.first.y);
                for (size_t i = 0; i < values.size(); ++i)
                    Printf("%f%c", values[i], (i == values.size() - 1) ? '\n' : ',');
            }
        } else {
            if (list) {
                CHECK_EQ(image.NChannels(), 1);
                for (int y = pixelBounds.pMin.y; y < pixelBounds.pMax.y; ++y) {
                    for (int x = pixelBounds.pMin.x; x < pixelBounds.pMax.x; ++x)
                        printf("%f ",
                               image.GetChannel(
                                   {x - pixelBounds.pMin.x, y - pixelBounds.pMin.y}, 0));
                    printf("\n");
                }
            } else {
                for (Point2i p : pixelBounds) {
                    ImageChannelValues values = image.GetChannels(
                        {p.x - pixelBounds.pMin.x, p.y - pixelBounds.pMin.y});
                    if (!csv)
                        printf("(%d, %d): ", p.x, p.y);
                    for (size_t i = 0; i < values.size(); ++i)
                        Printf("%f%c", values[i], (i == values.size() - 1) ? '\n' : ',');
                }
            }
        }
    }
    return 0;
}

static bool checkImageCompatibility(const std::string &fn1, const Image &im1,
                                    const std::string &fn2, const Image &im2) {
    if (im1.Resolution() != im2.Resolution()) {
        fprintf(stderr, "%s: image resolution (%d, %d) doesn't match \"%s\" (%d, %d).",
                fn1.c_str(), im1.Resolution().x, im1.Resolution().y, fn2.c_str(),
                im2.Resolution().x, im2.Resolution().y);
        return false;
    }
    if (im1.NChannels() != im2.NChannels()) {
        fprintf(stderr, "%s: image channel count %d doesn't match \"%s\", %d.",
                fn1.c_str(), im1.NChannels(), fn2.c_str(), im2.NChannels());
        return false;
    }
    if (im1.ChannelNames() != im2.ChannelNames()) {
        auto print = [](const std::vector<std::string> &n) {
            std::string s = n[0];
            for (size_t i = 1; i < n.size(); ++i) {
                s += ", ";
                s += n[i];
            }
            return s;
        };
        fprintf(stderr,
                "%s: warning: image channel names \"%s\" don't match \"%s\" "
                "with \"%s\".",
                fn1.c_str(), print(im1.ChannelNames()).c_str(), fn2.c_str(),
                print(im2.ChannelNames()).c_str());
    }

#if 0
    if (*md1.GetColorSpace() != *md2.GetColorSpace())
        fprintf(stderr, "%s: warning: : computing difference of images with different "
                "color spaces!");
#endif
    return true;
}

int average(std::vector<std::string> args) {
    std::string avgFile, filenameBase;

    for (auto iter = args.begin(); iter != args.end(); ++iter) {
        auto onError = [](const std::string &err) {
            usage("average", "%s", err.c_str());
            exit(1);
        };

        if (ParseArg(&iter, args.end(), "outfile", &avgFile, onError)) {
            // success
        } else if (filenameBase.empty() && (*iter)[0] != '-') {
            filenameBase = *iter;
        } else
            usage("average", "%s: unknown argument", iter->c_str());
    }

    if (filenameBase.empty())
        usage("average", "must provide base filename.");
    if (avgFile.empty())
        usage("average", "must provide --outfile.");

    std::vector<std::string> filenames = MatchingFilenames(filenameBase);
    if (filenames.empty()) {
        fprintf(stderr, "%s: no matching filenames!\n", filenameBase.c_str());
        return 1;
    }

    // Compute average image
    ThreadLocal<Image> avgImages;
    std::atomic<bool> failed{false};

    ParallelFor(0, filenames.size(), [&](size_t i) {
        ImageAndMetadata imRead = Image::Read(filenames[i]);
        Image &im = imRead.image;

        Image &avg = avgImages.Get();
        if (avg.Resolution() == Point2i(0, 0))
            avg = Image(PixelFormat::Float, im.Resolution(), im.ChannelNames());
        else if (!checkImageCompatibility(filenames[i], im, filenames[0], avg)) {
            failed = true;
            return;
        }

        for (int y = 0; y < avg.Resolution().y; ++y)
            for (int x = 0; x < avg.Resolution().x; ++x)
                for (int c = 0; c < avg.NChannels(); ++c) {
                    Float v = im.GetChannel({x, y}, c) / filenames.size();
                    if (std::isnan(v))
                        LOG_FATAL("NAN Pixel at %s in %s", Point2f(x, y), filenames[i]);
                    if (std::isinf(v))
                        v = 0;
                    avg.SetChannel({x, y}, c, avg.GetChannel({x, y}, c) + v);
                }
    });

    if (failed)
        return 1;

    // Average per-thread average images
    Image avgImage;
    avgImages.ForAll([&](const Image &im) {
        CHECK_NE(im.Resolution(), Point2i(0, 0));
        if (avgImage.Resolution() == Point2i(0, 0)) {
            // First valid one
            avgImage = im;
        } else {
            for (int y = 0; y < avgImage.Resolution().y; ++y)
                for (int x = 0; x < avgImage.Resolution().x; ++x)
                    for (int c = 0; c < avgImage.NChannels(); ++c) {
                        Float v = im.GetChannel({x, y}, c);
                        if (!std::isinf(v))
                            avgImage.SetChannel({x, y}, c,
                                                avgImage.GetChannel({x, y}, c) + v);
                    }
        }
    });

    CHECK(avgImage.Write(avgFile));

    return 0;
}

int error(std::vector<std::string> args) {
    std::string referenceFile, errorFile, metric = "MSE";
    std::string filenameBase;
    std::array<int, 4> cropWindow = {-1, 0, -1, 0};

    for (auto iter = args.begin(); iter != args.end(); ++iter) {
        auto onError = [](const std::string &err) {
            usage("error", "%s", err.c_str());
            exit(1);
        };

        if (ParseArg(&iter, args.end(), "reference", &referenceFile, onError) ||
            ParseArg(&iter, args.end(), "errorfile", &errorFile, onError) ||
            ParseArg(&iter, args.end(), "metric", &metric, onError) ||
            ParseArg(&iter, args.end(), "crop", pstd::MakeSpan(cropWindow), onError)) {
            // success
        } else if (filenameBase.empty() && (*iter)[0] != '-') {
            filenameBase = *iter;
        } else
            usage("error", "%s: unknown argument", iter->c_str());
    }

    if (filenameBase.empty())
        usage("error", "Must provide base filename.");
    if (metric != "MSE" && metric != "MRSE" && metric != "MAE")
        usage("error", "%s: --metric must be \"MAE\", \"MSE\", or \"MRSE\".",
              metric.c_str());

    std::vector<std::string> filenames = MatchingFilenames(filenameBase);
    if (filenames.empty()) {
        fprintf(stderr, "%s: no matching filenames!\n", filenameBase.c_str());
        return 1;
    }

    if (referenceFile.empty())
        usage("error", "must provide --reference file.");
    ImageAndMetadata ref = Image::Read(referenceFile);
    Image &referenceImage = ref.image;

    // If last 2 are negative, they're taken as deltas
    if (cropWindow[1] < 0)
        cropWindow[1] = cropWindow[0] - cropWindow[1];
    if (cropWindow[3] < 0)
        cropWindow[3] = cropWindow[2] - cropWindow[3];
    auto crop = [&cropWindow](Image &image) {
        if (cropWindow[0] >= 0 && cropWindow[2] >= 0)
            image = image.Crop(
                Bounds2i({cropWindow[0], cropWindow[2]}, {cropWindow[1], cropWindow[3]}));
    };

    crop(referenceImage);

    // Compute error and error image
    using MultiChannelVarianceEstimator = std::vector<VarianceEstimator<double>>;
    ThreadLocal<Array2D<MultiChannelVarianceEstimator>> pixelVariances([&]() {
        Array2D<MultiChannelVarianceEstimator> amcve(referenceImage.Resolution().x,
                                                     referenceImage.Resolution().y);
        for (auto &mcve : amcve)
            mcve.resize(referenceImage.NChannels());
        return amcve;
    });

    ThreadLocal<double> sumErrors;
    std::vector<int> spp(filenames.size());
    std::atomic<bool> failed{false};
    ParallelFor(0, filenames.size(), [&](size_t i) {
        ImageAndMetadata imRead = Image::Read(filenames[i]);
        Image &im = imRead.image;
        crop(im);

        CHECK(imRead.metadata.samplesPerPixel.has_value());
        spp[i] = *imRead.metadata.samplesPerPixel;

        Image diffImage;
        ImageChannelValues error(referenceImage.NChannels());
        if (metric == "MAE")
            error = im.MAE(im.AllChannelsDesc(), referenceImage, &diffImage);
        else if (metric == "MSE")
            error = im.MSE(im.AllChannelsDesc(), referenceImage, &diffImage);
        else
            error = im.MRSE(im.AllChannelsDesc(), referenceImage, &diffImage);
        sumErrors.Get() += error.Average();

        for (int y = 0; y < im.Resolution().y; ++y)
            for (int x = 0; x < im.Resolution().x; ++x) {
                MultiChannelVarianceEstimator &pixelVariance = pixelVariances.Get()(x, y);
                for (int c = 0; c < im.NChannels(); ++c)
                    if (metric == "MRSE")
                        pixelVariance[c].Add(
                            im.GetChannel({x, y}, c) /
                            (0.01f + referenceImage.GetChannel({x, y}, c)));
                    else
                        pixelVariance[c].Add(im.GetChannel({x, y}, c));
            }
    });

    for (int i = 1; i < filenames.size(); ++i) {
        if (spp[i] != spp[0]) {
            printf("%s: spp %d mismatch. %s has %d.\n", filenames[i].c_str(), spp[i],
                   filenames[0].c_str(), spp[0]);
            return 1;
        }
    }

    if (failed)
        return 1;

    double sumError = 0.;
    sumErrors.ForAll([&sumError](double err) { sumError += err; });

    Array2D<MultiChannelVarianceEstimator> pixelVariance(referenceImage.Resolution().x,
                                                         referenceImage.Resolution().y);
    for (auto &mcve : pixelVariance)
        mcve.resize(referenceImage.NChannels());

    pixelVariances.ForAll([&](const auto &pixVar) {
        for (int y = 0; y < referenceImage.Resolution().y; ++y)
            for (int x = 0; x < referenceImage.Resolution().x; ++x)
                for (int c = 0; c < referenceImage.NChannels(); ++c)
                    pixelVariance(x, y)[c].Merge(pixVar(x, y)[c]);
    });

    Image errorImage(PixelFormat::Float,
                     {referenceImage.Resolution().x, referenceImage.Resolution().y},
                     {metric});
    for (int y = 0; y < referenceImage.Resolution().y; ++y)
        for (int x = 0; x < referenceImage.Resolution().x; ++x) {
            Float varSum = 0;
            for (int c = 0; c < referenceImage.NChannels(); ++c)
                varSum += pixelVariance(x, y)[c].Variance();
            errorImage.SetChannel({x, y}, 0, varSum / referenceImage.NChannels());
        }

    // MSE is the average over all of the pixels
    double error = sumError / (filenames.size() - 1);
    printf("%s estimate = %.9g\n", metric.c_str(), error);

    if (!errorFile.empty() && !errorImage.Write(errorFile)) {
        return 1;
    }

    return 0;
}

int diff(std::vector<std::string> args) {
    std::string outFile, imageFile, referenceFile, metric = "MSE";
    std::string channels = "R,G,B";
    std::array<int, 4> cropWindow = {-1, 0, -1, 0};

    for (auto iter = args.begin(); iter != args.end(); ++iter) {
        auto onError = [](const std::string &err) {
            usage("diff", "%s", err.c_str());
            exit(1);
        };

        if (ParseArg(&iter, args.end(), "outfile", &outFile, onError) ||
            ParseArg(&iter, args.end(), "reference", &referenceFile, onError) ||
            ParseArg(&iter, args.end(), "metric", &metric, onError) ||
            ParseArg(&iter, args.end(), "channels", &channels, onError) ||
            ParseArg(&iter, args.end(), "crop", pstd::MakeSpan(cropWindow), onError)) {
            // success
        } else if ((*iter)[0] == '-') {
            usage("diff", "%s: unknown command flag", iter->c_str());
        } else if (!imageFile.empty()) {
            usage("diff", "%s: excess argument", iter->c_str());
        } else {
            imageFile = *iter;
        }
    }

    if (imageFile.empty())
        usage("diff", "must specify image to compute difference with.");

    if (referenceFile.empty())
        usage("diff", "must specify --reference image");

    if (metric != "MAE" && metric != "MSE" && metric != "MRSE" && metric != "FLIP")
        usage("diff", "%s: --metric must be \"MAE\", \"MSE\", \"MRSE\", or \"FLIP\".",
              metric.c_str());

    ImageAndMetadata refRead = Image::Read(referenceFile);
    Image &refImage = refRead.image;
    const ImageMetadata &refMetadata = refRead.metadata;

    // If last 2 are negative, they're taken as deltas
    if (cropWindow[1] < 0)
        cropWindow[1] = cropWindow[0] - cropWindow[1];
    if (cropWindow[3] < 0)
        cropWindow[3] = cropWindow[2] - cropWindow[3];
    if (cropWindow[0] >= 0 && cropWindow[2] >= 0)
        refImage = refImage.Crop(
            Bounds2i({cropWindow[0], cropWindow[2]}, {cropWindow[1], cropWindow[3]}));

    ImageAndMetadata im = Image::Read(imageFile);
    Image &image = im.image;

    // Select channels
    std::vector<std::string> splitChannels = SplitString(channels, ',');
    ImageChannelDesc refDesc = refImage.GetChannelDesc(splitChannels);
    ImageChannelDesc imgDesc = image.GetChannelDesc(splitChannels);
    if (refDesc.size() != splitChannels.size()) {
        fprintf(stderr, "%s: image does not have \"%s\" channels.\n",
                referenceFile.c_str(), channels.c_str());
        return 1;
    }
    refImage = refImage.SelectChannels(refDesc);

    if (imgDesc.size() != splitChannels.size()) {
        fprintf(stderr, "%s: image does not have \"%s\" channels.\n", imageFile.c_str(),
                channels.c_str());
        return 1;
    }
    image = image.SelectChannels(imgDesc);

    // Crop before comparing resolutions.
    if (cropWindow[0] >= 0 && cropWindow[2] >= 0)
        image = image.Crop(
            Bounds2i({cropWindow[0], cropWindow[2]}, {cropWindow[1], cropWindow[3]}));

    if (image.Resolution() != refImage.Resolution()) {
        fprintf(stderr,
                "%s: image resolution (%d, %d) doesn't match reference (%d, %d)\n",
                imageFile.c_str(), image.Resolution().x, image.Resolution().y,
                refImage.Resolution().x, refImage.Resolution().y);
        return 1;
    }

    if (*im.metadata.GetColorSpace() != *refMetadata.GetColorSpace())
        fprintf(stderr, "Warning: computing difference of images with different "
                        "color spaces!");

    // Clamp Infs
    int nClamped = 0, nRefClamped = 0;
    for (int y = 0; y < image.Resolution().y; ++y)
        for (int x = 0; x < image.Resolution().x; ++x)
            for (int c = 0; c < image.NChannels(); ++c) {
                if (std::isinf(image.GetChannel({x, y}, c))) {
                    ++nClamped;
                    image.SetChannel({x, y}, c, 0);
                }
                if (std::isinf(refImage.GetChannel({x, y}, c))) {
                    ++nRefClamped;
                    refImage.SetChannel({x, y}, c, 0);
                }
            }
    if (nClamped > 0)
        fprintf(stderr, "%s: clamped %d infinite pixel values.\n", imageFile.c_str(),
                nClamped);
    if (nRefClamped > 0)
        fprintf(stderr, "%s: clamped %d infinite pixel values.\n", referenceFile.c_str(),
                nRefClamped);

    // Image averages. Compute before FLIP potentially goes and clamps things...
    Float refAverage = refImage.Average(refImage.AllChannelsDesc()).Average();
    Float imageAverage = image.Average(image.AllChannelsDesc()).Average();

    Image errorImage;
    ImageChannelValues error(refImage.NChannels());
    if (metric == "MAE")
        error = image.MAE(image.AllChannelsDesc(), refImage, &errorImage);
    else if (metric == "MSE")
        error = image.MSE(image.AllChannelsDesc(), refImage, &errorImage);
    else if (metric == "MRSE")
        error = image.MRSE(image.AllChannelsDesc(), refImage, &errorImage);
    else {
        // FLIP
        if (refImage.NChannels() != 3) {
            fprintf(stderr,
                    "%s: only 3 channel images are currently supported for FLIP.\n",
                    referenceFile.c_str());
            return 1;
        }

        errorImage = Image(PixelFormat::Float, image.Resolution(), {"Error"});
        FLIPOptions opt; /* use defaults for now */
        image = image.ConvertToFormat(PixelFormat::Float);
        refImage = refImage.ConvertToFormat(PixelFormat::Float);

        // Clamp to [0,1]...
        for (int y = 0; y < image.Resolution().y; ++y)
            for (int x = 0; x < image.Resolution().x; ++x)
                for (int c = 0; c < image.NChannels(); ++c) {
                    image.SetChannel({x, y}, c, Clamp(image.GetChannel({x, y}, c), 0, 1));
                    refImage.SetChannel({x, y}, c,
                                        Clamp(refImage.GetChannel({x, y}, c), 0, 1));
                }

        ComputeFLIPError((float *)image.RawPointer({0, 0}),
                         (float *)refImage.RawPointer({0, 0}),
                         (float *)errorImage.RawPointer({0, 0}), image.Resolution().x,
                         image.Resolution().y, opt);

        for (int c = 0; c < image.NChannels(); ++c)
            error[c] = 0;
        for (int y = 0; y < image.Resolution().y; ++y)
            for (int x = 0; x < image.Resolution().x; ++x)
                for (int c = 0; c < image.NChannels(); ++c)
                    error[c] += errorImage.GetChannel({x, y}, 0);
        for (int c = 0; c < image.NChannels(); ++c)
            error[c] /= image.Resolution().x * image.Resolution().y;
    }

    if (error.MaxValue() == 0)
        // Same same.
        return 0;

    float delta = 100.f * (imageAverage - refAverage) / refAverage;
    std::string deltaString = StringPrintf("%f%% delta", delta);
    if (std::abs(delta) > 0.1)
        deltaString = Red(deltaString);
    else if (std::abs(delta) > 0.001)
        deltaString = Yellow(deltaString);
    Printf("Images differ:\n\t%s %s\n\tavg = %f / %f (%s), %s = %f\n", imageFile,
           referenceFile, imageAverage, refAverage, deltaString, metric, error.Average());

    if (!outFile.empty()) {
        if (!errorImage.Write(outFile))
            return 1;
    }

    return 1;
}

static void printImageStats(const char *name, const Image &image,
                            const ImageMetadata &metadata) {
    printf("%s:\n\tresolution (%d, %d)\n", name, image.Resolution().x,
           image.Resolution().y);
    Printf("\tpixel format: %s\n", image.Format());

    printf("\tcolor space : ");
    if (metadata.colorSpace && *metadata.colorSpace != nullptr) {
        if (**metadata.colorSpace == *RGBColorSpace::sRGB)
            printf("sRGB");
        else if (**metadata.colorSpace == *RGBColorSpace::DCI_P3)
            printf("DCI-P3");
        else if (**metadata.colorSpace == *RGBColorSpace::Rec2020)
            printf("rec2020");
        else if (**metadata.colorSpace == *RGBColorSpace::ACES2065_1)
            printf("ACES");
        else {
            const RGBColorSpace &cs = **metadata.colorSpace;
            printf(" r: %f %f g: %f %f b: %f %f w: %f %f", cs.r.x, cs.r.y, cs.g.x, cs.g.y,
                   cs.b.x, cs.b.y, cs.w.x, cs.w.y);
        }
        printf("\n");
    } else
        printf(" (unspecified)\n");

    if (metadata.fullResolution)
        printf("\tfull resolution (%d, %d)\n", metadata.fullResolution->x,
               metadata.fullResolution->y);
    if (metadata.pixelBounds)
        printf("\tpixel bounds (%d, %d) - (%d, %d)\n", metadata.pixelBounds->pMin.x,
               metadata.pixelBounds->pMin.y, metadata.pixelBounds->pMax.x,
               metadata.pixelBounds->pMax.y);
    if (metadata.renderTimeSeconds) {
        float s = *metadata.renderTimeSeconds;
        int h = int(s) / 3600;
        s -= h * 3600;
        int m = int(s) / 60;
        s -= m * 60;

        printf("\trender time: %dh %dm %d.%02ds\n", h, m, int(s),
               int(100 * (s - int(s))));
    }
    if (metadata.cameraFromWorld)
        printf("\tcamera from world: %s\n", metadata.cameraFromWorld->ToString().c_str());
    if (metadata.NDCFromWorld)
        printf("\tNDC from world: %s\n", metadata.NDCFromWorld->ToString().c_str());
    if (metadata.samplesPerPixel)
        printf("\tsamples per pixel: %d\n", *metadata.samplesPerPixel);

    if (metadata.MSE)
        printf("\tMSE vs. reference image: %g\n", *metadata.MSE);

    for (const auto &iter : metadata.stringVectors) {
        printf("\t\"%s\": [ ", iter.first.c_str());
        for (const std::string &str : iter.second)
            printf("\"%s\" ", str.c_str());
        printf("]\n");
    }

    printf("\tChannels:\n");

    std::vector<std::string> channelNames = image.ChannelNames();
    for (const auto &channel : channelNames) {
        Float min = Infinity, max = -Infinity;
        double sum = 0.;
        int nNaN = 0, nInf = 0, nValid = 0;
        ImageChannelDesc desc = image.GetChannelDesc({channel});

        for (int y = 0; y < image.Resolution().y; ++y)
            for (int x = 0; x < image.Resolution().x; ++x) {
                Float v = image.GetChannels({x, y}, desc);

                if (std::isnan(v))
                    ++nNaN;
                else if (std::isinf(v))
                    ++nInf;
                else {
                    min = std::min(min, v);
                    max = std::max(max, v);
                    sum += v;
                    ++nValid;
                }
            }

        printf("\t    %20s: min %12g max %12g avg %12g (%d infinite, %d "
               "not-a-number)\n",
               channel.c_str(), min, max, sum / nValid, nInf, nNaN);
    }
}

// via tev's FalseColor.cpp, which developed by Thomas Müller
// <thomas94@gmx.net> and is published under the BSD 3-Clause License
// within the LICENSE file.

// "viridis" colormap data generated with scripts/sample-colormap.py
static const std::vector<RGB> falseColorValues = {
    RGB(0.267004f, 0.004874f, 0.329415f), RGB(0.26851f, 0.009605f, 0.335427f),
    RGB(0.269944f, 0.014625f, 0.341379f), RGB(0.271305f, 0.019942f, 0.347269f),
    RGB(0.272594f, 0.025563f, 0.353093f), RGB(0.273809f, 0.031497f, 0.358853f),
    RGB(0.274952f, 0.037752f, 0.364543f), RGB(0.276022f, 0.044167f, 0.370164f),
    RGB(0.277018f, 0.050344f, 0.375715f), RGB(0.277941f, 0.056324f, 0.381191f),
    RGB(0.278791f, 0.062145f, 0.386592f), RGB(0.279566f, 0.067836f, 0.391917f),
    RGB(0.280267f, 0.073417f, 0.397163f), RGB(0.280894f, 0.078907f, 0.402329f),
    RGB(0.281446f, 0.08432f, 0.407414f),  RGB(0.281924f, 0.089666f, 0.412415f),
    RGB(0.282327f, 0.094955f, 0.417331f), RGB(0.282656f, 0.100196f, 0.42216f),
    RGB(0.28291f, 0.105393f, 0.426902f),  RGB(0.283091f, 0.110553f, 0.431554f),
    RGB(0.283197f, 0.11568f, 0.436115f),  RGB(0.283229f, 0.120777f, 0.440584f),
    RGB(0.283187f, 0.125848f, 0.44496f),  RGB(0.283072f, 0.130895f, 0.449241f),
    RGB(0.282884f, 0.13592f, 0.453427f),  RGB(0.282623f, 0.140926f, 0.457517f),
    RGB(0.28229f, 0.145912f, 0.46151f),   RGB(0.281887f, 0.150881f, 0.465405f),
    RGB(0.281412f, 0.155834f, 0.469201f), RGB(0.280868f, 0.160771f, 0.472899f),
    RGB(0.280255f, 0.165693f, 0.476498f), RGB(0.279574f, 0.170599f, 0.479997f),
    RGB(0.278826f, 0.17549f, 0.483397f),  RGB(0.278012f, 0.180367f, 0.486697f),
    RGB(0.277134f, 0.185228f, 0.489898f), RGB(0.276194f, 0.190074f, 0.493001f),
    RGB(0.275191f, 0.194905f, 0.496005f), RGB(0.274128f, 0.199721f, 0.498911f),
    RGB(0.273006f, 0.20452f, 0.501721f),  RGB(0.271828f, 0.209303f, 0.504434f),
    RGB(0.270595f, 0.214069f, 0.507052f), RGB(0.269308f, 0.218818f, 0.509577f),
    RGB(0.267968f, 0.223549f, 0.512008f), RGB(0.26658f, 0.228262f, 0.514349f),
    RGB(0.265145f, 0.232956f, 0.516599f), RGB(0.263663f, 0.237631f, 0.518762f),
    RGB(0.262138f, 0.242286f, 0.520837f), RGB(0.260571f, 0.246922f, 0.522828f),
    RGB(0.258965f, 0.251537f, 0.524736f), RGB(0.257322f, 0.25613f, 0.526563f),
    RGB(0.255645f, 0.260703f, 0.528312f), RGB(0.253935f, 0.265254f, 0.529983f),
    RGB(0.252194f, 0.269783f, 0.531579f), RGB(0.250425f, 0.27429f, 0.533103f),
    RGB(0.248629f, 0.278775f, 0.534556f), RGB(0.246811f, 0.283237f, 0.535941f),
    RGB(0.244972f, 0.287675f, 0.53726f),  RGB(0.243113f, 0.292092f, 0.538516f),
    RGB(0.241237f, 0.296485f, 0.539709f), RGB(0.239346f, 0.300855f, 0.540844f),
    RGB(0.237441f, 0.305202f, 0.541921f), RGB(0.235526f, 0.309527f, 0.542944f),
    RGB(0.233603f, 0.313828f, 0.543914f), RGB(0.231674f, 0.318106f, 0.544834f),
    RGB(0.229739f, 0.322361f, 0.545706f), RGB(0.227802f, 0.326594f, 0.546532f),
    RGB(0.225863f, 0.330805f, 0.547314f), RGB(0.223925f, 0.334994f, 0.548053f),
    RGB(0.221989f, 0.339161f, 0.548752f), RGB(0.220057f, 0.343307f, 0.549413f),
    RGB(0.21813f, 0.347432f, 0.550038f),  RGB(0.21621f, 0.351535f, 0.550627f),
    RGB(0.214298f, 0.355619f, 0.551184f), RGB(0.212395f, 0.359683f, 0.55171f),
    RGB(0.210503f, 0.363727f, 0.552206f), RGB(0.208623f, 0.367752f, 0.552675f),
    RGB(0.206756f, 0.371758f, 0.553117f), RGB(0.204903f, 0.375746f, 0.553533f),
    RGB(0.203063f, 0.379716f, 0.553925f), RGB(0.201239f, 0.38367f, 0.554294f),
    RGB(0.19943f, 0.387607f, 0.554642f),  RGB(0.197636f, 0.391528f, 0.554969f),
    RGB(0.19586f, 0.395433f, 0.555276f),  RGB(0.1941f, 0.399323f, 0.555565f),
    RGB(0.192357f, 0.403199f, 0.555836f), RGB(0.190631f, 0.407061f, 0.556089f),
    RGB(0.188923f, 0.41091f, 0.556326f),  RGB(0.187231f, 0.414746f, 0.556547f),
    RGB(0.185556f, 0.41857f, 0.556753f),  RGB(0.183898f, 0.422383f, 0.556944f),
    RGB(0.182256f, 0.426184f, 0.55712f),  RGB(0.180629f, 0.429975f, 0.557282f),
    RGB(0.179019f, 0.433756f, 0.55743f),  RGB(0.177423f, 0.437527f, 0.557565f),
    RGB(0.175841f, 0.44129f, 0.557685f),  RGB(0.174274f, 0.445044f, 0.557792f),
    RGB(0.172719f, 0.448791f, 0.557885f), RGB(0.171176f, 0.45253f, 0.557965f),
    RGB(0.169646f, 0.456262f, 0.55803f),  RGB(0.168126f, 0.459988f, 0.558082f),
    RGB(0.166617f, 0.463708f, 0.558119f), RGB(0.165117f, 0.467423f, 0.558141f),
    RGB(0.163625f, 0.471133f, 0.558148f), RGB(0.162142f, 0.474838f, 0.55814f),
    RGB(0.160665f, 0.47854f, 0.558115f),  RGB(0.159194f, 0.482237f, 0.558073f),
    RGB(0.157729f, 0.485932f, 0.558013f), RGB(0.15627f, 0.489624f, 0.557936f),
    RGB(0.154815f, 0.493313f, 0.55784f),  RGB(0.153364f, 0.497f, 0.557724f),
    RGB(0.151918f, 0.500685f, 0.557587f), RGB(0.150476f, 0.504369f, 0.55743f),
    RGB(0.149039f, 0.508051f, 0.55725f),  RGB(0.147607f, 0.511733f, 0.557049f),
    RGB(0.14618f, 0.515413f, 0.556823f),  RGB(0.144759f, 0.519093f, 0.556572f),
    RGB(0.143343f, 0.522773f, 0.556295f), RGB(0.141935f, 0.526453f, 0.555991f),
    RGB(0.140536f, 0.530132f, 0.555659f), RGB(0.139147f, 0.533812f, 0.555298f),
    RGB(0.13777f, 0.537492f, 0.554906f),  RGB(0.136408f, 0.541173f, 0.554483f),
    RGB(0.135066f, 0.544853f, 0.554029f), RGB(0.133743f, 0.548535f, 0.553541f),
    RGB(0.132444f, 0.552216f, 0.553018f), RGB(0.131172f, 0.555899f, 0.552459f),
    RGB(0.129933f, 0.559582f, 0.551864f), RGB(0.128729f, 0.563265f, 0.551229f),
    RGB(0.127568f, 0.566949f, 0.550556f), RGB(0.126453f, 0.570633f, 0.549841f),
    RGB(0.125394f, 0.574318f, 0.549086f), RGB(0.124395f, 0.578002f, 0.548287f),
    RGB(0.123463f, 0.581687f, 0.547445f), RGB(0.122606f, 0.585371f, 0.546557f),
    RGB(0.121831f, 0.589055f, 0.545623f), RGB(0.121148f, 0.592739f, 0.544641f),
    RGB(0.120565f, 0.596422f, 0.543611f), RGB(0.120092f, 0.600104f, 0.54253f),
    RGB(0.119738f, 0.603785f, 0.5414f),   RGB(0.119512f, 0.607464f, 0.540218f),
    RGB(0.119423f, 0.611141f, 0.538982f), RGB(0.119483f, 0.614817f, 0.537692f),
    RGB(0.119699f, 0.61849f, 0.536347f),  RGB(0.120081f, 0.622161f, 0.534946f),
    RGB(0.120638f, 0.625828f, 0.533488f), RGB(0.12138f, 0.629492f, 0.531973f),
    RGB(0.122312f, 0.633153f, 0.530398f), RGB(0.123444f, 0.636809f, 0.528763f),
    RGB(0.12478f, 0.640461f, 0.527068f),  RGB(0.126326f, 0.644107f, 0.525311f),
    RGB(0.128087f, 0.647749f, 0.523491f), RGB(0.130067f, 0.651384f, 0.521608f),
    RGB(0.132268f, 0.655014f, 0.519661f), RGB(0.134692f, 0.658636f, 0.517649f),
    RGB(0.137339f, 0.662252f, 0.515571f), RGB(0.14021f, 0.665859f, 0.513427f),
    RGB(0.143303f, 0.669459f, 0.511215f), RGB(0.146616f, 0.67305f, 0.508936f),
    RGB(0.150148f, 0.676631f, 0.506589f), RGB(0.153894f, 0.680203f, 0.504172f),
    RGB(0.157851f, 0.683765f, 0.501686f), RGB(0.162016f, 0.687316f, 0.499129f),
    RGB(0.166383f, 0.690856f, 0.496502f), RGB(0.170948f, 0.694384f, 0.493803f),
    RGB(0.175707f, 0.6979f, 0.491033f),   RGB(0.180653f, 0.701402f, 0.488189f),
    RGB(0.185783f, 0.704891f, 0.485273f), RGB(0.19109f, 0.708366f, 0.482284f),
    RGB(0.196571f, 0.711827f, 0.479221f), RGB(0.202219f, 0.715272f, 0.476084f),
    RGB(0.20803f, 0.718701f, 0.472873f),  RGB(0.214f, 0.722114f, 0.469588f),
    RGB(0.220124f, 0.725509f, 0.466226f), RGB(0.226397f, 0.728888f, 0.462789f),
    RGB(0.232815f, 0.732247f, 0.459277f), RGB(0.239374f, 0.735588f, 0.455688f),
    RGB(0.24607f, 0.73891f, 0.452024f),   RGB(0.252899f, 0.742211f, 0.448284f),
    RGB(0.259857f, 0.745492f, 0.444467f), RGB(0.266941f, 0.748751f, 0.440573f),
    RGB(0.274149f, 0.751988f, 0.436601f), RGB(0.281477f, 0.755203f, 0.432552f),
    RGB(0.288921f, 0.758394f, 0.428426f), RGB(0.296479f, 0.761561f, 0.424223f),
    RGB(0.304148f, 0.764704f, 0.419943f), RGB(0.311925f, 0.767822f, 0.415586f),
    RGB(0.319809f, 0.770914f, 0.411152f), RGB(0.327796f, 0.77398f, 0.40664f),
    RGB(0.335885f, 0.777018f, 0.402049f), RGB(0.344074f, 0.780029f, 0.397381f),
    RGB(0.35236f, 0.783011f, 0.392636f),  RGB(0.360741f, 0.785964f, 0.387814f),
    RGB(0.369214f, 0.788888f, 0.382914f), RGB(0.377779f, 0.791781f, 0.377939f),
    RGB(0.386433f, 0.794644f, 0.372886f), RGB(0.395174f, 0.797475f, 0.367757f),
    RGB(0.404001f, 0.800275f, 0.362552f), RGB(0.412913f, 0.803041f, 0.357269f),
    RGB(0.421908f, 0.805774f, 0.35191f),  RGB(0.430983f, 0.808473f, 0.346476f),
    RGB(0.440137f, 0.811138f, 0.340967f), RGB(0.449368f, 0.813768f, 0.335384f),
    RGB(0.458674f, 0.816363f, 0.329727f), RGB(0.468053f, 0.818921f, 0.323998f),
    RGB(0.477504f, 0.821444f, 0.318195f), RGB(0.487026f, 0.823929f, 0.312321f),
    RGB(0.496615f, 0.826376f, 0.306377f), RGB(0.506271f, 0.828786f, 0.300362f),
    RGB(0.515992f, 0.831158f, 0.294279f), RGB(0.525776f, 0.833491f, 0.288127f),
    RGB(0.535621f, 0.835785f, 0.281908f), RGB(0.545524f, 0.838039f, 0.275626f),
    RGB(0.555484f, 0.840254f, 0.269281f), RGB(0.565498f, 0.84243f, 0.262877f),
    RGB(0.575563f, 0.844566f, 0.256415f), RGB(0.585678f, 0.846661f, 0.249897f),
    RGB(0.595839f, 0.848717f, 0.243329f), RGB(0.606045f, 0.850733f, 0.236712f),
    RGB(0.616293f, 0.852709f, 0.230052f), RGB(0.626579f, 0.854645f, 0.223353f),
    RGB(0.636902f, 0.856542f, 0.21662f),  RGB(0.647257f, 0.8584f, 0.209861f),
    RGB(0.657642f, 0.860219f, 0.203082f), RGB(0.668054f, 0.861999f, 0.196293f),
    RGB(0.678489f, 0.863742f, 0.189503f), RGB(0.688944f, 0.865448f, 0.182725f),
    RGB(0.699415f, 0.867117f, 0.175971f), RGB(0.709898f, 0.868751f, 0.169257f),
    RGB(0.720391f, 0.87035f, 0.162603f),  RGB(0.730889f, 0.871916f, 0.156029f),
    RGB(0.741388f, 0.873449f, 0.149561f), RGB(0.751884f, 0.874951f, 0.143228f),
    RGB(0.762373f, 0.876424f, 0.137064f), RGB(0.772852f, 0.877868f, 0.131109f),
    RGB(0.783315f, 0.879285f, 0.125405f), RGB(0.79376f, 0.880678f, 0.120005f),
    RGB(0.804182f, 0.882046f, 0.114965f), RGB(0.814576f, 0.883393f, 0.110347f),
    RGB(0.82494f, 0.88472f, 0.106217f),   RGB(0.83527f, 0.886029f, 0.102646f),
    RGB(0.845561f, 0.887322f, 0.099702f), RGB(0.85581f, 0.888601f, 0.097452f),
    RGB(0.866013f, 0.889868f, 0.095953f), RGB(0.876168f, 0.891125f, 0.09525f),
    RGB(0.886271f, 0.892374f, 0.095374f), RGB(0.89632f, 0.893616f, 0.096335f),
    RGB(0.906311f, 0.894855f, 0.098125f), RGB(0.916242f, 0.896091f, 0.100717f),
    RGB(0.926106f, 0.89733f, 0.104071f),  RGB(0.935904f, 0.89857f, 0.108131f),
    RGB(0.945636f, 0.899815f, 0.112838f), RGB(0.9553f, 0.901065f, 0.118128f),
    RGB(0.964894f, 0.902323f, 0.123941f), RGB(0.974417f, 0.90359f, 0.130215f),
    RGB(0.983868f, 0.904867f, 0.136897f), RGB(0.993248f, 0.906157f, 0.143936f),
};

int falsecolor(std::vector<std::string> args) {
    std::string outFile, inFile;
    bool plusMinus = false, ramp = false;
    Float maxValue = -Infinity;

    for (auto iter = args.begin(); iter != args.end(); ++iter) {
        auto onError = [](const std::string &err) {
            usage("falsecolor", "%s", err.c_str());
            exit(1);
        };

        if (ParseArg(&iter, args.end(), "outfile", &outFile, onError) ||
            ParseArg(&iter, args.end(), "plusminus", &plusMinus, onError) ||
            ParseArg(&iter, args.end(), "ramp", &ramp, onError) ||
            ParseArg(&iter, args.end(), "maxValue", &maxValue, onError)) {
            // success
        } else if (inFile.empty() && (*iter)[0] != '-') {
            inFile = *iter;
        } else {
            usage("falsecolor", "%s: unknown command flag", iter->c_str());
        }
    }

    if (!ramp && inFile.empty())
        usage("falsecolor", "expecting input image filename.");
    if (outFile.empty())
        usage("falsecolor", "expecting --outfile filename.");

    Image image;
    if (ramp) {
        int xres = 10, yres = 300;
        image = Image(PixelFormat::Float, {xres, yres}, {"Y"});
        for (int y = 0; y < yres; ++y)
            for (int x = 0; x < xres; ++x)
                image.SetChannel({x, y}, 0, Float(yres - 1 - y) / Float(yres - 1));
    } else
        image = Image::Read(inFile).image;

    if (maxValue == -Infinity)
        for (int y = 0; y < image.Resolution().y; ++y)
            for (int x = 0; x < image.Resolution().x; ++x)
                maxValue =
                    std::max(maxValue, std::abs(image.GetChannels({x, y}).Average()));

    Image outImage(PixelFormat::Half, image.Resolution(), {"R", "G", "B"});
    for (int y = 0; y < image.Resolution().y; ++y)
        for (int x = 0; x < image.Resolution().x; ++x) {
            Float relativeValue = image.GetChannels({x, y}).Average() / maxValue;
            RGB rgb;
            if (plusMinus) {
                if (relativeValue > 0)
                    rgb = RGB(0, relativeValue, 0);
                else
                    rgb = RGB(std::abs(relativeValue), 0, 0);
            } else {
                relativeValue = Clamp(relativeValue, 0, 1);
                int index = relativeValue * falseColorValues.size();
                index = std::min<int>(index, falseColorValues.size() - 1);
                rgb = falseColorValues[index];
            }

            outImage.SetChannels({x, y}, {SRGBToLinear(rgb[0]), SRGBToLinear(rgb[1]),
                                          SRGBToLinear(rgb[2])});
        }

    if (!outImage.Write(outFile))
        return 1;

    return 0;
}

int info(std::vector<std::string> args) {
    int err = 0;
    for (std::string fn : args) {
        ImageAndMetadata im = Image::Read(fn);
        printImageStats(fn.c_str(), im.image, im.metadata);
    }
    return err;
}

int bloom(std::vector<std::string> args) {
    std::string inFile, outFile;
    Float level = Infinity;
    int width = 15;
    Float scale = .3;
    int iterations = 5;

    for (auto iter = args.begin(); iter != args.end(); ++iter) {
        auto onError = [](const std::string &err) {
            usage("bloom", "%s", err.c_str());
            exit(1);
        };

        if (ParseArg(&iter, args.end(), "outfile", &outFile, onError) ||
            ParseArg(&iter, args.end(), "level", &level, onError) ||
            ParseArg(&iter, args.end(), "width", &width, onError) ||
            ParseArg(&iter, args.end(), "iterations", &iterations, onError) ||
            ParseArg(&iter, args.end(), "scale", &scale, onError)) {
            // success
        } else if (inFile.empty() && (*iter)[0] != '-') {
            inFile = *iter;
        } else {
            onError(StringPrintf("argument %s invalid", *iter));
        }
    }

if (outFile.empty())
usage("bloom", "--outfile must be specified");
if (inFile.empty())
usage("bloom", "input filename must be specified");

ImageAndMetadata imRead = Image::Read(inFile);
Image& image = imRead.image;

std::vector<Image> blurred;

// First, threshold the source image
int nSurvivors = 0;
Point2i res = image.Resolution();
int nc = image.NChannels();
Image thresholdedImage(PixelFormat::Float, image.Resolution(), image.ChannelNames());
for (int y = 0; y < res.y; ++y) {
    for (int x = 0; x < res.x; ++x) {
        bool overThreshold = false;
        for (int c = 0; c < nc; ++c)
            if (image.GetChannel({ x, y }, c) > level)
                overThreshold = true;
        if (overThreshold) {
            ++nSurvivors;
            for (int c = 0; c < nc; ++c)
                thresholdedImage.SetChannel({ x, y }, c, image.GetChannel({ x, y }, c));
        }
        else
            for (int c = 0; c < nc; ++c)
                thresholdedImage.SetChannel({ x, y }, c, 0.f);
    }
}
if (nSurvivors == 0) {
    fprintf(stderr, "imgtool: no pixels were above bloom threshold %f\n", level);
    return 1;
}
blurred.push_back(std::move(thresholdedImage));

if ((width % 2) == 0) {
    ++width;
    fprintf(stderr, "imgtool bloom: width must be an odd value. Rounding up to %d.\n",
        width);
}
int radius = width / 2;

// Blur thresholded image.
Float sigma = radius / 2.;  // TODO: make a parameter

for (int iter = 0; iter < iterations; ++iter) {
    Image blur =
        blurred.back().GaussianFilter(image.AllChannelsDesc(), radius, sigma);
    blurred.push_back(blur);
}

// Finally, add all of the blurred images, scaled, to the original.
for (int y = 0; y < res.y; ++y) {
    for (int x = 0; x < res.x; ++x) {
        for (int c = 0; c < nc; ++c) {
            Float blurredSum = 0.f;
            // Skip the thresholded image, since it's already
            // present in the original; just add pixels from the
            // blurred ones.
            for (size_t j = 1; j < blurred.size(); ++j)
                blurredSum += blurred[j].GetChannel({ x, y }, c);
            image.SetChannel(
                { x, y }, c,
                image.GetChannel({ x, y }, c) + (scale / iterations) * blurredSum);
        }
    }
}

image.Write(outFile);

return 0;
}

int convert(std::vector<std::string> args) {
    bool acesFilmic = false;
    float scale = 1.f, gamma = 1.f;
    int repeat = 1;
    bool flipy = false;
    bool tonemap = false;
    bool exr2bin = false;
    Float maxY = 1.;
    Float despikeLimit = Infinity;
    bool preserveColors = false;
    bool bw = false;
    bool exr2bin = false;
    std::string inFile, outFile;
    std::string colorspace;
    std::string channelNames;
    std::vector<std::string> targetChannelNames;
    std::vector<int> exr2mat_channels;
<<<<<<< HEAD
    std::array<int, 4> cropWindow = { -1, 0, -1, 0 };
=======
    std::array<int, 4> cropWindow = {-1, 0, -1, 0};
>>>>>>> 07ef55d8
    Float clamp = Infinity;

    for (auto iter = args.begin(); iter != args.end(); ++iter) {
        auto onError = [](const std::string& err) {
            usage("convert", "%s", err.c_str());
            exit(1);
        };

        if (ParseArg(&iter, args.end(), "acesfilmic", &acesFilmic, onError) ||
            ParseArg(&iter, args.end(), "bw", &bw, onError) ||
            ParseArg(&iter, args.end(), "channels", &channelNames, onError) ||
            ParseArg(&iter, args.end(), "clamp", &clamp, onError) ||
            ParseArg(&iter, args.end(), "colorspace", &colorspace, onError) ||
            ParseArg(&iter, args.end(), "crop", pstd::MakeSpan(cropWindow), onError) ||
            ParseArg(&iter, args.end(), "despike", &despikeLimit, onError) ||
            ParseArg(&iter, args.end(), "flipy", &flipy, onError) ||
            ParseArg(&iter, args.end(), "gamma", &gamma, onError) ||
            ParseArg(&iter, args.end(), "maxluminance", &maxY, onError) ||
            ParseArg(&iter, args.end(), "outfile", &outFile, onError) ||
            ParseArg(&iter, args.end(), "preservecolors", &preserveColors, onError) ||
            ParseArg(&iter, args.end(), "repeatpix", &repeat, onError) ||
            ParseArg(&iter, args.end(), "scale", &scale, onError) ||
            ParseArg(&iter, args.end(), "tonemap", &tonemap, onError)) {
            // success
<<<<<<< HEAD
        } else if (normalizeArg(*iter) == normalizeArg("exr2bin")) {
            exr2bin = true;
            std::string::size_type n;
            if (((*(iter + 1)).find(".exr") == std::string::npos) && ((*(iter + 1)).find("outfile") == std::string::npos)) {
                ++iter;
                if ((n = (*iter).find(':')) != std::string::npos) {
                    int start = std::stoi((*iter).substr(0, n));
                    int end = std::stoi((*iter).substr(n + 1, std::string::npos));
                    for (int i = start; i != end + 1; i++) {
                        exr2mat_channels.push_back(i);
                    }
                } else if (isdigit((*iter)[0])) {
                    exr2mat_channels = SplitStringToInts((*iter), ',');
                } else {
                    targetChannelNames =
                        SplitString((*iter), ',');
                }
            }
        }
        else if ((*iter)[0] != '-' && inFile.empty()) {
=======
          } else if (normalizeArg(*iter) == normalizeArg("exr2bin")) {
              exr2bin = true;
              std::string::size_type n;
              if (((*(iter + 1)).find(".exr") == std::string::npos) && ((*(iter + 1)).find("outfile") == std::string::npos)) {
                  ++iter;
                  if ((n = (*iter).find(':')) != std::string::npos) {
                      int start = std::stoi((*iter).substr(0, n));
                      int end = std::stoi((*iter).substr(n + 1, std::string::npos));
                      for (int i = start; i != end + 1; i++) {
                          exr2mat_channels.push_back(i);
                      }
                  } else if (isdigit((*iter)[0])) {
                      exr2mat_channels = SplitStringToInts((*iter), ',');
                  } else {
                      targetChannelNames =
                          SplitString((*iter), ',');
                  }
              }
        } else if ((*iter)[0] != '-' && inFile.empty()) {
>>>>>>> 07ef55d8
            inFile = *iter;
        } else
            usage("convert", "%s: unknown command flag", iter->c_str());
    }

    if (maxY <= 0)
        usage("convert", "--maxluminance value must be greater than zero");
    if (repeat <= 0)
        usage("convert", "--repeatpix value must be greater than zero");
    if (scale == 0)
        usage("convert", "--scale value must be non-zero");
    if (outFile.empty()&&!exr2bin)
        usage("convert", "--outfile filename must be specified");
    if (inFile.empty())
        usage("convert", "input filename not specified");

    ImageAndMetadata imRead = Image::Read(inFile);
    Image image = std::move(imRead.image);
    ImageMetadata metadata = std::move(imRead.metadata);

    if (exr2bin) {
        Point2i res = image.Resolution();
        int nc = image.NChannels();
        std::vector<std::string> exrChannelNames = image.ChannelNames();
        if (exr2mat_channels.empty() && targetChannelNames.empty())
            for (int i = 0; i != nc; ++i) {
                exr2mat_channels.push_back(i + 1);
            }
        else if (exr2mat_channels.empty() && !targetChannelNames.empty()) {
            for (auto target : targetChannelNames) {
                for (int i = 0; i < exrChannelNames.size(); ++i) {
                    auto name = exrChannelNames.at(i);
                    if ((!name.compare(target)) ||
                        ((name.find(target) != std::string::npos) &&
                         (name.at(name.find(target) + target.size()) == '.'))) {
                        exr2mat_channels.push_back(i + 1);
                    }
                }
            }
        }
        int mc = exr2mat_channels.size();
        size_t datasize = res.x * res.y;

        if (inFile.find(".exr") == inFile.npos ||
            inFile.find(".exr") != (inFile.size() - 4)) {
            fprintf(stderr, "Wrong input filename: %s  \n", inFile.c_str());
            return 1;
        }
        for (int c = 0; c < mc; ++c) {
            float *buf_exr = new float[datasize];
            for (int y = 0; y < res.y; ++y)
                for (int x = 0; x < res.x; ++x) {
                    buf_exr[x * res.y + y] =
                        image.GetChannel({x, y}, exr2mat_channels.at(c) - 1);
                }
            std::size_t dirOffset;
            std::string outDir;
            std::string fileName;
            if (!outFile.empty()) {
                dirOffset = outFile.find_last_of("/\\");
                outDir = outFile.substr(0, dirOffset + 1);
                fileName = outFile.substr(dirOffset + 1);
                if (fileName.empty())
                    fileName = inFile.substr(0, inFile.size() - 4);
                else if ((fileName.find(".bin") != fileName.npos) ||
                         (fileName.find(".dat") != fileName.npos))
                    fileName = fileName.substr(0, fileName.size() - 4);
                else
                    fileName = outDir + fileName;
            }
            else
                fileName = inFile.substr(0, inFile.size() - 4);
            std::string binaryName = fileName + '_' +
                                     std::to_string(res.y) + '_' + std::to_string(res.x) +
                                     '_' + exrChannelNames.at(exr2mat_channels.at(c)-1);
            //'_' + std::to_string(exr2mat_channels.at(c));
            std::fstream file(binaryName, std::ios::out | std::ios::binary);
            if (!file) {
                fprintf(stderr, "Failed opening binary file.  \n");
                return 1;
            }
            file.write((char *)buf_exr, datasize * sizeof(float));
            file.close();
            delete[] buf_exr;
            buf_exr = NULL;
        }
        printf("exr2bin done.");
        return 0;
    }

    if (exr2bin) {
        Point2i res = image.Resolution();
        int nc = image.NChannels();
        std::vector<std::string> exrChannelNames = image.ChannelNames();
        if (exr2mat_channels.empty() && targetChannelNames.empty())
            for (int i = 0; i != nc; ++i) {
                exr2mat_channels.push_back(i + 1);
            }
        else if (exr2mat_channels.empty() && !targetChannelNames.empty()) {
            for (auto target : targetChannelNames) {
                for (int i = 0; i < exrChannelNames.size(); ++i) {
                    auto name = exrChannelNames.at(i);
                    if ((!name.compare(target)) ||
                        ((name.find(target) != std::string::npos) &&
                         (name.at(name.find(target) + target.size()) == '.'))) {
                        exr2mat_channels.push_back(i + 1);
                    }
                }
            }
        }
        int mc = exr2mat_channels.size();
        size_t datasize = res.x * res.y;

        if (inFile.find(".exr") == inFile.npos ||
            inFile.find(".exr") != (inFile.size() - 4)) {
            fprintf(stderr, "Wrong input filename: %s  \n", inFile.c_str());
            return 1;
        }
        for (int c = 0; c < mc; ++c) {
            float *buf_exr = new float[datasize];
            for (int y = 0; y < res.y; ++y)
                for (int x = 0; x < res.x; ++x) {
                    buf_exr[x * res.y + y] =
                        image.GetChannel({x, y}, exr2mat_channels.at(c) - 1);
                }
            std::size_t dirOffset;
            std::string outDir;
            std::string fileName;
            if (!outFile.empty()) {
                dirOffset = outFile.find_last_of("/\\");
                outDir = outFile.substr(0, dirOffset + 1);
                fileName = outFile.substr(dirOffset + 1);
                if (fileName.empty())
                    fileName = inFile.substr(0, inFile.size() - 4);
                else if ((fileName.find(".bin") != fileName.npos) ||
                         (fileName.find(".dat") != fileName.npos))
                    fileName = fileName.substr(0, fileName.size() - 4);
                else
                    fileName = outDir + fileName;
            }
            else
                fileName = inFile.substr(0, inFile.size() - 4);
            std::string binaryName = fileName + '_' +
                                     std::to_string(res.y) + '_' + std::to_string(res.x) +
                                     '_' + exrChannelNames.at(exr2mat_channels.at(c)-1);
            //'_' + std::to_string(exr2mat_channels.at(c));
            std::fstream file(binaryName, std::ios::out | std::ios::binary);
            if (!file) {
                fprintf(stderr, "Failed opening binary file.  \n");
                return 1;
            }
            file.write((char *)buf_exr, datasize * sizeof(float));
            file.close();
            delete[] buf_exr;
            buf_exr = NULL;
        }
        printf("exr2bin done.");
        return 0;
    }

    if (channelNames.empty()) {
        // If the input image has AOVs and the target image is a regular
        // format, then just grab R,G,B...
        bool hasAOVs = false;
        for (const std::string &name : image.ChannelNames())
            if (name != "R" && name != "G" && name != "B" && name != "A") {
                hasAOVs = true;
                break;
            }

        if (hasAOVs && !HasExtension(outFile, "exr")) {
            fprintf(stderr,
                    "%s: image has non-RGB channels but converting to an "
                    "image format that can't store them. Converting RGB only.\n",
                    inFile.c_str());
            channelNames = "R,G,B";
        }
    }

    if (!channelNames.empty()) {
        std::vector<std::string> splitChannelNames = SplitString(channelNames, ',');
        ImageChannelDesc desc = image.GetChannelDesc(splitChannelNames);
        if (!desc) {
            fprintf(stderr, "%s: image doesn't have channels \"%s\".\n", inFile.c_str(),
                    channelNames.c_str());
            return 1;
        }
        image = image.SelectChannels(desc);
    }

    Point2i res = image.Resolution();
    int nc = image.NChannels();

    // Crop
    // If last 2 are negative, they're taken as deltas
    if (cropWindow[1] < 0)
        cropWindow[1] = cropWindow[0] - cropWindow[1];
    if (cropWindow[3] < 0)
        cropWindow[3] = cropWindow[2] - cropWindow[3];
    if (cropWindow[0] >= 0 && cropWindow[2] >= 0) {
        image = image.Crop(
            Bounds2i({cropWindow[0], cropWindow[2]}, {cropWindow[1], cropWindow[3]}));
        res = image.Resolution();
    }

    // Convert to a 32-bit format for maximum accuracy in the following
    // processing.
    if (!Is32Bit(image.Format()))
        image = image.ConvertToFormat(PixelFormat::Float);

    if (clamp < Infinity) {
        for (int y = 0; y < res.y; ++y)
            for (int x = 0; x < res.x; ++x) {
                Float maxValue = 0;
                for (int c = 0; c < nc; ++c)
                    maxValue = std::max(maxValue, image.GetChannel({x, y}, c));
                if (maxValue > clamp) {
                    Float scale = clamp / maxValue;
                    for (int c = 0; c < nc; ++c)
                        image.SetChannel({x, y}, c, scale * image.GetChannel({x, y}, c));
                }
            }
    }

    if (!colorspace.empty()) {
        const RGBColorSpace *dest = RGBColorSpace::GetNamed(colorspace);
        if (!dest) {
            fprintf(stderr, "%s: color space unknown.\n", colorspace.c_str());
            return 1;
        }
        ImageChannelDesc rgbDesc = image.GetChannelDesc({"R", "G", "B"});
        if (!rgbDesc) {
            fprintf(stderr, "%s: doesn't have R, G, B channels.\n", inFile.c_str());
            return 1;
        }

        const RGBColorSpace *srcColorSpace = (metadata.colorSpace && *metadata.colorSpace)
                                                 ? *metadata.colorSpace
                                                 : RGBColorSpace::sRGB;
        SquareMatrix<3> m = ConvertRGBColorSpace(*srcColorSpace, *dest);
        for (int y = 0; y < res.y; ++y)
            for (int x = 0; x < res.x; ++x) {
                ImageChannelValues channels = image.GetChannels({x, y}, rgbDesc);
                RGB rgb = Mul<RGB>(m, channels);
                image.SetChannels({x, y}, rgbDesc, {rgb.r, rgb.g, rgb.b});
            }
        metadata.colorSpace = dest;
    }

    if (bw) {
        for (int y = 0; y < res.y; ++y)
            for (int x = 0; x < res.x; ++x) {
                Float sum = 0;
                for (int c = 0; c < nc; ++c)
                    sum += image.GetChannel({x, y}, c);
                sum /= nc;
                for (int c = 0; c < nc; ++c)
                    image.SetChannel({x, y}, c, sum);
            }
    }

    if (despikeLimit < Infinity) {
        Image filteredImg = image;
        int despikeCount = 0;
        std::vector<ImageChannelValues> neighbors;
        for (int i = 0; i < 9; ++i)
            neighbors.push_back(ImageChannelValues(image.NChannels()));

        for (int y = 0; y < res.y; ++y) {
            for (int x = 0; x < res.x; ++x) {
                if (image.GetChannels({x, y}).Average() < despikeLimit)
                    continue;

                // Copy all of the valid neighbor pixels into neighbors[].
                ++despikeCount;
                int validNeighbors = 0;
                for (int dy = -1; dy <= 1; ++dy) {
                    if (y + dy < 0 || y + dy >= res.y)
                        continue;
                    for (int dx = -1; dx <= 1; ++dx) {
                        if (x + dx < 0 || x + dx > res.x)
                            continue;
                        neighbors[validNeighbors++] = image.GetChannels({x + dx, y + dy});
                    }
                }

                // Find the median of the neighbors, sorted by average value.
                int mid = validNeighbors / 2;
                std::nth_element(
                    &neighbors[0], &neighbors[mid], &neighbors[validNeighbors],
                    [](const ImageChannelValues &a, const ImageChannelValues &b) -> bool {
                        return a.Average() < b.Average();
                    });
                filteredImg.SetChannels({x, y}, neighbors[mid]);
            }
        }
        pstd::swap(image, filteredImg);
        fprintf(stderr, "%s: despiked %d pixels\n", inFile.c_str(), despikeCount);
    }

    if (scale != 1) {
        for (int y = 0; y < res.y; ++y)
            for (int x = 0; x < res.x; ++x)
                for (int c = 0; c < nc; ++c)
                    image.SetChannel({x, y}, c, scale * image.GetChannel({x, y}, c));
    }

    if (gamma != 1) {
        for (int y = 0; y < res.y; ++y)
            for (int x = 0; x < res.x; ++x)
                for (int c = 0; c < nc; ++c)
                    image.SetChannel(
                        {x, y}, c,
                        std::pow(std::max<Float>(0, image.GetChannel({x, y}, c)), gamma));
    }

    if (tonemap) {
        for (int y = 0; y < res.y; ++y)
            for (int x = 0; x < res.x; ++x) {
                Float lum = image.GetChannels({x, y}).Average();
                // Reinhard et al. photographic tone mapping operator.
                Float scale = (1 + lum / (maxY * maxY)) / (1 + lum);
                for (int c = 0; c < nc; ++c)
                    image.SetChannel({x, y}, c, scale * image.GetChannel({x, y}, c));
            }
    }

    if (preserveColors) {
        for (int y = 0; y < res.y; ++y)
            for (int x = 0; x < res.x; ++x) {
                Float m = image.GetChannel({x, y}, 0);
                for (int c = 1; c < nc; ++c)
                    m = std::max(m, image.GetChannel({x, y}, c));
                if (m > 1) {
                    for (int c = 0; c < nc; ++c)
                        image.SetChannel({x, y}, c, image.GetChannel({x, y}, c) / m);
                }
            }
    }

    if (acesFilmic) {
        // Approximation via
        // https://knarkowicz.wordpress.com/2016/01/06/aces-filmic-tone-mapping-curve/
        auto ACESFilm = [](Float x) -> Float {
            if (x <= 0)
                return 0;
            Float a = 2.51f;
            Float b = 0.03f;
            Float c = 2.43f;
            Float d = 0.59f;
            Float e = 0.14f;
            return Clamp((x * (a * x + b)) / (x * (c * x + d) + e), 0, 1);
        };

        for (int y = 0; y < res.y; ++y)
            for (int x = 0; x < res.x; ++x) {
                for (int c = 0; c < nc; ++c) {
                    Float v = image.GetChannel({x, y}, c);
                    v = ACESFilm(v);
                    image.SetChannel({x, y}, c, v);
                }
            }
    }

    if (repeat > 1) {
        Image scaledImage(image.Format(), Point2i(res.x * repeat, res.y * repeat),
                          image.ChannelNames(), image.Encoding());
        for (int y = 0; y < repeat * res.y; ++y) {
            int yy = y / repeat;
            for (int x = 0; x < repeat * res.x; ++x) {
                int xx = x / repeat;
                for (int c = 0; c < nc; ++c)
                    scaledImage.SetChannel({x, y}, c, image.GetChannel({xx, yy}, c));
            }
        }
        image = std::move(scaledImage);
        res = image.Resolution();
    }

    if (flipy)
        image.FlipY();

    if (!image.Write(outFile))
        return 1;

    return 0;
}

int whitebalance(std::vector<std::string> args) {
    std::string inFile, outFile;
    Float temperature = 0;
    std::array<Float, 2> xy = {Float(0), Float(0)};
    std::string illuminant;

    for (auto iter = args.begin(); iter != args.end(); ++iter) {
        auto onError = [](const std::string &err) {
            usage("whitebalance", "%s", err.c_str());
            exit(1);
        };

        if (ParseArg(&iter, args.end(), "outfile", &outFile, onError) ||
            ParseArg(&iter, args.end(), "primaries", pstd::MakeSpan(xy), onError) ||
            ParseArg(&iter, args.end(), "illuminant", &illuminant, onError) ||
            ParseArg(&iter, args.end(), "temperature", &temperature, onError)) {
            // success
        } else if (inFile.empty() && (*iter)[0] != '-') {
            inFile = *iter;
        } else {
            onError(StringPrintf("argument %s invalid", *iter));
        }
    }

    if (outFile.empty())
        usage("whitebalance", "--outfile must be specified");
    if (inFile.empty())
        usage("whitebalance", "input filename must be specified");

    if ((!illuminant.empty() + (temperature > 0) + (xy[0] != 0)) > 1)
        usage("whitebalance",
              "can only provide one of --illuminant, --primaries, --temperature");
    if (illuminant.empty() && temperature == 0 && xy[0] == 0)
        usage("whitebalance",
              "must provide one of --illuminant, --primaries, or --temperature");

    ImageAndMetadata imRead = Image::Read(inFile);
    Image &image = imRead.image;

    ImageChannelDesc rgbDesc = image.GetChannelDesc({"R", "G", "B"});
    if (!rgbDesc) {
        fprintf(stderr, "%s: doesn't have R, G, B channels.\n", inFile.c_str());
        return 1;
    }

    const RGBColorSpace *colorSpace = imRead.metadata.GetColorSpace();
    Point2f srcWhite, targetWhite = colorSpace->w;
    if (!illuminant.empty()) {
        std::string name = "stdillum-" + illuminant;
        Spectrum illum = GetNamedSpectrum(name);
        if (!illum) {
            fprintf(stderr, "%s: illuminant unknown.\n", name.c_str());
            return 1;
        }
        srcWhite = SpectrumToXYZ(illum).xy();
    } else if (temperature > 0) {
        // Sensor::Create uses Spectra::D() rather than BlackbodySpectrum
        // here---make consistent?
        BlackbodySpectrum bb(temperature);
        srcWhite = SpectrumToXYZ(&bb).xy();
    } else
        srcWhite = Point2f(xy[0], xy[1]);

    SquareMatrix<3> ccMatrix = colorSpace->RGBFromXYZ *
                               WhiteBalance(srcWhite, targetWhite) *
                               colorSpace->XYZFromRGB;

    for (int y = 0; y < image.Resolution().y; ++y)
        for (int x = 0; x < image.Resolution().x; ++x) {
            ImageChannelValues channels = image.GetChannels({x, y}, rgbDesc);
            RGB rgb = Mul<RGB>(ccMatrix, channels);
            image.SetChannels({x, y}, rgbDesc, {rgb.r, rgb.g, rgb.b});
        }

    image.Write(outFile);

    return 0;
}

int makeemitters(std::vector<std::string> args) {
    std::string filename;
    int downsampleRate = 1;

    auto onError = [](const std::string &err) {
        usage("makeemitters", "%s", err.c_str());
        exit(1);
    };
    for (auto iter = args.begin(); iter != args.end(); ++iter) {
        if (ParseArg(&iter, args.end(), "downsample", &downsampleRate, onError)) {
            // success
        } else if ((*iter)[0] == '-')
            usage("makeemitters", "%s: unknown command flag", iter->c_str());
        else if (filename.empty()) {
            filename = *iter;
        } else
            usage("makeemitters", "multiple input filenames provided.");
    }

    if (filename.empty())
        usage("makeemitters", "missing image filename");

    ImageAndMetadata im = Image::Read(filename);
    const Image &image = im.image;

    ImageChannelDesc rgbDesc = image.GetChannelDesc({"R", "G", "B"});
    if (!rgbDesc) {
        fprintf(stderr, "%s: didn't find R, G, and B channels", filename.c_str());
        return 1;
    }

    Point2i res = image.Resolution();
    float aspect = float(res.x) / float(res.y);
    printf("AttributeBegin\n");
    printf("Material \"matte\" \"rgb Kd\" [0 0 0]\n");
    for (int y = 0; y < image.Resolution().y; y += downsampleRate)
        for (int x = 0; x < image.Resolution().x; x += downsampleRate) {
            ImageChannelValues pSum(rgbDesc.size());
            for (int dy = 0; dy < downsampleRate; ++dy)
                for (int dx = 0; dx < downsampleRate; ++dx) {
                    Point2i pp(x + dx, y + dy);
                    if (pp.x >= res.x && pp.y >= res.y)
                        continue;

                    ImageChannelValues p = image.GetChannels(pp, rgbDesc);
                    for (int c = 0; c < p.size(); ++c)
                        pSum[c] += p[c];
                }
            for (int c = 0; c < pSum.size(); ++c)
                pSum[c] /= downsampleRate * downsampleRate;

            printf("AreaLightSource \"diffuse\" \"rgb L\" [ %f %f %f ]\n", pSum[0],
                   pSum[1], pSum[2]);

            float x0 = aspect * (1 - float(x) / image.Resolution().x) - aspect / 2;
            float x1 = aspect * (1 - float(std::min(x + downsampleRate, res.x)) /
                                         image.Resolution().x) -
                       aspect / 2;
            float y0 = 1 - float(y) / image.Resolution().y;
            float y1 =
                1 - float(std::min(y + downsampleRate, res.y)) / image.Resolution().y;
            printf("Shape \"bilinear\" \"point3 P\" [ %f %f 0 %f %f 0 %f %f 0 "
                   "%f %f 0 ]\n",
                   x0, y0, x1, y0, x0, y1, x1, y1);
        }
    printf("AttributeEnd\n");

    return 0;
}

int makeequiarea(std::vector<std::string> args) {
    std::string inFilename, outFilename;
    int resolution = 0;

    auto onError = [](const std::string &err) {
        usage("makeequiarea", "%s", err.c_str());
        exit(1);
    };
    for (auto iter = args.begin(); iter != args.end(); ++iter) {
        if (ParseArg(&iter, args.end(), "resolution", &resolution, onError) ||
            ParseArg(&iter, args.end(), "outfile", &outFilename, onError)) {
            // success
        } else if ((*iter)[0] == '-')
            usage("makeequiarea", "%s: unknown command flag", iter->c_str());
        else if (inFilename.empty()) {
            inFilename = *iter;
        } else
            usage("makeequiarea", "multiple input filenames provided.");
    }
    if (inFilename.empty())
        usage("makeequiarea", "input image filename must be provided.");
    if (outFilename.empty())
        usage("makeequiarea", "output image filename must be provided.");

    ImageAndMetadata latlong = Image::Read(inFilename);
    const Image &latlongImage = latlong.image;

    if (2 * latlongImage.Resolution().y != latlongImage.Resolution().x)
        fprintf(stderr,
                "%s: Warning: resolution (%d, %d) doesn't have a 2:1 aspect ratio. "
                "It's doubtful that this is a lat-long environment map.\n",
                inFilename.c_str(), latlongImage.Resolution().x,
                latlongImage.Resolution().y);

    if (resolution == 0)
        // resolution = 1.25f * latlongImage.Resolution().x * std::sqrt(2.f) /
        // 4;
        resolution = latlongImage.Resolution().x;

    // TODO: should we check that lat-long has RGB here?
    // Should we only copy over RGB?
    Image equiRectImage(latlongImage.Format(), {resolution, resolution},
                        latlongImage.ChannelNames(), latlongImage.Encoding());

    GaussianFilter filter(Vector2f(1.5, 1.5), 2);
    // MitchellFilter filter(Vector2f(2.f, 2.f), 1.f/3.f, 1.f/3.f);
    int sqrtSamples = 6;
    WrapMode2D latlongWrap(WrapMode::Repeat, WrapMode::Clamp);

    ParallelFor(0, resolution, [&](int64_t v0, int64_t v1) {
        RNG rng(v0);
        for (int v = v0; v < v1; ++v)
            for (int u = 0; u < resolution; ++u) {
                Float sumWeight = 0;
                ImageChannelValues sumSamples(latlongImage.NChannels(), 0.f);

                for (int dv = 0; dv < sqrtSamples; ++dv)
                    for (int du = 0; du < sqrtSamples; ++du) {
                        // Stratified samples
                        Point2f s2((du + rng.Uniform<Float>()) / sqrtSamples,
                                   (dv + rng.Uniform<Float>()) / sqrtSamples);
                        FilterSample fs = filter.Sample(s2);
                        // Map to a point in the equirect map for the current
                        // pixel.
                        Point2f pSquare((u + 0.5f + fs.p.x) / resolution,
                                        (v + 0.5f + fs.p.y) / resolution);
                        pSquare = WrapEqualAreaSquare(pSquare);

                        // Get corresponding pixel values from the lat-long map.
                        Vector3f dir = EqualAreaSquareToSphere(pSquare);
                        Float theta = SphericalTheta(dir), phi = SphericalPhi(dir);
                        Point2f p(phi / (2 * Pi), theta / Pi);
                        ImageChannelValues values = latlongImage.Bilerp(p, latlongWrap);

                        // Accumulate
                        for (size_t i = 0; i < values.size(); ++i)
                            sumSamples[i] += fs.weight * values[i];
                        sumWeight += fs.weight;
                    }
                for (size_t i = 0; i < sumSamples.size(); ++i)
                    sumSamples[i] = std::max<Float>(0, sumSamples[i] / sumWeight);
                equiRectImage.SetChannels({u, v}, sumSamples);
            }
    });

    ImageMetadata equiRectMetadata;
    equiRectMetadata.cameraFromWorld = latlong.metadata.cameraFromWorld;
    equiRectMetadata.NDCFromWorld = latlong.metadata.NDCFromWorld;
    equiRectMetadata.colorSpace = latlong.metadata.colorSpace;
    equiRectMetadata.stringVectors = latlong.metadata.stringVectors;
    equiRectImage.Write(outFilename, equiRectMetadata);

    return 0;
}

Image denoiseImage(const Image &in, const ImageChannelDesc &Ldesc,
                   const Image &varianceImage, const ImageChannelDesc &albedoDesc,
                   const ImageChannelDesc &zDesc, const ImageChannelDesc &deltaZDesc,
                   const ImageChannelDesc &nDesc, int halfWidth, int nLevels) {
    Image illum(PixelFormat::Float, in.Resolution(), {"R", "G", "B"});
    for (int y = 0; y < in.Resolution().y; ++y)
        for (int x = 0; x < in.Resolution().x; ++x) {
            ImageChannelValues albedo = in.GetChannels({x, y}, albedoDesc);
            ImageChannelValues L = in.GetChannels({x, y}, Ldesc);
            for (int c = 0; c < 3; ++c)
                if (albedo[c] > 0)
                    illum.SetChannel({x, y}, c, L[c] / albedo[c]);
                else
                    illum.SetChannel({x, y}, c, L[c]);
        }

    std::vector<Float> f(halfWidth + 1, 0.);
    for (int i = 0; i <= halfWidth; ++i)
        f[i] = FastExp(-Float(i) / halfWidth * 3.f);

    static int call = -1;
    ++call;

    Image currentImage = std::move(illum);
    for (int i = 0; i < nLevels; ++i) {
        int delta = 1 << i;  // A-Trous step between samples.

        Image filtered(PixelFormat::Float, in.Resolution(), {"R", "G", "B"});
        // Image wImage(PixelFormat::Float, in.Resolution(), 3, "Wp,Wn,Wc");
        // Image dzImage(PixelFormat::Float, in.Resolution(), 1, "Y");

        ParallelFor(0, currentImage.Resolution().y, [&](int64_t start, int64_t end) {
            for (int y = start; y < end; ++y) {
                for (int x = 0; x < currentImage.Resolution().x; ++x) {
                    float wsum = 0;
                    ImageChannelValues c = currentImage.GetChannels({x, y});

                    Float z = in.GetChannels({x, y}, zDesc);
                    // FIXME: hack multiply to cancel out scaled ray
                    // differentials...
                    Float dzdx = 8 * in.GetChannels({x, y}, deltaZDesc)[0];
                    Float dzdy = 8 * in.GetChannels({x, y}, deltaZDesc)[1];

                    ImageChannelValues nChan = in.GetChannels({x, y}, nDesc);
                    Normal3f n = Normal3f(nChan[0], nChan[1], nChan[2]);
                    if (n == Normal3f(0, 0, 0))
                        // background pixel
                        continue;

                    Float pixelVariance = varianceImage.GetChannel({x, y}, 0);
                    float result[3] = {0.f};
                    float wpSum = 0, wnSum = 0, wcSum = 0;
                    // if (pixelVariance > .001) {
                    // pixelVariance = std::max<Float>(pixelVariance,
                    // .000001); {
                    {
                        // Higher sigma -> more blur
                        // Float sigma_y = .05;
                        Float sigma_z = .005;

                        // sigma_y = pixelVariance * 50;
                        // sigma_y = std::sqrt(std::sqrt(pixelVariance)) *
                        // 10 * sigmaYScale;

                        for (int dy = -halfWidth * delta; dy <= halfWidth * delta;
                             dy += delta) {
                            if (y + dy < 0 || y + dy >= currentImage.Resolution().y)
                                continue;
                            for (int dx = -halfWidth * delta; dx <= halfWidth * delta;
                                 dx += delta) {
                                if (x + dx < 0 || x + dx >= currentImage.Resolution().x)
                                    continue;
                                ImageChannelValues co =
                                    currentImage.GetChannels({x + dx, y + dy});
                                Float dc2 = (Sqr(c[0] - co[0]) + Sqr(c[1] - co[1]) +
                                             Sqr(c[2] - co[2]));  // squared color
                                                                  // difference
                                Float otherVariance =
                                    varianceImage.GetChannel({x + dx, y + dy}, 0);
                                Float d2 =
                                    std::max<Float>(0, dc2 - (pixelVariance +
                                                              std::min(pixelVariance,
                                                                       otherVariance))) /
                                    (1e-4 + 0.36f * (pixelVariance + otherVariance));

                                Float zo = in.GetChannels({x + dx, y + dy}, zDesc);
                                ImageChannelValues noChan =
                                    in.GetChannels({x + dx, y + dy}, nDesc);
                                Normal3f no = Normal3f(noChan[0], noChan[1], noChan[2]);
                                if (no == Normal3f(0, 0, 0))
                                    // background pixel;
                                    continue;

                                Float zp = z + dx * dzdx + dy * dzdy;
                                Float dz = (zo - zp) / ((zo + zp) * 0.5f);

                                // Assume camera space position...
                                Float wp = Gaussian(dz, 0, sigma_z) *
                                           f[std::abs(dy / delta)] *
                                           f[std::abs(dx / delta)];
                                Float wn = Pow<32>(std::max<float>(0, Dot(n, no)));
                                Float wc =
                                    FastExp(-d2 / 90);  // Gaussian(dc, 0, sigma_y);
                                CHECK(!std::isnan(wc));
                                wpSum += wp;
                                wnSum += wn;
                                wcSum += wc;
                                Float w = wp * wn * wc;

                                // CO fprintf(stderr, "(%d, %d) dc2 %f var
                                // %f other var %f -> d2 %f\n", CO x, y,
                                // dc2, pixelVariance, otherVariance, d2);

                                CHECK(!std::isnan(w));
                                if (w == 0)
                                    continue;

                                for (int c = 0; c < 3; ++c) {
                                    result[c] +=
                                        w * currentImage.GetChannel({x + dx, y + dy}, c);
                                    CHECK(!std::isnan(result[c]));
                                }
                                wsum += w;
                            }
                        }
                    }
                    for (int c = 0; c < 3; ++c)
                        if (wsum > 0) {
                            filtered.SetChannel({x, y}, c, result[c] / wsum);
                            // wImage.SetChannels({x, y}, {wpSum, wnSum,
                            // wcSum});
                        } else
                            filtered.SetChannel({x, y}, c,
                                                currentImage.GetChannel({x, y}, c));
                }
            }
        });

        // filtered.Write(StringPrintf("filtered-%d-%d.exr", call, i));
        // wImage.Write(StringPrintf("weights%d.exr", i));
        //        if (i == 0)
        //  dzImage.Write("dz.exr");

        pstd::swap(filtered, currentImage);
    }

    // static int i = 0;
    // currentImage.Write(StringPrintf("filteredillum-%d.exr", i++));

    // reincorporate albedo
    for (int y = 0; y < currentImage.Resolution().y; ++y)
        for (int x = 0; x < currentImage.Resolution().x; ++x) {
            ImageChannelValues albedo = in.GetChannels({x, y}, albedoDesc);
            for (int c = 0; c < 3; ++c)
                currentImage.SetChannel({x, y}, c,
                                        currentImage.GetChannel({x, y}, c) * albedo[c]);
        }

    return currentImage;
}

int denoise(std::vector<std::string> args) {
    std::string inFilename, outFilename;

    auto onError = [](const std::string &err) {
        usage("denoise", "%s", err.c_str());
        exit(1);
    };
    for (auto iter = args.begin(); iter != args.end(); ++iter) {
        if (ParseArg(&iter, args.end(), "outfile", &outFilename, onError)) {
            // success
        } else if ((*iter)[0] == '-')
            usage("denoise", "%s: unknown command flag", iter->c_str());
        else if (inFilename.empty()) {
            inFilename = *iter;
        } else
            usage("denoise", "multiple input filenames provided.");
    }
    if (inFilename.empty())
        usage("denoise", "input image filename must be provided.");
    if (outFilename.empty())
        usage("denoise", "output image filename must be provided.");

    ImageAndMetadata im = Image::Read(inFilename);
    Image &in = im.image;

    auto checkForChannels = [&inFilename](ImageChannelDesc &desc, const char *names) {
        if (!desc) {
            fprintf(stderr, "%s: didn't find \"%s\" channels.\n", inFilename.c_str(),
                    names);
            exit(1);
        }
    };
    ImageChannelDesc rgbDesc = in.GetChannelDesc({"R", "G", "B"});
    checkForChannels(rgbDesc, "R,G,B");
    ImageChannelDesc zDesc = in.GetChannelDesc({"Pz"});
    checkForChannels(zDesc, "Pz");
    ImageChannelDesc deltaZDesc = in.GetChannelDesc({"dzdx", "dzdy"});
    checkForChannels(deltaZDesc, "dzdx,dzdy");
    ImageChannelDesc nDesc = in.GetChannelDesc({"Nx", "Ny", "Nz"});
    checkForChannels(nDesc, "Nx,Ny,Nz");
    ImageChannelDesc nsDesc = in.GetChannelDesc({"Nsx", "Nsy", "Nsz"});
    checkForChannels(nsDesc, "Nsx,Nsy,Nsz");
    ImageChannelDesc albedoDesc = in.GetChannelDesc({"Albedo.R", "Albedo.G", "Albedo.B"});
    checkForChannels(albedoDesc, "Albedo.R,Albedo.G,Albedo.B");
    ImageChannelDesc varianceDesc = in.GetChannelDesc({"rgbVariance"});
    checkForChannels(varianceDesc, "rgbVariance");

    ImageChannelDesc jointDesc = in.GetChannelDesc({"Pz", "Nx", "Ny", "Nz"});
    ImageChannelValues jointSigmaIndir(4, 1);
    Float xySigmaIndir[2] = {2.f, 2.f};
    Image filteredVariance = in.JointBilateralFilter(varianceDesc, 7, xySigmaIndir,
                                                     jointDesc, jointSigmaIndir);

    int halfWidth = 3;
    int nLevels = 3;
    Image denoisedImage = denoiseImage(in, rgbDesc, filteredVariance, albedoDesc, zDesc,
                                       deltaZDesc, nsDesc, halfWidth, nLevels);

    Image result(PixelFormat::Float, in.Resolution(), {"R", "G", "B"});
    for (int y = 0; y < in.Resolution().y; ++y)
        for (int x = 0; x < in.Resolution().x; ++x) {
            ImageChannelValues Ldenoised = denoisedImage.GetChannels({x, y});
            for (int c = 0; c < 3; ++c)
                result.SetChannel({x, y}, c, Ldenoised[c]);
        }

    if (!result.Write(outFilename)) {
        fprintf(stderr, "%s: couldn't write image.\n", outFilename.c_str());
        return 1;
    }
    return 0;
}

#ifdef PBRT_BUILD_GPU_RENDERER
int denoise_optix(std::vector<std::string> args) {
    std::string inFilename, outFilename;

    auto onError = [](const std::string &err) {
        usage("denoise-optix", "%s", err.c_str());
        exit(1);
    };
    for (auto iter = args.begin(); iter != args.end(); ++iter) {
        if (ParseArg(&iter, args.end(), "outfile", &outFilename, onError)) {
            // success
        } else if ((*iter)[0] == '-')
            usage("denoise-optix", "%s: unknown command flag", iter->c_str());
        else if (inFilename.empty()) {
            inFilename = *iter;
        } else
            usage("denoise-optix", "multiple input filenames provided.");
    }
    if (inFilename.empty())
        usage("denoise-optix", "input image filename must be provided.");
    if (outFilename.empty())
        usage("denoise-optix", "output image filename must be provided.");

    CUDA_CHECK(cudaFree(nullptr));

    CUcontext cudaContext;
    CU_CHECK(cuCtxGetCurrent(&cudaContext));
    CHECK(cudaContext != nullptr);

    OPTIX_CHECK(optixInit());
    OptixDeviceContext optixContext;
    OPTIX_CHECK(optixDeviceContextCreate(cudaContext, 0, &optixContext));

    ImageAndMetadata im = Image::Read(inFilename);
    Image &image = im.image;

    int nLayers = 3;
    ImageChannelDesc desc[3] = {
        image.GetChannelDesc({"R", "G", "B"}),
        image.GetChannelDesc({"Albedo.R", "Albedo.G", "Albedo.B"}),
        image.GetChannelDesc({"Nsx", "Nsy", "Nsz"})};
    if (!desc[0]) {
        fprintf(stderr, "%s: image doesn't have R, G, B channels.", inFilename.c_str());
        return 1;
    }
    if (!desc[1]) {
        fprintf(stderr,
                "Warning: %s: image doesn't have Albedo.{R,G,B} channels. "
                "Denoising quality may suffer.\n",
                inFilename.c_str());
        nLayers = 1;
    }
    if (!desc[2]) {
        fprintf(stderr,
                "Warning: %s: image doesn't have Nsx, Nsy, Nsz channels. "
                "Denoising quality may suffer.\n",
                inFilename.c_str());
        nLayers = 1;
    }

    OptixDenoiserOptions options = {};
#if (OPTIX_VERSION >= 70300)
    if (nLayers == 3)
        options.guideAlbedo = options.guideNormal = 1;

    OptixDenoiser denoiserHandle;
    OPTIX_CHECK(optixDenoiserCreate(optixContext, OPTIX_DENOISER_MODEL_KIND_HDR, &options,
                                    &denoiserHandle));
#else
    options.inputKind = (nLayers == 3) ? OPTIX_DENOISER_INPUT_RGB_ALBEDO_NORMAL
                                       : OPTIX_DENOISER_INPUT_RGB;

    OptixDenoiser denoiserHandle;
    OPTIX_CHECK(optixDenoiserCreate(optixContext, &options, &denoiserHandle));

    OPTIX_CHECK(
        optixDenoiserSetModel(denoiserHandle, OPTIX_DENOISER_MODEL_KIND_HDR, nullptr, 0));
#endif

    OptixDenoiserSizes memorySizes;
    OPTIX_CHECK(optixDenoiserComputeMemoryResources(denoiserHandle, image.Resolution().x,
                                                    image.Resolution().y, &memorySizes));

    void *denoiserState;
    CUDA_CHECK(cudaMalloc(&denoiserState, memorySizes.stateSizeInBytes));
    void *scratchBuffer;
    CUDA_CHECK(cudaMalloc(&scratchBuffer, memorySizes.withoutOverlapScratchSizeInBytes));

    OPTIX_CHECK(optixDenoiserSetup(
        denoiserHandle, 0 /* stream */, image.Resolution().x, image.Resolution().y,
        CUdeviceptr(denoiserState), memorySizes.stateSizeInBytes,
        CUdeviceptr(scratchBuffer), memorySizes.withoutOverlapScratchSizeInBytes));

    size_t imageBytes = 3 * image.Resolution().x * image.Resolution().y * sizeof(float);
    std::vector<OptixImage2D> inputLayers(nLayers);
    for (int i = 0; i < nLayers; ++i) {
        inputLayers[i].width = image.Resolution().x;
        inputLayers[i].height = image.Resolution().y;
        inputLayers[i].rowStrideInBytes = image.Resolution().x * 3 * sizeof(float);
        inputLayers[i].pixelStrideInBytes = 0;
        inputLayers[i].format = OPTIX_PIXEL_FORMAT_FLOAT3;

        size_t sz = 3 * image.Resolution().x * image.Resolution().y;
        std::vector<float> bufHost(sz);
        int offset = 0;
        for (int y = 0; y < image.Resolution().y; ++y)
            for (int x = 0; x < image.Resolution().x; ++x) {
                ImageChannelValues v = image.GetChannels({x, y}, desc[i]);
                if (i == 2)
                    v[2] *= -1;  // flip z--right handed...
                for (int c = 0; c < 3; ++c)
                    bufHost[offset++] = v[c];
            }

        void *bufGPU;
        CUDA_CHECK(cudaMalloc(&bufGPU, imageBytes));
        CUDA_CHECK(
            cudaMemcpy(bufGPU, bufHost.data(), imageBytes, cudaMemcpyHostToDevice));
        inputLayers[i].data = CUdeviceptr(bufGPU);
    }

    OptixImage2D outputImage;
    outputImage.width = image.Resolution().x;
    outputImage.height = image.Resolution().y;
    outputImage.rowStrideInBytes = image.Resolution().x * 3 * sizeof(float);
    outputImage.pixelStrideInBytes = 0;
    outputImage.format = OPTIX_PIXEL_FORMAT_FLOAT3;
    CUDA_CHECK(cudaMalloc((void **)&outputImage.data, imageBytes));

    void *intensity;
    CUDA_CHECK(cudaMalloc(&intensity, sizeof(float)));
    OPTIX_CHECK(optixDenoiserComputeIntensity(
        denoiserHandle, 0 /* stream */, &inputLayers[0], CUdeviceptr(intensity),
        CUdeviceptr(scratchBuffer), memorySizes.withoutOverlapScratchSizeInBytes));

    OptixDenoiserParams params = {};
    params.denoiseAlpha = 0;
    params.hdrIntensity = CUdeviceptr(intensity);
    params.blendFactor = 0;  // TODO what should this be??

#if (OPTIX_VERSION >= 70300)
    OptixDenoiserGuideLayer guideLayer;
    if (nLayers == 3) {
        guideLayer.albedo = inputLayers[1];
        guideLayer.normal = inputLayers[2];
    }

    OptixDenoiserLayer layers;
    layers.input = inputLayers[0];
    layers.output = outputImage;

    OPTIX_CHECK(optixDenoiserInvoke(
        denoiserHandle, 0 /* stream */, &params, CUdeviceptr(denoiserState),
        memorySizes.stateSizeInBytes, &guideLayer, &layers, 1 /* # layers to denoise */,
        0 /* offset x */, 0 /* offset y */, CUdeviceptr(scratchBuffer),
        memorySizes.withoutOverlapScratchSizeInBytes));
#else
    OPTIX_CHECK(optixDenoiserInvoke(
        denoiserHandle, 0 /* stream */, &params, CUdeviceptr(denoiserState),
        memorySizes.stateSizeInBytes, inputLayers.data(), nLayers, 0 /* offset x */,
        0 /* offset y */, &outputImage, CUdeviceptr(scratchBuffer),
        memorySizes.withoutOverlapScratchSizeInBytes));
#endif

    CUDA_CHECK(cudaDeviceSynchronize());

    Image result(PixelFormat::Float, image.Resolution(), {"R", "G", "B"});
    CUDA_CHECK(cudaMemcpy(result.RawPointer({0, 0}), (const void *)outputImage.data,
                          imageBytes, cudaMemcpyDeviceToHost));
    CHECK(result.Write(outFilename));

    return 0;
}
#endif  // PBRT_BUILD_GPU_RENDERER

int main(int argc, char *argv[]) {
    PBRTOptions opt;
    opt.quiet = true;
    InitPBRT(opt);

    if (argc < 2) {
        help();
        return 0;
    }

    std::vector<std::string> args = GetCommandLineArguments(argv);
    std::string cmd = args[0];
    args.erase(args.begin());

    if (cmd == "average")
        return average(args);
    else if (cmd == "assemble")
        return assemble(args);
    else if (cmd == "bloom")
        return bloom(args);
    else if (cmd == "cat")
        return cat(args);
    else if (cmd == "convert")
        return convert(args);
    else if (cmd == "diff")
        return diff(args);
    else if (cmd == "denoise")
        return denoise(args);
#ifdef PBRT_BUILD_GPU_RENDERER
    else if (cmd == "denoise-optix")
        return denoise_optix(args);
#endif  // PBRT_BUILD_GPU_RENDERER
    else if (cmd == "error")
        return error(args);
    else if (cmd == "falsecolor")
        return falsecolor(args);
    else if (cmd == "help" || cmd == "-help" || cmd == "--help" || cmd == "-h")
        help(args);
    else if (cmd == "info")
        return info(args);
    else if (cmd == "makeequiarea")
        return makeequiarea(args);
    else if (cmd == "makeemitters")
        return makeemitters(args);
    else if (cmd == "makesky")
        return makesky(args);
    else if (cmd == "whitebalance")
        return whitebalance(args);
    else if (cmd == "scalenormalmap")
        return scalenormalmap(args);
    else if (cmd == "splitn")
        return splitn(args);
    else if (cmd == "noisybit") {
        // hack for brute force comptuation of ideal filter weights.

        argv += 2;
        std::string filename;
        std::array<int, 2> pixel = {0, 0};
        int width = 10;
        Float sigma = 1;
        int nInstances = 100;

        for (auto iter = args.begin(); iter != args.end(); ++iter) {
            auto onError = [](const std::string &err) {
                usage("%s", err.c_str());
                exit(1);
            };
            if (ParseArg(&iter, args.end(), "pixel", pstd::MakeSpan(pixel), onError) ||
                ParseArg(&iter, args.end(), "width", &width, onError) ||
                ParseArg(&iter, args.end(), "sigma", &sigma, onError) ||
                ParseArg(&iter, args.end(), "n", &nInstances, onError))
                ;  // yaay
            else if (filename.empty()) {
                filename = *iter;
            } else
                onError(StringPrintf("unexpected argument \"%s\"", iter->c_str()));
        }
        CHECK(!filename.empty());

        ImageAndMetadata imRead = Image::Read(filename);
        ImageChannelDesc rgbDesc = imRead.image.GetChannelDesc({"R", "G", "B"});
        CHECK((bool)rgbDesc);
        Image image = imRead.image.SelectChannels(rgbDesc);

        if (pixel[0] - width < 0 || pixel[0] + width >= image.Resolution().x ||
            pixel[0] - width < 0 || pixel[0] + width >= image.Resolution().y) {
            fprintf(stderr,
                    "%s: pixel (%d, %d) with width %d doesn't work with "
                    "resolution (%d, %d).\n",
                    filename.c_str(), pixel[0], pixel[0], width, image.Resolution().x,
                    image.Resolution().y);
            return 1;
        }

        int nPixels = Sqr(2 * width + 1);
        CHECK_GE(3 * nInstances, nPixels);  // want to be overconstrained

        RNG rng;
        //
        FILE *f = fopen("m.csv", "w");
        for (int i = 0; i < nInstances; ++i)
            for (int c = 0; c < 3; ++c) {
                for (int dx = -width; dx <= width; ++dx)
                    for (int dy = -width; dy <= width; ++dy) {
                        // Float noise = .1 * std::exp(-rng.Uniform<Float>() *
                        // 3); if (rng.Uniform<Float>() < .5) noise = -noise;
                        Float noise = SampleNormal(rng.Uniform<Float>(), 0., .1);
                        // TODO: use sigma, make this controllable, etc.
                        fprintf(f, "%c%f ", (dx > -width || dy > -width) ? ',' : ' ',
                                image.GetChannel({pixel[0] + dx, pixel[1] + dy}, c)
                                    // *  (.95 + .05 * rng.Uniform<Float>())
                                    + noise);
                    }
                fprintf(f, "\n");
            }
        fclose(f);

        // what it should equal
        f = fopen("b.csv", "w");
        for (int i = 0; i < nInstances; ++i)
            for (int c = 0; c < 3; ++c)
                fprintf(f, "%f\n", image.GetChannel({pixel[0], pixel[1]}, c));
        fclose(f);

        /*
          LeastSquares[Import["m.csv"], Import["b.csv"]]
          ArrayPlot[ArrayReshape[ %, {21, 21}], ColorFunction -> Function[a,
          GrayLevel[4 a]]]
        */
    } else {
        fprintf(stderr, "imgtool: unknown command \"%s\".\n", cmd.c_str());
        help();
        CleanupPBRT();
        return 1;
    }

    CleanupPBRT();

    return 0;
}<|MERGE_RESOLUTION|>--- conflicted
+++ resolved
@@ -1700,17 +1700,13 @@
     Float despikeLimit = Infinity;
     bool preserveColors = false;
     bool bw = false;
-    bool exr2bin = false;
+
     std::string inFile, outFile;
     std::string colorspace;
     std::string channelNames;
     std::vector<std::string> targetChannelNames;
     std::vector<int> exr2mat_channels;
-<<<<<<< HEAD
-    std::array<int, 4> cropWindow = { -1, 0, -1, 0 };
-=======
     std::array<int, 4> cropWindow = {-1, 0, -1, 0};
->>>>>>> 07ef55d8
     Float clamp = Infinity;
 
     for (auto iter = args.begin(); iter != args.end(); ++iter) {
@@ -1735,28 +1731,7 @@
             ParseArg(&iter, args.end(), "scale", &scale, onError) ||
             ParseArg(&iter, args.end(), "tonemap", &tonemap, onError)) {
             // success
-<<<<<<< HEAD
-        } else if (normalizeArg(*iter) == normalizeArg("exr2bin")) {
-            exr2bin = true;
-            std::string::size_type n;
-            if (((*(iter + 1)).find(".exr") == std::string::npos) && ((*(iter + 1)).find("outfile") == std::string::npos)) {
-                ++iter;
-                if ((n = (*iter).find(':')) != std::string::npos) {
-                    int start = std::stoi((*iter).substr(0, n));
-                    int end = std::stoi((*iter).substr(n + 1, std::string::npos));
-                    for (int i = start; i != end + 1; i++) {
-                        exr2mat_channels.push_back(i);
-                    }
-                } else if (isdigit((*iter)[0])) {
-                    exr2mat_channels = SplitStringToInts((*iter), ',');
-                } else {
-                    targetChannelNames =
-                        SplitString((*iter), ',');
-                }
-            }
-        }
-        else if ((*iter)[0] != '-' && inFile.empty()) {
-=======
+
           } else if (normalizeArg(*iter) == normalizeArg("exr2bin")) {
               exr2bin = true;
               std::string::size_type n;
@@ -1776,7 +1751,7 @@
                   }
               }
         } else if ((*iter)[0] != '-' && inFile.empty()) {
->>>>>>> 07ef55d8
+
             inFile = *iter;
         } else
             usage("convert", "%s: unknown command flag", iter->c_str());
