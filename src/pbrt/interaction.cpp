--- conflicted
+++ resolved
@@ -166,13 +166,8 @@
     // Return unset _BSDF_ if surface has a null material
     if (!material)
         return {};
-<<<<<<< HEAD
-        
-    // Evaluate bump map and compute shading normal
-=======
 
     // Evaluate normal or bump map, if present
->>>>>>> 07d4749c
     FloatTexture displacement = material.GetDisplacement();
     const Image *normalMap = material.GetNormalMap();
     if (displacement || normalMap) {
