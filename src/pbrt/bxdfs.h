// pbrt is Copyright(c) 1998-2020 Matt Pharr, Wenzel Jakob, and Greg Humphreys.
// The pbrt source code is licensed under the Apache License, Version 2.0.
// SPDX: Apache-2.0

#ifndef PBRT_BXDFS_H
#define PBRT_BXDFS_H

#include <pbrt/pbrt.h>

#include <pbrt/base/bxdf.h>
#include <pbrt/interaction.h>
#include <pbrt/media.h>
#include <pbrt/options.h>
#include <pbrt/util/math.h>
#include <pbrt/util/memory.h>
#include <pbrt/util/pstd.h>
#include <pbrt/util/scattering.h>
#include <pbrt/util/spectrum.h>
#include <pbrt/util/taggedptr.h>
#include <pbrt/util/vecmath.h>

#include <algorithm>
#include <cmath>
#include <limits>
#include <string>

namespace pbrt {

// DiffuseBxDF Definition
class DiffuseBxDF {
  public:
    // DiffuseBxDF Public Methods
    DiffuseBxDF() = default;
    PBRT_CPU_GPU
    DiffuseBxDF(const SampledSpectrum &R) : R(R) {}

    PBRT_CPU_GPU
    SampledSpectrum f(Vector3f wo, Vector3f wi, TransportMode mode) const {
        if (!SameHemisphere(wo, wi))
            return SampledSpectrum(0.f);
        return R * InvPi;
    }

    PBRT_CPU_GPU
    pstd::optional<BSDFSample> Sample_f(
        Vector3f wo, Float uc, Point2f u, TransportMode mode,
        BxDFReflTransFlags sampleFlags = BxDFReflTransFlags::All) const {
        if (!(sampleFlags & BxDFReflTransFlags::Reflection))
            return {};
        // Sample cosine-weighted hemisphere to compute _wi_ and _pdf_
        Vector3f wi = SampleCosineHemisphere(u);
        if (wo.z < 0)
            wi.z *= -1;
        Float pdf = CosineHemispherePDF(AbsCosTheta(wi));

        return BSDFSample(R * InvPi, wi, pdf, BxDFFlags::DiffuseReflection);
    }

    PBRT_CPU_GPU
    Float PDF(Vector3f wo, Vector3f wi, TransportMode mode,
              BxDFReflTransFlags sampleFlags = BxDFReflTransFlags::All) const {
        if (!(sampleFlags & BxDFReflTransFlags::Reflection) || !SameHemisphere(wo, wi))
            return 0;
        return CosineHemispherePDF(AbsCosTheta(wi));
    }

    PBRT_CPU_GPU
    static constexpr const char *Name() { return "DiffuseBxDF"; }

    std::string ToString() const;

    PBRT_CPU_GPU
    void Regularize() {}

    PBRT_CPU_GPU
    BxDFFlags Flags() const {
        return R ? BxDFFlags::DiffuseReflection : BxDFFlags::Unset;
    }

  private:
    SampledSpectrum R;
};

// RoughDiffuseBxDF Definition
class RoughDiffuseBxDF {
  public:
    // RoughDiffuseBxDF Public Methods
    RoughDiffuseBxDF() = default;
    PBRT_CPU_GPU
    RoughDiffuseBxDF(SampledSpectrum R, SampledSpectrum T, Float sigma) : R(R), T(T) {
        Float sigma2 = Sqr(Radians(sigma));
        A = 1 - sigma2 / (2 * (sigma2 + 0.33f));
        B = 0.45f * sigma2 / (sigma2 + 0.09f);
    }

    PBRT_CPU_GPU
    SampledSpectrum f(Vector3f wo, Vector3f wi, TransportMode mode) const {
        // Return Lambertian BRDF for zero-roughness Oren--Nayar BRDF
        if (B == 0)
            return SameHemisphere(wo, wi) ? (R * InvPi) : (T * InvPi);

        if ((SameHemisphere(wo, wi) && !R) || (!SameHemisphere(wo, wi) && !T))
            return SampledSpectrum(0.f);
        // Evaluate Oren--Nayar BRDF for given directions
        Float sinTheta_i = SinTheta(wi), sinTheta_o = SinTheta(wo);
        Float maxCos = std::max<Float>(0, CosDPhi(wi, wo));
        // Compute $\sin \alpha$ and $\tan \beta$ terms of Oren--Nayar model
        Float sinAlpha, tanBeta;
        if (AbsCosTheta(wi) > AbsCosTheta(wo)) {
            sinAlpha = sinTheta_o;
            tanBeta = sinTheta_i / AbsCosTheta(wi);
        } else {
            sinAlpha = sinTheta_i;
            tanBeta = sinTheta_o / AbsCosTheta(wo);
        }

        // Return final Oren--Nayar BSDF value
        if (SameHemisphere(wo, wi))
            return R * InvPi * (A + B * maxCos * sinAlpha * tanBeta);
        else
            return T * InvPi * (A + B * maxCos * sinAlpha * tanBeta);
    }

    PBRT_CPU_GPU
    pstd::optional<BSDFSample> Sample_f(
        Vector3f wo, Float uc, Point2f u, TransportMode mode,
        BxDFReflTransFlags sampleFlags = BxDFReflTransFlags::All) const {
        // Compute reflection and transmission probabilities for diffuse BSDF
        Float pr = R.MaxComponentValue(), pt = T.MaxComponentValue();
        if (!(sampleFlags & BxDFReflTransFlags::Reflection))
            pr = 0;
        if (!(sampleFlags & BxDFReflTransFlags::Transmission))
            pt = 0;
        if (pr == 0 && pt == 0)
            return {};

        // Randomly sample diffuse BSDF reflection or transmission
        if (uc < pr / (pr + pt)) {
            // Sample diffuse BSDF reflection
            Vector3f wi = SampleCosineHemisphere(u);
            if (wo.z < 0)
                wi.z *= -1;
            Float pdf = CosineHemispherePDF(AbsCosTheta(wi)) * pr / (pr + pt);
            return BSDFSample(f(wo, wi, mode), wi, pdf, BxDFFlags::DiffuseReflection);

        } else {
            // Sample diffuse BSDF transmission
            Vector3f wi = SampleCosineHemisphere(u);
            if (wo.z > 0)
                wi.z *= -1;
            Float pdf = CosineHemispherePDF(AbsCosTheta(wi)) * pt / (pr + pt);
            return BSDFSample(f(wo, wi, mode), wi, pdf, BxDFFlags::DiffuseTransmission);
        }
    }

    PBRT_CPU_GPU
    Float PDF(Vector3f wo, Vector3f wi, TransportMode mode,
              BxDFReflTransFlags sampleFlags = BxDFReflTransFlags::All) const {
        // Compute reflection and transmission probabilities for diffuse BSDF
        Float pr = R.MaxComponentValue(), pt = T.MaxComponentValue();
        if (!(sampleFlags & BxDFReflTransFlags::Reflection))
            pr = 0;
        if (!(sampleFlags & BxDFReflTransFlags::Transmission))
            pt = 0;
        if (pr == 0 && pt == 0)
            return {};

        if (SameHemisphere(wo, wi))
            return pr / (pr + pt) * CosineHemispherePDF(AbsCosTheta(wi));
        else
            return pt / (pr + pt) * CosineHemispherePDF(AbsCosTheta(wi));
    }

    PBRT_CPU_GPU
    static constexpr const char *Name() { return "RoughDiffuseBxDF"; }

    std::string ToString() const;

    PBRT_CPU_GPU
    void Regularize() {}

    PBRT_CPU_GPU
    BxDFFlags Flags() const {
        return ((R ? BxDFFlags::DiffuseReflection : BxDFFlags::Unset) |
                (T ? BxDFFlags::DiffuseTransmission : BxDFFlags::Unset));
    }

  private:
    // RoughDiffuseBxDF Private Members
    SampledSpectrum R, T;
    Float A, B;
};

// DielectricBxDF Definition
class DielectricBxDF {
  public:
    // DielectricBxDF Public Methods
    DielectricBxDF() = default;
    PBRT_CPU_GPU
    DielectricBxDF(Float eta, const TrowbridgeReitzDistribution &mfDistrib)
        : eta(eta), mfDistrib(mfDistrib) {}

    PBRT_CPU_GPU
    BxDFFlags Flags() const {
        if (eta == 1)
            return BxDFFlags::Transmission;
        else
            return BxDFFlags::Reflection | BxDFFlags::Transmission |
                   (mfDistrib.EffectivelySmooth() ? BxDFFlags::Specular
                                                  : BxDFFlags::Glossy);
    }

    PBRT_CPU_GPU
    pstd::optional<BSDFSample> Sample_f(
        Vector3f wo, Float uc, Point2f u, TransportMode mode,
        BxDFReflTransFlags sampleFlags = BxDFReflTransFlags::All) const;

    PBRT_CPU_GPU
    SampledSpectrum f(Vector3f wo, Vector3f wi, TransportMode mode) const;
<<<<<<< HEAD

=======
>>>>>>> 59b5988d
    PBRT_CPU_GPU
    Float PDF(Vector3f wo, Vector3f wi, TransportMode mode,
              BxDFReflTransFlags sampleFlags = BxDFReflTransFlags::All) const;

    PBRT_CPU_GPU
    static constexpr const char *Name() { return "DielectricBxDF"; }

    std::string ToString() const;

    PBRT_CPU_GPU
    void Regularize() { mfDistrib.Regularize(); }

  private:
    // DielectricBxDF Private Members
    Float eta;
    TrowbridgeReitzDistribution mfDistrib;
};

// ThinDielectricBxDF Definition
class ThinDielectricBxDF {
  public:
    // ThinDielectricBxDF Public Methods
    ThinDielectricBxDF() = default;
    PBRT_CPU_GPU
    ThinDielectricBxDF(Float eta) : eta(eta) {}

    PBRT_CPU_GPU
    SampledSpectrum f(Vector3f wo, Vector3f wi, TransportMode mode) const {
        return SampledSpectrum(0);
    }

    PBRT_CPU_GPU
    pstd::optional<BSDFSample> Sample_f(Vector3f wo, Float uc, Point2f u,
                                        TransportMode mode,
                                        BxDFReflTransFlags sampleFlags) const {
        Float R = FrDielectric(CosTheta(wo), eta), T = 1 - R;
        // Compute _R_ and _T_ accounting for scattering between interfaces
        if (R < 1) {
            R += T * T * R / (1 - R * R);
            T = 1 - R;
        }

        // Compute probabilities _pr_ and _pt_ for sampling reflection and transmission
        Float pr = R, pt = T;
        if (!(sampleFlags & BxDFReflTransFlags::Reflection))
            pr = 0;
        if (!(sampleFlags & BxDFReflTransFlags::Transmission))
            pt = 0;
        if (pr == 0 && pt == 0)
            return {};

        if (uc < pr / (pr + pt)) {
            // Sample perfect specular reflection at thin dielectric interface
            Vector3f wi(-wo.x, -wo.y, wo.z);
            SampledSpectrum fr(R / AbsCosTheta(wi));
            return BSDFSample(fr, wi, pr / (pr + pt), BxDFFlags::SpecularReflection);

        } else {
            // Sample perfect specular transmission at thin dielectric interface
            Vector3f wi = -wo;
            SampledSpectrum ft(T / AbsCosTheta(wi));
            return BSDFSample(ft, wi, pt / (pr + pt), BxDFFlags::SpecularTransmission);
        }
    }

    PBRT_CPU_GPU
    Float PDF(Vector3f wo, Vector3f wi, TransportMode mode,
              BxDFReflTransFlags sampleFlags) const {
        return 0;
    }

    PBRT_CPU_GPU
    static constexpr const char *Name() { return "ThinDielectricBxDF"; }

    std::string ToString() const;

    PBRT_CPU_GPU
    void Regularize() { /* TODO */
    }

    PBRT_CPU_GPU
    BxDFFlags Flags() const {
        return (BxDFFlags::Reflection | BxDFFlags::Transmission | BxDFFlags::Specular);
    }

  private:
    Float eta;
};

// ConductorBxDF Definition
class ConductorBxDF {
  public:
    // ConductorBxDF Public Methods
    ConductorBxDF() = default;
    PBRT_CPU_GPU
    ConductorBxDF(const TrowbridgeReitzDistribution &mfDistrib,
                  const SampledSpectrum &eta, const SampledSpectrum &k)
        : mfDistrib(mfDistrib), eta(eta), k(k) {}

    PBRT_CPU_GPU
    BxDFFlags Flags() const {
        return mfDistrib.EffectivelySmooth() ? BxDFFlags::SpecularReflection
                                             : BxDFFlags::GlossyReflection;
    }

    PBRT_CPU_GPU
    pstd::optional<BSDFSample> Sample_f(
        Vector3f wo, Float uc, Point2f u, TransportMode mode,
        BxDFReflTransFlags sampleFlags = BxDFReflTransFlags::All) const {
        if (!(sampleFlags & BxDFReflTransFlags::Reflection))
            return {};
        if (mfDistrib.EffectivelySmooth()) {
            // Sample perfectly specular conductor BRDF
            Vector3f wi(-wo.x, -wo.y, wo.z);
            SampledSpectrum f = FrComplex(AbsCosTheta(wi), eta, k) / AbsCosTheta(wi);
            return BSDFSample(f, wi, 1, BxDFFlags::SpecularReflection);
        }
        // Sample rough conductor BRDF
        // Sample microfacet normal $\wm$ and reflected direction $\wi$
        if (wo.z == 0)
            return {};
<<<<<<< HEAD
        Vector3f wh = mfDistrib.Sample_wm(wo, u);
        Vector3f wi = Reflect(wo, wh);
=======
        Vector3f wm = mfDistrib.Sample_wm(wo, u);
        Vector3f wi = Reflect(wo, wm);
>>>>>>> 59b5988d
        if (!SameHemisphere(wo, wi))
            return {};

        // Compute PDF of _wi_ for microfacet reflection
<<<<<<< HEAD
        Float pdf = mfDistrib.PDF(wo, wh) / (4 * AbsDot(wo, wh));
=======
        Float pdf = mfDistrib.PDF(wo, wm) / (4 * AbsDot(wo, wm));
>>>>>>> 59b5988d

        Float cosTheta_o = AbsCosTheta(wo), cosTheta_i = AbsCosTheta(wi);
        if (cosTheta_i == 0 || cosTheta_o == 0)
            return {};
        // Evaluate Fresnel factor _F_ for conductor BRDF
        SampledSpectrum F = FrComplex(AbsDot(wo, wm), eta, k);

        SampledSpectrum f =
            mfDistrib.D(wm) * mfDistrib.G(wo, wi) * F / (4 * cosTheta_i * cosTheta_o);
        return BSDFSample(f, wi, pdf, BxDFFlags::GlossyReflection);
    }

    PBRT_CPU_GPU
    SampledSpectrum f(Vector3f wo, Vector3f wi, TransportMode mode) const {
        if (!SameHemisphere(wo, wi))
            return {};
        if (mfDistrib.EffectivelySmooth())
            return {};
        // Evaluate rough conductor BRDF
        // Compute cosines and $\wm$ for conductor BRDF
        Float cosTheta_o = AbsCosTheta(wo), cosTheta_i = AbsCosTheta(wi);
        if (cosTheta_i == 0 || cosTheta_o == 0)
            return {};
        Vector3f wm = wi + wo;
        if (wm.x == 0 && wm.y == 0 && wm.z == 0)
            return {};
        wm = Normalize(wm);

        // Evaluate Fresnel factor _F_ for conductor BRDF
        SampledSpectrum F = FrComplex(AbsDot(wo, wm), eta, k);

        return mfDistrib.D(wm) * mfDistrib.G(wo, wi) * F / (4 * cosTheta_i * cosTheta_o);
    }

    PBRT_CPU_GPU
    Float PDF(Vector3f wo, Vector3f wi, TransportMode mode,
              BxDFReflTransFlags sampleFlags) const {
        if (!(sampleFlags & BxDFReflTransFlags::Reflection))
            return 0;
        if (!SameHemisphere(wo, wi))
            return 0;
        if (mfDistrib.EffectivelySmooth())
            return 0;
        // Evaluate sampling PDF of rough conductor BRDF
        Vector3f wh = wo + wi;
        CHECK_RARE(1e-5f, LengthSquared(wh) == 0);
        if (LengthSquared(wh) == 0)
            return 0;
        wh = FaceForward(Normalize(wh), Normal3f(0, 0, 1));
        return mfDistrib.PDF(wo, wh) / (4 * AbsDot(wo, wh));
    }

    PBRT_CPU_GPU
    static constexpr const char *Name() { return "ConductorBxDF"; }
    std::string ToString() const;

    PBRT_CPU_GPU
    void Regularize() { mfDistrib.Regularize(); }

  private:
    // ConductorBxDF Private Members
    TrowbridgeReitzDistribution mfDistrib;
    SampledSpectrum eta, k;
};

// TopOrBottomBxDF Definition
template <typename TopBxDF, typename BottomBxDF>
class TopOrBottomBxDF {
  public:
    // TopOrBottomBxDF Public Methods
    TopOrBottomBxDF() = default;
    PBRT_CPU_GPU
    TopOrBottomBxDF &operator=(const TopBxDF *t) {
        top = t;
        bottom = nullptr;
        return *this;
    }
    PBRT_CPU_GPU
    TopOrBottomBxDF &operator=(const BottomBxDF *b) {
        bottom = b;
        top = nullptr;
        return *this;
    }

    PBRT_CPU_GPU
    SampledSpectrum f(Vector3f wo, Vector3f wi, TransportMode mode) const {
        return top ? top->f(wo, wi, mode) : bottom->f(wo, wi, mode);
    }

    PBRT_CPU_GPU
    pstd::optional<BSDFSample> Sample_f(
        Vector3f wo, Float uc, Point2f u, TransportMode mode,
        BxDFReflTransFlags sampleFlags = BxDFReflTransFlags::All) const {
        return top ? top->Sample_f(wo, uc, u, mode, sampleFlags)
                   : bottom->Sample_f(wo, uc, u, mode, sampleFlags);
    }

    PBRT_CPU_GPU
    Float PDF(Vector3f wo, Vector3f wi, TransportMode mode,
              BxDFReflTransFlags sampleFlags = BxDFReflTransFlags::All) const {
        return top ? top->PDF(wo, wi, mode, sampleFlags)
                   : bottom->PDF(wo, wi, mode, sampleFlags);
    }

    PBRT_CPU_GPU
    bool IsNonSpecular() const {
        BxDFFlags flags = top ? top->Flags() : bottom->Flags();
        return (flags & (BxDFFlags::Diffuse | BxDFFlags::Glossy));
    }

    PBRT_CPU_GPU
    BxDFFlags Flags() const { return top ? top->Flags() : bottom->Flags(); }

  private:
    const TopBxDF *top = nullptr;
    const BottomBxDF *bottom = nullptr;
};

// LayeredBxDF Definition
template <typename TopBxDF, typename BottomBxDF, bool twoSided>
class LayeredBxDF {
  public:
    // LayeredBxDF Public Methods
    LayeredBxDF() = default;
    PBRT_CPU_GPU
    LayeredBxDF(TopBxDF top, BottomBxDF bottom, Float thickness,
                const SampledSpectrum &albedo, Float g, int maxDepth, int nSamples)
        : top(top),
          bottom(bottom),
          thickness(std::max(thickness, std::numeric_limits<Float>::min())),
          g(g),
          albedo(albedo),
          maxDepth(maxDepth),
          nSamples(nSamples) {}

    std::string ToString() const;

    PBRT_CPU_GPU
    void Regularize() {
        top.Regularize();
        bottom.Regularize();
    }

    PBRT_CPU_GPU
    BxDFFlags Flags() const {
        BxDFFlags topFlags = top.Flags(), bottomFlags = bottom.Flags();
        CHECK(IsTransmissive(topFlags) ||
              IsTransmissive(bottomFlags));  // otherwise, why bother?

        BxDFFlags flags = BxDFFlags::Reflection;
        if (IsSpecular(topFlags))
            flags = flags | BxDFFlags::Specular;

        if (IsDiffuse(topFlags) || IsDiffuse(bottomFlags) || albedo)
            flags = flags | BxDFFlags::Diffuse;
        else if (IsGlossy(topFlags) || IsGlossy(bottomFlags))
            flags = flags | BxDFFlags::Glossy;

        if (IsTransmissive(topFlags) && IsTransmissive(bottomFlags))
            flags = flags | BxDFFlags::Transmission;

        return flags;
    }

    PBRT_CPU_GPU
    SampledSpectrum f(Vector3f wo, Vector3f wi, TransportMode mode) const {
        SampledSpectrum f(0.);
        // Estimate _LayeredBxDF_ value _f_ using random sampling
        // Set _wi_ and _wi_ for layered BSDF evaluation
        if (twoSided && wo.z < 0) {
            wo = -wo;
            wi = -wi;
        }

        // Determine entrance interface for layered BSDF
        TopOrBottomBxDF<TopBxDF, BottomBxDF> enterInterface;
        bool enteredTop = twoSided || wo.z > 0;
        if (enteredTop)
            enterInterface = &top;
        else
            enterInterface = &bottom;

        // Determine exit interface and exit $z$ for layered BSDF
        TopOrBottomBxDF<TopBxDF, BottomBxDF> exitInterface, nonExitInterface;
        if (SameHemisphere(wo, wi) ^ enteredTop) {
            exitInterface = &bottom;
            nonExitInterface = &top;
        } else {
            exitInterface = &top;
            nonExitInterface = &bottom;
        }
        Float exitZ = (SameHemisphere(wo, wi) ^ enteredTop) ? 0 : thickness;

        // Account for reflection at the entrance interface
        if (SameHemisphere(wo, wi))
            f = nSamples * enterInterface.f(wo, wi, mode);

        // Declare _RNG_ for layered BSDF evaluation
        RNG rng(Hash(GetOptions().seed, wo), Hash(wi));
        auto r = [&rng]() {
            return std::min<Float>(rng.Uniform<Float>(), OneMinusEpsilon);
        };

        for (int s = 0; s < nSamples; ++s) {
            // Sample random walk through layers to estimate BSDF value
            // Sample transmission direction through entrance interface
            Float uc = r();
            pstd::optional<BSDFSample> wos = enterInterface.Sample_f(
                wo, uc, Point2f(r(), r()), mode, BxDFReflTransFlags::Transmission);
            if (!wos || !wos->f || wos->pdf == 0 || wos->wi.z == 0)
                continue;

            // Sample BSDF for virtual light from _wi_
            uc = r();
            pstd::optional<BSDFSample> wis = exitInterface.Sample_f(
                wi, uc, Point2f(r(), r()), !mode, BxDFReflTransFlags::Transmission);
            if (!wis || !wis->f || wis->pdf == 0 || wis->wi.z == 0)
                continue;

            // Declare state for random walk through BSDF layers
            SampledSpectrum beta = wos->f * AbsCosTheta(wos->wi) / wos->pdf;
            Float z = enteredTop ? thickness : 0;
            Vector3f w = wos->wi;
            HGPhaseFunction phase(g);

            for (int depth = 0; depth < maxDepth; ++depth) {
                // Sample next event for layered BSDF evaluation random walk
                PBRT_DBG("beta: %f %f %f %f, w: %f %f %f, f: %f %f %f %f\n", beta[0],
                         beta[1], beta[2], beta[3], w.x, w.y, w.z, f[0], f[1], f[2],
                         f[3]);
                // Possibly terminate layered BSDF random walk with Russian Roulette
                if (depth > 3 && beta.MaxComponentValue() < 0.25f) {
                    Float q = std::max<Float>(0, 1 - beta.MaxComponentValue());
                    if (r() < q)
                        break;
                    beta /= 1 - q;
                    PBRT_DBG("After RR with q = %f, beta: %f %f %f %f\n", q, beta[0],
                             beta[1], beta[2], beta[3]);
                }

                // Account for media between layers and possibly scatter
                if (!albedo) {
                    // Advance to next layer boundary and update _beta_ for transmittance
                    z = (z == thickness) ? 0 : thickness;
                    beta *= Tr(thickness, w);

                } else {
                    // Sample medium scattering for layered BSDF evaluation
                    Float sigma_t = 1;
                    Float dz = SampleExponential(r(), sigma_t / std::abs(w.z));
                    Float zp = w.z > 0 ? (z + dz) : (z - dz);
                    DCHECK_RARE(1e-5, z == zp);
                    if (z == zp)
                        continue;
                    if (0 < zp && zp < thickness) {
                        // Handle scattering event in layered BSDF medium
                        // Account for scattering through _exitInterface_ using _wis_
                        Float wt = 1;
                        if (!IsSpecular(exitInterface.Flags()))
                            wt = PowerHeuristic(1, wis->pdf, 1, phase.PDF(-w, -wis->wi));
                        f += beta * albedo * phase.p(-w, -wis->wi) * wt *
                             Tr(zp - exitZ, wis->wi) * wis->f / wis->pdf;

                        // Sample phase function and update layered path state
                        Point2f u{r(), r()};
                        pstd::optional<PhaseFunctionSample> ps = phase.Sample_p(-w, u);
                        if (!ps || ps->pdf == 0 || ps->wi.z == 0)
                            continue;
                        beta *= albedo * ps->p / ps->pdf;
                        w = ps->wi;
                        z = zp;

                        // Possibly account for scattering through _exitInterface_
                        if (((z < exitZ && w.z > 0) || (z > exitZ && w.z < 0)) &&
                            !IsSpecular(exitInterface.Flags())) {
                            // Account for scattering through _exitInterface_
                            SampledSpectrum fExit = exitInterface.f(-w, wi, mode);
                            if (fExit) {
                                Float exitPDF = exitInterface.PDF(
                                    -w, wi, mode, BxDFReflTransFlags::Transmission);
                                Float wt = PowerHeuristic(1, ps->pdf, 1, exitPDF);
                                f += beta * Tr(zp - exitZ, ps->wi) * fExit * wt;
                            }
                        }

                        continue;
                    }
                    z = Clamp(zp, 0, thickness);
                }

                // Account for scattering at appropriate interface
                if (z == exitZ) {
                    // Account for reflection at _exitInterface_
                    Float uc = r();
                    pstd::optional<BSDFSample> bs = exitInterface.Sample_f(
                        -w, uc, Point2f(r(), r()), mode, BxDFReflTransFlags::Reflection);
                    if (!bs || !bs->f || bs->pdf == 0 || bs->wi.z == 0)
                        break;
                    beta *= bs->f * AbsCosTheta(bs->wi) / bs->pdf;
                    w = bs->wi;

                } else {
                    // Account for scattering at _nonExitInterface_
                    if (!IsSpecular(nonExitInterface.Flags())) {
                        // Add NEE contribution along presampled _wis_ direction
                        Float wt = 1;
                        if (!IsSpecular(exitInterface.Flags()))
                            wt = PowerHeuristic(1, wis->pdf, 1,
                                                nonExitInterface.PDF(-w, -wis->wi, mode));
                        f += beta * nonExitInterface.f(-w, -wis->wi, mode) *
                             AbsCosTheta(wis->wi) * wt * Tr(thickness, wis->wi) * wis->f /
                             wis->pdf;
                    }
                    // Sample new direction using BSDF at _nonExitInterface_
                    Float uc = r();
                    Point2f u(r(), r());
                    pstd::optional<BSDFSample> bs = nonExitInterface.Sample_f(
                        -w, uc, u, mode, BxDFReflTransFlags::Reflection);
                    if (!bs || !bs->f || bs->pdf == 0 || bs->wi.z == 0)
                        break;
                    beta *= bs->f * AbsCosTheta(bs->wi) / bs->pdf;
                    w = bs->wi;

                    if (!IsSpecular(exitInterface.Flags())) {
                        // Add NEE contribution along direction from BSDF sample
                        SampledSpectrum fExit = exitInterface.f(-w, wi, mode);
                        if (fExit) {
                            Float wt = 1;
                            if (!IsSpecular(nonExitInterface.Flags())) {
                                Float exitPDF = exitInterface.PDF(
                                    -w, wi, mode, BxDFReflTransFlags::Transmission);
                                wt = PowerHeuristic(1, bs->pdf, 1, exitPDF);
                            }
                            f += beta * Tr(thickness, bs->wi) * fExit * wt;
                        }
                    }
                }
            }
        }

        return f / nSamples;
    }

    PBRT_CPU_GPU
    pstd::optional<BSDFSample> Sample_f(
        Vector3f wo, Float uc, Point2f u, TransportMode mode,
        BxDFReflTransFlags sampleFlags = BxDFReflTransFlags::All) const {
        CHECK(sampleFlags == BxDFReflTransFlags::All);  // for now
        // Set _wo_ for layered BSDF sampling
        bool flipWi = false;
        if (twoSided && wo.z < 0) {
            wo = -wo;
            flipWi = true;
        }

        // Sample BSDF at entrance interface to get initial direction _w_
        bool enteredTop = twoSided || wo.z > 0;
        pstd::optional<BSDFSample> bs =
            enteredTop ? top.Sample_f(wo, uc, u, mode) : bottom.Sample_f(wo, uc, u, mode);
        if (!bs || !bs->f || bs->pdf == 0 || bs->wi.z == 0)
            return {};
        if (bs->IsReflection()) {
            if (flipWi)
                bs->wi = -bs->wi;
            return bs;
        }
        Vector3f w = bs->wi;
        bool specularPath = bs->IsSpecular();

        // Declare _RNG_ for layered BSDF sampling
        RNG rng(Hash(GetOptions().seed, wo), Hash(uc, u));
        auto r = [&rng]() {
            return std::min<Float>(rng.Uniform<Float>(), OneMinusEpsilon);
        };

        // Declare common variables for layered BSDF sampling
        SampledSpectrum f = bs->f * AbsCosTheta(bs->wi);
        Float pdf = bs->pdf;
        Float z = enteredTop ? thickness : 0;
        HGPhaseFunction phase(g);

        for (int depth = 0; depth < maxDepth; ++depth) {
            // Follow random walk through layers to sample layered BSDF
            // Possibly terminate layered BSDF sampling with Russian Roulette
            Float rrBeta = f.MaxComponentValue() / pdf;
            if (depth > 3 && rrBeta < 0.25f) {
                Float q = std::max<Float>(0, 1 - rrBeta);
                if (r() < q)
                    return {};
                pdf *= 1 - q;
            }
            if (w.z == 0)
                return {};

            if (albedo) {
                // Sample potential scattering event in layered medium
                Float sigma_t = 1;
                Float dz = SampleExponential(r(), sigma_t / AbsCosTheta(w));
                Float zp = w.z > 0 ? (z + dz) : (z - dz);
                CHECK_RARE(1e-5, zp == z);
                if (zp == z)
                    return {};
                if (0 < zp && zp < thickness) {
                    // Update path state for valid scattering event between interfaces
                    pstd::optional<PhaseFunctionSample> ps =
                        phase.Sample_p(-w, Point2f(r(), r()));
                    if (!ps || ps->pdf == 0 || ps->wi.z == 0)
                        return {};
                    f *= albedo * ps->p;
                    pdf *= ps->pdf;
                    specularPath = false;
                    w = ps->wi;
                    z = zp;

                    continue;
                }
                z = Clamp(zp, 0, thickness);
                if (z == 0)
                    DCHECK_LT(w.z, 0);
                else
                    DCHECK_GT(w.z, 0);

            } else {
                // Advance to the other layer interface
                z = (z == thickness) ? 0 : thickness;
                f *= Tr(thickness, w);
            }
            // Initialize _interface_ for current interface surface
            TopOrBottomBxDF<TopBxDF, BottomBxDF> interface;
            if (z == 0)
                interface = &bottom;
            else
                interface = &top;

            // Sample interface BSDF to determine new path direction
            Float uc = r();
            Point2f u(r(), r());
            pstd::optional<BSDFSample> bs = interface.Sample_f(-w, uc, u, mode);
            if (!bs || !bs->f || bs->pdf == 0 || bs->wi.z == 0)
                return {};
            f *= bs->f;
            pdf *= bs->pdf;
            specularPath &= bs->IsSpecular();
            w = bs->wi;

            // Return _BSDFSample_ if path has left the layers
            if (bs->IsTransmission()) {
                BxDFFlags flags = SameHemisphere(wo, w) ? BxDFFlags::Reflection
                                                        : BxDFFlags::Transmission;
                flags |= specularPath ? BxDFFlags::Specular : BxDFFlags::Glossy;
                if (flipWi)
                    w = -w;
                return BSDFSample(f, w, pdf, flags, 1.f, true);
            }

            // Scale _f_ by cosine term after scattering at the interface
            f *= AbsCosTheta(bs->wi);
        }
        return {};
    }

    PBRT_CPU_GPU
    Float PDF(Vector3f wo, Vector3f wi, TransportMode mode,
              BxDFReflTransFlags sampleFlags = BxDFReflTransFlags::All) const {
        CHECK(sampleFlags == BxDFReflTransFlags::All);  // for now
        // Set _wi_ and _wi_ for layered BSDF evaluation
        if (twoSided && wo.z < 0) {
            wo = -wo;
            wi = -wi;
        }

        // Declare _RNG_ for layered PDF evaluation
        RNG rng(Hash(GetOptions().seed, wi), Hash(wo));
        auto r = [&rng]() {
            return std::min<Float>(rng.Uniform<Float>(), OneMinusEpsilon);
        };

        // Update _pdfSum_ for reflection at the entrance layer
        bool enteredTop = twoSided || wo.z > 0;
        Float pdfSum = 0;
        if (SameHemisphere(wo, wi)) {
            auto reflFlag = BxDFReflTransFlags::Reflection;
            pdfSum += enteredTop ? nSamples * top.PDF(wo, wi, mode, reflFlag)
                                 : nSamples * bottom.PDF(wo, wi, mode, reflFlag);
        }

        for (int s = 0; s < nSamples; ++s) {
            // Evaluate layered BSDF PDF sample
            if (SameHemisphere(wo, wi)) {
                // Evaluate TRT term for PDF estimate
                TopOrBottomBxDF<TopBxDF, BottomBxDF> rInterface, tInterface;
                if (enteredTop) {
                    rInterface = &bottom;
                    tInterface = &top;
                } else {
                    rInterface = &top;
                    tInterface = &bottom;
                }
                // Sample _tInterface_ to get direction into the layers
                auto trans = BxDFReflTransFlags::Transmission;
                pstd::optional<BSDFSample> wos, wis;
                wos = tInterface.Sample_f(wo, r(), {r(), r()}, mode, trans);
                wis = tInterface.Sample_f(wi, r(), {r(), r()}, !mode, trans);

                // Update _pdfSum_ accounting for TRT scattering events
                if (wos && wos->f && wos->pdf > 0 && wis && wis->f && wis->pdf > 0) {
                    if (!tInterface.IsNonSpecular())
                        pdfSum += rInterface.PDF(-wos->wi, -wis->wi, mode);
                    else {
                        // Use multiple importance sampling to estimate PDF product
                        pstd::optional<BSDFSample> rs =
                            rInterface.Sample_f(-wos->wi, r(), {r(), r()}, mode);
                        if (rs && rs->f && rs->pdf > 0) {
                            if (!rInterface.IsNonSpecular())
                                pdfSum += tInterface.PDF(-rs->wi, wi, mode);
                            else {
                                // Compute MIS-weighted estimate of Equation
                                // (\ref{eq:pdf-triple-canceled-one})
                                Float rPDF = rInterface.PDF(-wos->wi, -wis->wi, mode);
                                Float wt = PowerHeuristic(1, wis->pdf, 1, rPDF);
                                pdfSum += wt * rPDF;

                                Float tPDF = tInterface.PDF(-rs->wi, wi, mode);
                                wt = PowerHeuristic(1, rs->pdf, 1, tPDF);
                                pdfSum += wt * tPDF;
                            }
                        }
                    }
                }

            } else {
                // Evaluate TT term for PDF estimate
                TopOrBottomBxDF<TopBxDF, BottomBxDF> toInterface, tiInterface;
                if (enteredTop) {
                    toInterface = &top;
                    tiInterface = &bottom;
                } else {
                    toInterface = &bottom;
                    tiInterface = &top;
                }

                Float uc = r();
                Point2f u(r(), r());
                pstd::optional<BSDFSample> wos = toInterface.Sample_f(wo, uc, u, mode);
                if (!wos || !wos->f || wos->pdf == 0 || wos->wi.z == 0 ||
                    wos->IsReflection())
                    continue;

                uc = r();
                u = Point2f(r(), r());
                pstd::optional<BSDFSample> wis = tiInterface.Sample_f(wi, uc, u, !mode);
                if (!wis || !wos->f || wos->pdf == 0 || wos->wi.z == 0 ||
                    wis->IsReflection())
                    continue;

                if (IsSpecular(toInterface.Flags()))
                    pdfSum += tiInterface.PDF(-wos->wi, wi, mode);
                else if (IsSpecular(tiInterface.Flags()))
                    pdfSum += toInterface.PDF(wo, -wis->wi, mode);
                else
                    pdfSum += (toInterface.PDF(wo, -wis->wi, mode) +
                               tiInterface.PDF(-wos->wi, wi, mode)) /
                              2;
            }
        }
        // Return mixture of PDF estimate and constant PDF
        return Lerp(0.9f, 1 / (4 * Pi), pdfSum / nSamples);
    }

  private:
    // LayeredBxDF Private Methods
    PBRT_CPU_GPU
    static Float Tr(Float dz, Vector3f w) {
        if (std::abs(dz) <= std::numeric_limits<Float>::min())
            return 1;
        return FastExp(-std::abs(dz / w.z));
    }

    // LayeredBxDF Private Members
    TopBxDF top;
    BottomBxDF bottom;
    Float thickness, g;
    SampledSpectrum albedo;
    int maxDepth, nSamples;
};

// CoatedDiffuseBxDF Definition
class CoatedDiffuseBxDF : public LayeredBxDF<DielectricBxDF, DiffuseBxDF, true> {
  public:
    // CoatedDiffuseBxDF Public Methods
    using LayeredBxDF::LayeredBxDF;
    PBRT_CPU_GPU
    static constexpr const char *Name() { return "CoatedDiffuseBxDF"; }
};

// CoatedConductorBxDF Definition
class CoatedConductorBxDF : public LayeredBxDF<DielectricBxDF, ConductorBxDF, true> {
  public:
    // CoatedConductorBxDF Public Methods
    PBRT_CPU_GPU
    static constexpr const char *Name() { return "CoatedConductorBxDF"; }
    using LayeredBxDF::LayeredBxDF;
};

// HairBxDF Definition
class HairBxDF {
  public:
    // HairBxDF Public Methods
    HairBxDF() = default;
    PBRT_CPU_GPU
    HairBxDF(Float h, Float eta, const SampledSpectrum &sigma_a, Float beta_m,
             Float beta_n, Float alpha);
    PBRT_CPU_GPU
    SampledSpectrum f(Vector3f wo, Vector3f wi, TransportMode mode) const;
    PBRT_CPU_GPU
    pstd::optional<BSDFSample> Sample_f(Vector3f wo, Float uc, Point2f u,
                                        TransportMode mode,
                                        BxDFReflTransFlags sampleFlags) const;
    PBRT_CPU_GPU
    Float PDF(Vector3f wo, Vector3f wi, TransportMode mode,
              BxDFReflTransFlags sampleFlags) const;

    PBRT_CPU_GPU
    void Regularize() {}

    PBRT_CPU_GPU
    static constexpr const char *Name() { return "HairBxDF"; }
    std::string ToString() const;

    PBRT_CPU_GPU
    BxDFFlags Flags() const { return BxDFFlags::GlossyReflection; }

    PBRT_CPU_GPU
    static RGBUnboundedSpectrum SigmaAFromConcentration(Float ce, Float cp);
    PBRT_CPU_GPU
    static SampledSpectrum SigmaAFromReflectance(const SampledSpectrum &c, Float beta_n,
                                                 const SampledWavelengths &lambda);

  private:
    // HairBxDF Constants
    static constexpr int pMax = 3;

    // HairBxDF Private Methods
    PBRT_CPU_GPU
    static Float Mp(Float cosTheta_i, Float cosTheta_o, Float sinTheta_i,
                    Float sinTheta_o, Float v) {
        Float a = cosTheta_i * cosTheta_o / v;
        Float b = sinTheta_i * sinTheta_o / v;
        Float mp = (v <= .1)
                       ? (FastExp(LogI0(a) - b - 1 / v + 0.6931f + std::log(1 / (2 * v))))
                       : (FastExp(-b) * I0(a)) / (std::sinh(1 / v) * 2 * v);
        CHECK(!IsInf(mp) && !IsNaN(mp));
        return mp;
    }

    PBRT_CPU_GPU
    static pstd::array<SampledSpectrum, pMax + 1> Ap(Float cosTheta_o, Float eta, Float h,
                                                     const SampledSpectrum &T) {
        pstd::array<SampledSpectrum, pMax + 1> ap;
        // Compute $p=0$ attenuation at initial cylinder intersection
        Float cosGamma_o = SafeSqrt(1 - h * h);
        Float cosTheta = cosTheta_o * cosGamma_o;
        Float f = FrDielectric(cosTheta, eta);
        ap[0] = SampledSpectrum(f);

        // Compute $p=1$ attenuation term
        ap[1] = Sqr(1 - f) * T;

        // Compute attenuation terms up to $p=_pMax_$
        for (int p = 2; p < pMax; ++p)
            ap[p] = ap[p - 1] * T * f;

        // Compute attenuation term accounting for remaining orders of scattering
        if (1.f - T * f)
            ap[pMax] = ap[pMax - 1] * f * T / (1.f - T * f);

        return ap;
    }

    PBRT_CPU_GPU
    static inline Float Phi(int p, Float gamma_o, Float gamma_t) {
        return 2 * p * gamma_t - 2 * gamma_o + p * Pi;
    }

    PBRT_CPU_GPU
    static inline Float Np(Float phi, int p, Float s, Float gamma_o, Float gamma_t) {
        Float dphi = phi - Phi(p, gamma_o, gamma_t);
        // Remap _dphi_ to $[-\pi,\pi]$
        while (dphi > Pi)
            dphi -= 2 * Pi;
        while (dphi < -Pi)
            dphi += 2 * Pi;

        return TrimmedLogistic(dphi, s, -Pi, Pi);
    }

    PBRT_CPU_GPU
    pstd::array<Float, pMax + 1> ComputeApPDF(Float cosThetaO) const;

    // HairBxDF Private Members
    Float h, gamma_o, eta;
    SampledSpectrum sigma_a;
    Float beta_m, beta_n;
    Float v[pMax + 1];
    Float s;
    Float sin2kAlpha[3], cos2kAlpha[3];
};

// MeasuredBxDF Definition
class MeasuredBxDF {
  public:
    // MeasuredBxDF Public Methods
    MeasuredBxDF() = default;
    PBRT_CPU_GPU
    MeasuredBxDF(const MeasuredBRDF *brdf, const SampledWavelengths &lambda)
        : brdf(brdf), lambda(lambda) {}

    static MeasuredBRDF *BRDFDataFromFile(const std::string &filename, Allocator alloc);

    PBRT_CPU_GPU
    SampledSpectrum f(Vector3f wo, Vector3f wi, TransportMode mode) const;

    PBRT_CPU_GPU
    pstd::optional<BSDFSample> Sample_f(Vector3f wo, Float uc, Point2f u,
                                        TransportMode mode,
                                        BxDFReflTransFlags sampleFlags) const;
    PBRT_CPU_GPU
    Float PDF(Vector3f wo, Vector3f wi, TransportMode mode,
              BxDFReflTransFlags sampleFlags) const;

    PBRT_CPU_GPU
    void Regularize() {}

    PBRT_CPU_GPU
    static constexpr const char *Name() { return "MeasuredBxDF"; }

    std::string ToString() const;

    PBRT_CPU_GPU
    BxDFFlags Flags() const { return (BxDFFlags::Reflection | BxDFFlags::Glossy); }

  private:
    // MeasuredBxDF Private Methods
    PBRT_CPU_GPU
    static Float u2theta(Float u) { return Sqr(u) * (Pi / 2.f); }
    PBRT_CPU_GPU
    static Float u2phi(Float u) { return (2.f * u - 1.f) * Pi; }
    PBRT_CPU_GPU
    static Float theta2u(Float theta) { return std::sqrt(theta * (2.f / Pi)); }
    PBRT_CPU_GPU
    static Float phi2u(Float phi) { return (phi + Pi) / (2.f * Pi); }

    // MeasuredBxDF Private Members
    const MeasuredBRDF *brdf;
    SampledWavelengths lambda;
};

// NormalizedFresnelBxDF Definition
class NormalizedFresnelBxDF {
  public:
    // NormalizedFresnelBxDF Public Methods
    NormalizedFresnelBxDF() = default;
    PBRT_CPU_GPU
    NormalizedFresnelBxDF(Float eta) : eta(eta) {}

    PBRT_CPU_GPU
    BSDFSample Sample_f(Vector3f wo, Float uc, Point2f u, TransportMode mode,
                        BxDFReflTransFlags sampleFlags) const {
        if (!(sampleFlags & BxDFReflTransFlags::Reflection))
            return {};

        // Cosine-sample the hemisphere, flipping the direction if necessary
        Vector3f wi = SampleCosineHemisphere(u);
        if (wo.z < 0)
            wi.z *= -1;
        return BSDFSample(f(wo, wi, mode), wi, PDF(wo, wi, mode, sampleFlags),
                          BxDFFlags::DiffuseReflection);
    }

    PBRT_CPU_GPU
    Float PDF(Vector3f wo, Vector3f wi, TransportMode mode,
              BxDFReflTransFlags sampleFlags) const {
        if (!(sampleFlags & BxDFReflTransFlags::Reflection))
            return 0;
        return SameHemisphere(wo, wi) ? AbsCosTheta(wi) * InvPi : 0;
    }

    PBRT_CPU_GPU
    void Regularize() {}

    PBRT_CPU_GPU
    static constexpr const char *Name() { return "NormalizedFresnelBxDF"; }

    std::string ToString() const;

    PBRT_CPU_GPU
    BxDFFlags Flags() const {
        return BxDFFlags(BxDFFlags::Reflection | BxDFFlags::Diffuse);
    }

    PBRT_CPU_GPU
    SampledSpectrum f(Vector3f wo, Vector3f wi, TransportMode mode) const {
        if (!SameHemisphere(wo, wi))
            return SampledSpectrum(0.f);
        // Compute $\Sw$ factor for BSSRDF value
        Float c = 1 - 2 * FresnelMoment1(1 / eta);
        SampledSpectrum f((1 - FrDielectric(CosTheta(wi), eta)) / (c * Pi));

        // Update BSSRDF transmission term to account for adjoint light transport
        if (mode == TransportMode::Radiance)
            f *= Sqr(eta);

        return f;
    }

  private:
    Float eta;
};

inline SampledSpectrum BxDF::f(Vector3f wo, Vector3f wi, TransportMode mode) const {
    auto f = [&](auto ptr) -> SampledSpectrum { return ptr->f(wo, wi, mode); };
    return Dispatch(f);
}

inline pstd::optional<BSDFSample> BxDF::Sample_f(Vector3f wo, Float uc, Point2f u,
                                                 TransportMode mode,
                                                 BxDFReflTransFlags sampleFlags) const {
    auto sample_f = [&](auto ptr) -> pstd::optional<BSDFSample> {
        return ptr->Sample_f(wo, uc, u, mode, sampleFlags);
    };
    return Dispatch(sample_f);
}

inline Float BxDF::PDF(Vector3f wo, Vector3f wi, TransportMode mode,
                       BxDFReflTransFlags sampleFlags) const {
    auto pdf = [&](auto ptr) { return ptr->PDF(wo, wi, mode, sampleFlags); };
    return Dispatch(pdf);
}

inline BxDFFlags BxDF::Flags() const {
    auto flags = [&](auto ptr) { return ptr->Flags(); };
    return Dispatch(flags);
}

inline void BxDF::Regularize() {
    auto regularize = [&](auto ptr) { ptr->Regularize(); };
    return Dispatch(regularize);
}

extern template class LayeredBxDF<DielectricBxDF, DiffuseBxDF, true>;
extern template class LayeredBxDF<DielectricBxDF, ConductorBxDF, true>;

}  // namespace pbrt

#endif  // PBRT_BXDFS_H<|MERGE_RESOLUTION|>--- conflicted
+++ resolved
@@ -217,10 +217,6 @@
 
     PBRT_CPU_GPU
     SampledSpectrum f(Vector3f wo, Vector3f wi, TransportMode mode) const;
-<<<<<<< HEAD
-
-=======
->>>>>>> 59b5988d
     PBRT_CPU_GPU
     Float PDF(Vector3f wo, Vector3f wi, TransportMode mode,
               BxDFReflTransFlags sampleFlags = BxDFReflTransFlags::All) const;
@@ -342,22 +338,13 @@
         // Sample microfacet normal $\wm$ and reflected direction $\wi$
         if (wo.z == 0)
             return {};
-<<<<<<< HEAD
-        Vector3f wh = mfDistrib.Sample_wm(wo, u);
-        Vector3f wi = Reflect(wo, wh);
-=======
         Vector3f wm = mfDistrib.Sample_wm(wo, u);
         Vector3f wi = Reflect(wo, wm);
->>>>>>> 59b5988d
         if (!SameHemisphere(wo, wi))
             return {};
 
         // Compute PDF of _wi_ for microfacet reflection
-<<<<<<< HEAD
-        Float pdf = mfDistrib.PDF(wo, wh) / (4 * AbsDot(wo, wh));
-=======
         Float pdf = mfDistrib.PDF(wo, wm) / (4 * AbsDot(wo, wm));
->>>>>>> 59b5988d
 
         Float cosTheta_o = AbsCosTheta(wo), cosTheta_i = AbsCosTheta(wi);
         if (cosTheta_i == 0 || cosTheta_o == 0)
