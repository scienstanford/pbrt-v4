// pbrt is Copyright(c) 1998-2020 Matt Pharr, Wenzel Jakob, and Greg Humphreys.
// The pbrt source code is licensed under the Apache License, Version 2.0.
// SPDX: Apache-2.0

// PhysLight code contributed by Anders Langlands and Luca Fascione
// Copyright (c) 2020, Weta Digital, Ltd.
// SPDX-License-Identifier: Apache-2.0

#include <pbrt/film.h>

#include <pbrt/bsdf.h>
#include <pbrt/cameras.h>
#include <pbrt/filters.h>
#include <pbrt/options.h>
#include <pbrt/paramdict.h>
#include <pbrt/util/bluenoise.h>
#include <pbrt/util/check.h>
#include <pbrt/util/color.h>
#include <pbrt/util/colorspace.h>
#include <pbrt/util/error.h>
#include <pbrt/util/file.h>
#include <pbrt/util/image.h>
#include <pbrt/util/lowdiscrepancy.h>
#include <pbrt/util/memory.h>
#include <pbrt/util/parallel.h>
#include <pbrt/util/print.h>
#include <pbrt/util/spectrum.h>
#include <pbrt/util/stats.h>
#include <pbrt/util/transform.h>
#include <iostream> 
#include <vector>
#include <Eigen/Dense>


using namespace std; 


namespace pbrt {

void Film::AddSplat(const Point2f &p, SampledSpectrum v,
                    const SampledWavelengths &lambda) {
    auto splat = [&](auto ptr) { return ptr->AddSplat(p, v, lambda); };
    return Dispatch(splat);
}

void Film::WriteImage(ImageMetadata metadata, Float splatScale) {
    auto write = [&](auto ptr) { return ptr->WriteImage(metadata, splatScale); };
    return DispatchCPU(write);
}

Image Film::GetImage(ImageMetadata *metadata, Float splatScale) {
    auto get = [&](auto ptr) { return ptr->GetImage(metadata, splatScale); };
    return DispatchCPU(get);
}

std::string Film::ToString() const {
    if (ptr() == nullptr)
        return "(nullptr)";

    auto ts = [&](auto ptr) { return ptr->ToString(); };
    return DispatchCPU(ts);
}

std::string Film::GetFilename() const {
    auto get = [&](auto ptr) { return ptr->GetFilename(); };
    return DispatchCPU(get);
}

// FilmBaseParameters Method Definitions
FilmBaseParameters::FilmBaseParameters(const ParameterDictionary &parameters,
                                       Filter filter, const PixelSensor *sensor,
                                       const FileLoc *loc)
    : filter(filter), sensor(sensor) {
    filename = parameters.GetOneString("filename", "");
    if (!Options->imageFile.empty()) {
        if (!filename.empty())
            Warning(loc,
                    "Output filename supplied on command line, \"%s\" will "
                    "override "
                    "filename provided in scene description file, \"%s\".",
                    Options->imageFile, filename);
        filename = Options->imageFile;
    } else if (filename.empty())
        filename = "pbrt.exr";

    fullResolution = Point2i(parameters.GetOneInt("xresolution", 1280),
                             parameters.GetOneInt("yresolution", 720));
    if (Options->quickRender) {
        fullResolution.x = std::max(1, fullResolution.x / 4);
        fullResolution.y = std::max(1, fullResolution.y / 4);
    }

    pixelBounds = Bounds2i(Point2i(0, 0), fullResolution);
    std::vector<int> pb = parameters.GetIntArray("pixelbounds");
    if (Options->pixelBounds) {
        Bounds2i newBounds = *Options->pixelBounds;
        if (Intersect(newBounds, pixelBounds) != newBounds)
            Warning(loc, "Supplied pixel bounds extend beyond image "
                         "resolution. Clamping.");
        pixelBounds = Intersect(newBounds, pixelBounds);

        if (!pb.empty())
            Warning(loc, "Both pixel bounds and crop window were specified. Using the "
                         "crop window.");
    } else if (!pb.empty()) {
        if (pb.size() != 4)
            Error(loc, "%d values supplied for \"pixelbounds\". Expected 4.",
                  int(pb.size()));
        else {
            Bounds2i newBounds = Bounds2i({pb[0], pb[2]}, {pb[1], pb[3]});
            if (Intersect(newBounds, pixelBounds) != newBounds)
                Warning(loc, "Supplied pixel bounds extend beyond image "
                             "resolution. Clamping.");
            pixelBounds = Intersect(newBounds, pixelBounds);
        }
    }

    std::vector<Float> cr = parameters.GetFloatArray("cropwindow");
    if (Options->cropWindow) {
        Bounds2f crop = *Options->cropWindow;
        // Compute film image bounds
        pixelBounds = Bounds2i(Point2i(std::ceil(fullResolution.x * crop.pMin.x),
                                       std::ceil(fullResolution.y * crop.pMin.y)),
                               Point2i(std::ceil(fullResolution.x * crop.pMax.x),
                                       std::ceil(fullResolution.y * crop.pMax.y)));

        if (!cr.empty())
            Warning(loc, "Crop window supplied on command line will override "
                         "crop window specified with Film.");
        if (Options->pixelBounds || !pb.empty())
            Warning(loc, "Both pixel bounds and crop window were specified. Using the "
                         "crop window.");
    } else if (!cr.empty()) {
        if (Options->pixelBounds)
            Warning(loc, "Ignoring \"cropwindow\" since pixel bounds were specified "
                         "on the command line.");
        else if (cr.size() == 4) {
            if (!pb.empty())
                Warning(loc, "Both pixel bounds and crop window were "
                             "specified. Using the "
                             "crop window.");

            Bounds2f crop;
            crop.pMin.x = Clamp(std::min(cr[0], cr[1]), 0.f, 1.f);
            crop.pMax.x = Clamp(std::max(cr[0], cr[1]), 0.f, 1.f);
            crop.pMin.y = Clamp(std::min(cr[2], cr[3]), 0.f, 1.f);
            crop.pMax.y = Clamp(std::max(cr[2], cr[3]), 0.f, 1.f);

            // Compute film image bounds
            pixelBounds = Bounds2i(Point2i(std::ceil(fullResolution.x * crop.pMin.x),
                                           std::ceil(fullResolution.y * crop.pMin.y)),
                                   Point2i(std::ceil(fullResolution.x * crop.pMax.x),
                                           std::ceil(fullResolution.y * crop.pMax.y)));
        } else
            Error(loc, "%d values supplied for \"cropwindow\". Expected 4.",
                  (int)cr.size());
    }

    if (pixelBounds.IsEmpty())
        ErrorExit(loc, "Degenerate pixel bounds provided to film: %s.", pixelBounds);

    diagonal = parameters.GetOneFloat("diagonal", 35.);
}

// FilmBase Method Definitions
Bounds2f FilmBase::SampleBounds() const {
    Vector2f radius = filter.Radius();
    return Bounds2f(pixelBounds.pMin - radius + Vector2f(0.5f, 0.5f),
                    pixelBounds.pMax + radius - Vector2f(0.5f, 0.5f));
}

std::string FilmBase::BaseToString() const {
    return StringPrintf("fullResolution: %s diagonal: %f filter: %s filename: %s "
                        "pixelBounds: %s",
                        fullResolution, diagonal, filter, filename, pixelBounds);
}

// VisibleSurface Method Definitions
VisibleSurface::VisibleSurface(const SurfaceInteraction &si,
                               const CameraTransform &cameraTransform,
                               const SampledSpectrum &albedo,
                               const SampledWavelengths &lambda)
    : albedo(albedo) {
    set = true;
    // Initialize geometric _VisibleSurface_ members
    Transform cameraFromRender = cameraTransform.CameraFromRender(si.time);
    p = cameraFromRender(si.p());
    Vector3f wo = cameraFromRender(si.wo);
    n = FaceForward(cameraFromRender(si.n), wo);
    ns = FaceForward(cameraFromRender(si.shading.n), wo);
    time = si.time;
    dzdx = cameraFromRender(si.dpdx).z;
    dzdy = cameraFromRender(si.dpdy).z;
    materialId  = si.material.materialId; // zhenyi
}

std::string VisibleSurface::ToString() const {
    return StringPrintf("[ VisibleSurface set: %s p: %s n: %s ns: %s dzdx: %f dzdy: %f "
                        "time: %f albedo: %s ]",
                        set, p, n, ns, dzdx, dzdy, time, albedo);
}

// PixelSensor Method Definitions
PixelSensor *PixelSensor::Create(const ParameterDictionary &parameters,
                                 const RGBColorSpace *colorSpace, Float exposureTime,
                                 const FileLoc *loc, Allocator alloc) {
    // Imaging ratio parameters
    // The defaults here represent a "passthrough" setup such that the imaging
    // ratio will be exactly 1. This is a useful default since scenes that
    // weren't authored with a physical camera in mind will render as expected.
    Float ISO = parameters.GetOneFloat("iso", 100.);
    Float whiteBalanceTemp = parameters.GetOneFloat("whitebalance", 0);

    std::string sensorName = parameters.GetOneString("sensor", "cie1931");

    // Pass through 0 for cie1931 if it's unspecified so that it doesn't do
    // any white balancing. For actual sensors, 6500 is the default...
    if (sensorName != "cie1931" && whiteBalanceTemp == 0)
        whiteBalanceTemp = 6500;

    // Note: in the talk we mention using 312.5 for historical reasons. The
    // choice of 100 here just means that the other parameters make nice
    // "round" numbers like 1 and 100.
    Float imagingRatio = exposureTime * ISO / 100;

    if (sensorName == "cie1931") {
        return alloc.new_object<PixelSensor>(colorSpace, whiteBalanceTemp, imagingRatio,
                                             alloc);
    } else {
        Spectrum r = GetNamedSpectrum(sensorName + "_r");
        Spectrum g = GetNamedSpectrum(sensorName + "_g");
        Spectrum b = GetNamedSpectrum(sensorName + "_b");

        if (!r || !g || !b)
            ErrorExit(loc, "%s: unknown sensor type", sensorName);

        return alloc.new_object<PixelSensor>(r, g, b, colorSpace, whiteBalanceTemp,
                                             imagingRatio, alloc);
    }
}

PixelSensor *PixelSensor::CreateDefault(Allocator alloc) {
    return Create(ParameterDictionary(), RGBColorSpace::sRGB, 1.0, nullptr, alloc);
}

// Swatch reflectances are taken from Danny Pascale's Macbeth chart measurements
// BabelColor ColorChecker data: Copyright (c) 2004-2012 Danny Pascale
// (www.babelcolor.com); used by permission.
// http://www.babelcolor.com/index_htm_files/ColorChecker_RGB_and_spectra.zip
Spectrum PixelSensor::swatchReflectances[nSwatchReflectances]{
    PiecewiseLinearSpectrum::FromInterleaved(
        {380.0, 0.055, 390.0, 0.058, 400.0, 0.061, 410.0, 0.062, 420.0, 0.062, 430.0,
         0.062, 440.0, 0.062, 450.0, 0.062, 460.0, 0.062, 470.0, 0.062, 480.0, 0.062,
         490.0, 0.063, 500.0, 0.065, 510.0, 0.070, 520.0, 0.076, 530.0, 0.079, 540.0,
         0.081, 550.0, 0.084, 560.0, 0.091, 570.0, 0.103, 580.0, 0.119, 590.0, 0.134,
         600.0, 0.143, 610.0, 0.147, 620.0, 0.151, 630.0, 0.158, 640.0, 0.168, 650.0,
         0.179, 660.0, 0.188, 670.0, 0.190, 680.0, 0.186, 690.0, 0.181, 700.0, 0.182,
         710.0, 0.187, 720.0, 0.196, 730.0, 0.209},
        false, Allocator()),
    PiecewiseLinearSpectrum::FromInterleaved(
        {380.0, 0.117, 390.0, 0.143, 400.0, 0.175, 410.0, 0.191, 420.0, 0.196, 430.0,
         0.199, 440.0, 0.204, 450.0, 0.213, 460.0, 0.228, 470.0, 0.251, 480.0, 0.280,
         490.0, 0.309, 500.0, 0.329, 510.0, 0.333, 520.0, 0.315, 530.0, 0.286, 540.0,
         0.273, 550.0, 0.276, 560.0, 0.277, 570.0, 0.289, 580.0, 0.339, 590.0, 0.420,
         600.0, 0.488, 610.0, 0.525, 620.0, 0.546, 630.0, 0.562, 640.0, 0.578, 650.0,
         0.595, 660.0, 0.612, 670.0, 0.625, 680.0, 0.638, 690.0, 0.656, 700.0, 0.678,
         710.0, 0.700, 720.0, 0.717, 730.0, 0.734},
        false, Allocator()),
    PiecewiseLinearSpectrum::FromInterleaved(
        {380.0, 0.130, 390.0, 0.177, 400.0, 0.251, 410.0, 0.306, 420.0, 0.324, 430.0,
         0.330, 440.0, 0.333, 450.0, 0.331, 460.0, 0.323, 470.0, 0.311, 480.0, 0.298,
         490.0, 0.285, 500.0, 0.269, 510.0, 0.250, 520.0, 0.231, 530.0, 0.214, 540.0,
         0.199, 550.0, 0.185, 560.0, 0.169, 570.0, 0.157, 580.0, 0.149, 590.0, 0.145,
         600.0, 0.142, 610.0, 0.141, 620.0, 0.141, 630.0, 0.141, 640.0, 0.143, 650.0,
         0.147, 660.0, 0.152, 670.0, 0.154, 680.0, 0.150, 690.0, 0.144, 700.0, 0.136,
         710.0, 0.132, 720.0, 0.135, 730.0, 0.147},
        false, Allocator()),
    PiecewiseLinearSpectrum::FromInterleaved(
        {380.0, 0.051, 390.0, 0.054, 400.0, 0.056, 410.0, 0.057, 420.0, 0.058, 430.0,
         0.059, 440.0, 0.060, 450.0, 0.061, 460.0, 0.062, 470.0, 0.063, 480.0, 0.065,
         490.0, 0.067, 500.0, 0.075, 510.0, 0.101, 520.0, 0.145, 530.0, 0.178, 540.0,
         0.184, 550.0, 0.170, 560.0, 0.149, 570.0, 0.133, 580.0, 0.122, 590.0, 0.115,
         600.0, 0.109, 610.0, 0.105, 620.0, 0.104, 630.0, 0.106, 640.0, 0.109, 650.0,
         0.112, 660.0, 0.114, 670.0, 0.114, 680.0, 0.112, 690.0, 0.112, 700.0, 0.115,
         710.0, 0.120, 720.0, 0.125, 730.0, 0.130},
        false, Allocator()),
    PiecewiseLinearSpectrum::FromInterleaved(
        {380.0, 0.144, 390.0, 0.198, 400.0, 0.294, 410.0, 0.375, 420.0, 0.408, 430.0,
         0.421, 440.0, 0.426, 450.0, 0.426, 460.0, 0.419, 470.0, 0.403, 480.0, 0.379,
         490.0, 0.346, 500.0, 0.311, 510.0, 0.281, 520.0, 0.254, 530.0, 0.229, 540.0,
         0.214, 550.0, 0.208, 560.0, 0.202, 570.0, 0.194, 580.0, 0.193, 590.0, 0.200,
         600.0, 0.214, 610.0, 0.230, 620.0, 0.241, 630.0, 0.254, 640.0, 0.279, 650.0,
         0.313, 660.0, 0.348, 670.0, 0.366, 680.0, 0.366, 690.0, 0.359, 700.0, 0.358,
         710.0, 0.365, 720.0, 0.377, 730.0, 0.398},
        false, Allocator()),
    PiecewiseLinearSpectrum::FromInterleaved(
        {380.0, 0.136, 390.0, 0.179, 400.0, 0.247, 410.0, 0.297, 420.0, 0.320, 430.0,
         0.337, 440.0, 0.355, 450.0, 0.381, 460.0, 0.419, 470.0, 0.466, 480.0, 0.510,
         490.0, 0.546, 500.0, 0.567, 510.0, 0.574, 520.0, 0.569, 530.0, 0.551, 540.0,
         0.524, 550.0, 0.488, 560.0, 0.445, 570.0, 0.400, 580.0, 0.350, 590.0, 0.299,
         600.0, 0.252, 610.0, 0.221, 620.0, 0.204, 630.0, 0.196, 640.0, 0.191, 650.0,
         0.188, 660.0, 0.191, 670.0, 0.199, 680.0, 0.212, 690.0, 0.223, 700.0, 0.232,
         710.0, 0.233, 720.0, 0.229, 730.0, 0.229},
        false, Allocator()),
    PiecewiseLinearSpectrum::FromInterleaved(
        {380.0, 0.054, 390.0, 0.054, 400.0, 0.053, 410.0, 0.054, 420.0, 0.054, 430.0,
         0.055, 440.0, 0.055, 450.0, 0.055, 460.0, 0.056, 470.0, 0.057, 480.0, 0.058,
         490.0, 0.061, 500.0, 0.068, 510.0, 0.089, 520.0, 0.125, 530.0, 0.154, 540.0,
         0.174, 550.0, 0.199, 560.0, 0.248, 570.0, 0.335, 580.0, 0.444, 590.0, 0.538,
         600.0, 0.587, 610.0, 0.595, 620.0, 0.591, 630.0, 0.587, 640.0, 0.584, 650.0,
         0.584, 660.0, 0.590, 670.0, 0.603, 680.0, 0.620, 690.0, 0.639, 700.0, 0.655,
         710.0, 0.663, 720.0, 0.663, 730.0, 0.667},
        false, Allocator()),
    PiecewiseLinearSpectrum::FromInterleaved(
        {380.0, 0.122, 390.0, 0.164, 400.0, 0.229, 410.0, 0.286, 420.0, 0.327, 430.0,
         0.361, 440.0, 0.388, 450.0, 0.400, 460.0, 0.392, 470.0, 0.362, 480.0, 0.316,
         490.0, 0.260, 500.0, 0.209, 510.0, 0.168, 520.0, 0.138, 530.0, 0.117, 540.0,
         0.104, 550.0, 0.096, 560.0, 0.090, 570.0, 0.086, 580.0, 0.084, 590.0, 0.084,
         600.0, 0.084, 610.0, 0.084, 620.0, 0.084, 630.0, 0.085, 640.0, 0.090, 650.0,
         0.098, 660.0, 0.109, 670.0, 0.123, 680.0, 0.143, 690.0, 0.169, 700.0, 0.205,
         710.0, 0.244, 720.0, 0.287, 730.0, 0.332},
        false, Allocator()),
    PiecewiseLinearSpectrum::FromInterleaved(
        {380.0, 0.096, 390.0, 0.115, 400.0, 0.131, 410.0, 0.135, 420.0, 0.133, 430.0,
         0.132, 440.0, 0.130, 450.0, 0.128, 460.0, 0.125, 470.0, 0.120, 480.0, 0.115,
         490.0, 0.110, 500.0, 0.105, 510.0, 0.100, 520.0, 0.095, 530.0, 0.093, 540.0,
         0.092, 550.0, 0.093, 560.0, 0.096, 570.0, 0.108, 580.0, 0.156, 590.0, 0.265,
         600.0, 0.399, 610.0, 0.500, 620.0, 0.556, 630.0, 0.579, 640.0, 0.588, 650.0,
         0.591, 660.0, 0.593, 670.0, 0.594, 680.0, 0.598, 690.0, 0.602, 700.0, 0.607,
         710.0, 0.609, 720.0, 0.609, 730.0, 0.610},
        false, Allocator()),
    PiecewiseLinearSpectrum::FromInterleaved(
        {380.0, 0.092, 390.0, 0.116, 400.0, 0.146, 410.0, 0.169, 420.0, 0.178, 430.0,
         0.173, 440.0, 0.158, 450.0, 0.139, 460.0, 0.119, 470.0, 0.101, 480.0, 0.087,
         490.0, 0.075, 500.0, 0.066, 510.0, 0.060, 520.0, 0.056, 530.0, 0.053, 540.0,
         0.051, 550.0, 0.051, 560.0, 0.052, 570.0, 0.052, 580.0, 0.051, 590.0, 0.052,
         600.0, 0.058, 610.0, 0.073, 620.0, 0.096, 630.0, 0.119, 640.0, 0.141, 650.0,
         0.166, 660.0, 0.194, 670.0, 0.227, 680.0, 0.265, 690.0, 0.309, 700.0, 0.355,
         710.0, 0.396, 720.0, 0.436, 730.0, 0.478},
        false, Allocator()),
    PiecewiseLinearSpectrum::FromInterleaved(
        {380.0, 0.061, 390.0, 0.061, 400.0, 0.062, 410.0, 0.063, 420.0, 0.064, 430.0,
         0.066, 440.0, 0.069, 450.0, 0.075, 460.0, 0.085, 470.0, 0.105, 480.0, 0.139,
         490.0, 0.192, 500.0, 0.271, 510.0, 0.376, 520.0, 0.476, 530.0, 0.531, 540.0,
         0.549, 550.0, 0.546, 560.0, 0.528, 570.0, 0.504, 580.0, 0.471, 590.0, 0.428,
         600.0, 0.381, 610.0, 0.347, 620.0, 0.327, 630.0, 0.318, 640.0, 0.312, 650.0,
         0.310, 660.0, 0.314, 670.0, 0.327, 680.0, 0.345, 690.0, 0.363, 700.0, 0.376,
         710.0, 0.381, 720.0, 0.378, 730.0, 0.379},
        false, Allocator()),
    PiecewiseLinearSpectrum::FromInterleaved(
        {380.0, 0.063, 390.0, 0.063, 400.0, 0.063, 410.0, 0.064, 420.0, 0.064, 430.0,
         0.064, 440.0, 0.065, 450.0, 0.066, 460.0, 0.067, 470.0, 0.068, 480.0, 0.071,
         490.0, 0.076, 500.0, 0.087, 510.0, 0.125, 520.0, 0.206, 530.0, 0.305, 540.0,
         0.383, 550.0, 0.431, 560.0, 0.469, 570.0, 0.518, 580.0, 0.568, 590.0, 0.607,
         600.0, 0.628, 610.0, 0.637, 620.0, 0.640, 630.0, 0.642, 640.0, 0.645, 650.0,
         0.648, 660.0, 0.651, 670.0, 0.653, 680.0, 0.657, 690.0, 0.664, 700.0, 0.673,
         710.0, 0.680, 720.0, 0.684, 730.0, 0.688},
        false, Allocator()),
    PiecewiseLinearSpectrum::FromInterleaved(
        {380.0, 0.066, 390.0, 0.079, 400.0, 0.102, 410.0, 0.146, 420.0, 0.200, 430.0,
         0.244, 440.0, 0.282, 450.0, 0.309, 460.0, 0.308, 470.0, 0.278, 480.0, 0.231,
         490.0, 0.178, 500.0, 0.130, 510.0, 0.094, 520.0, 0.070, 530.0, 0.054, 540.0,
         0.046, 550.0, 0.042, 560.0, 0.039, 570.0, 0.038, 580.0, 0.038, 590.0, 0.038,
         600.0, 0.038, 610.0, 0.039, 620.0, 0.039, 630.0, 0.040, 640.0, 0.041, 650.0,
         0.042, 660.0, 0.044, 670.0, 0.045, 680.0, 0.046, 690.0, 0.046, 700.0, 0.048,
         710.0, 0.052, 720.0, 0.057, 730.0, 0.065},
        false, Allocator()),
    PiecewiseLinearSpectrum::FromInterleaved(
        {380.0, 0.052, 390.0, 0.053, 400.0, 0.054, 410.0, 0.055, 420.0, 0.057, 430.0,
         0.059, 440.0, 0.061, 450.0, 0.066, 460.0, 0.075, 470.0, 0.093, 480.0, 0.125,
         490.0, 0.178, 500.0, 0.246, 510.0, 0.307, 520.0, 0.337, 530.0, 0.334, 540.0,
         0.317, 550.0, 0.293, 560.0, 0.262, 570.0, 0.230, 580.0, 0.198, 590.0, 0.165,
         600.0, 0.135, 610.0, 0.115, 620.0, 0.104, 630.0, 0.098, 640.0, 0.094, 650.0,
         0.092, 660.0, 0.093, 670.0, 0.097, 680.0, 0.102, 690.0, 0.108, 700.0, 0.113,
         710.0, 0.115, 720.0, 0.114, 730.0, 0.114},
        false, Allocator()),
    PiecewiseLinearSpectrum::FromInterleaved(
        {380.0, 0.050, 390.0, 0.049, 400.0, 0.048, 410.0, 0.047, 420.0, 0.047, 430.0,
         0.047, 440.0, 0.047, 450.0, 0.047, 460.0, 0.046, 470.0, 0.045, 480.0, 0.044,
         490.0, 0.044, 500.0, 0.045, 510.0, 0.046, 520.0, 0.047, 530.0, 0.048, 540.0,
         0.049, 550.0, 0.050, 560.0, 0.054, 570.0, 0.060, 580.0, 0.072, 590.0, 0.104,
         600.0, 0.178, 610.0, 0.312, 620.0, 0.467, 630.0, 0.581, 640.0, 0.644, 650.0,
         0.675, 660.0, 0.690, 670.0, 0.698, 680.0, 0.706, 690.0, 0.715, 700.0, 0.724,
         710.0, 0.730, 720.0, 0.734, 730.0, 0.738},
        false, Allocator()),
    PiecewiseLinearSpectrum::FromInterleaved(
        {380.0, 0.058, 390.0, 0.054, 400.0, 0.052, 410.0, 0.052, 420.0, 0.053, 430.0,
         0.054, 440.0, 0.056, 450.0, 0.059, 460.0, 0.067, 470.0, 0.081, 480.0, 0.107,
         490.0, 0.152, 500.0, 0.225, 510.0, 0.336, 520.0, 0.462, 530.0, 0.559, 540.0,
         0.616, 550.0, 0.650, 560.0, 0.672, 570.0, 0.694, 580.0, 0.710, 590.0, 0.723,
         600.0, 0.731, 610.0, 0.739, 620.0, 0.746, 630.0, 0.752, 640.0, 0.758, 650.0,
         0.764, 660.0, 0.769, 670.0, 0.771, 680.0, 0.776, 690.0, 0.782, 700.0, 0.790,
         710.0, 0.796, 720.0, 0.799, 730.0, 0.804},
        false, Allocator()),
    PiecewiseLinearSpectrum::FromInterleaved(
        {380.0, 0.145, 390.0, 0.195, 400.0, 0.283, 410.0, 0.346, 420.0, 0.362, 430.0,
         0.354, 440.0, 0.334, 450.0, 0.306, 460.0, 0.276, 470.0, 0.248, 480.0, 0.218,
         490.0, 0.190, 500.0, 0.168, 510.0, 0.149, 520.0, 0.127, 530.0, 0.107, 540.0,
         0.100, 550.0, 0.102, 560.0, 0.104, 570.0, 0.109, 580.0, 0.137, 590.0, 0.200,
         600.0, 0.290, 610.0, 0.400, 620.0, 0.516, 630.0, 0.615, 640.0, 0.687, 650.0,
         0.732, 660.0, 0.760, 670.0, 0.774, 680.0, 0.783, 690.0, 0.793, 700.0, 0.803,
         710.0, 0.812, 720.0, 0.817, 730.0, 0.825},
        false, Allocator()),
    PiecewiseLinearSpectrum::FromInterleaved(
        {380.0, 0.108, 390.0, 0.141, 400.0, 0.192, 410.0, 0.236, 420.0, 0.261, 430.0,
         0.286, 440.0, 0.317, 450.0, 0.353, 460.0, 0.390, 470.0, 0.426, 480.0, 0.446,
         490.0, 0.444, 500.0, 0.423, 510.0, 0.385, 520.0, 0.337, 530.0, 0.283, 540.0,
         0.231, 550.0, 0.185, 560.0, 0.146, 570.0, 0.118, 580.0, 0.101, 590.0, 0.090,
         600.0, 0.082, 610.0, 0.076, 620.0, 0.074, 630.0, 0.073, 640.0, 0.073, 650.0,
         0.074, 660.0, 0.076, 670.0, 0.077, 680.0, 0.076, 690.0, 0.075, 700.0, 0.073,
         710.0, 0.072, 720.0, 0.074, 730.0, 0.079},
        false, Allocator()),
    PiecewiseLinearSpectrum::FromInterleaved(
        {380.0, 0.189, 390.0, 0.255, 400.0, 0.423, 410.0, 0.660, 420.0, 0.811, 430.0,
         0.862, 440.0, 0.877, 450.0, 0.884, 460.0, 0.891, 470.0, 0.896, 480.0, 0.899,
         490.0, 0.904, 500.0, 0.907, 510.0, 0.909, 520.0, 0.911, 530.0, 0.910, 540.0,
         0.911, 550.0, 0.914, 560.0, 0.913, 570.0, 0.916, 580.0, 0.915, 590.0, 0.916,
         600.0, 0.914, 610.0, 0.915, 620.0, 0.918, 630.0, 0.919, 640.0, 0.921, 650.0,
         0.923, 660.0, 0.924, 670.0, 0.922, 680.0, 0.922, 690.0, 0.925, 700.0, 0.927,
         710.0, 0.930, 720.0, 0.930, 730.0, 0.933},
        false, Allocator()),
    PiecewiseLinearSpectrum::FromInterleaved(
        {380.0, 0.171, 390.0, 0.232, 400.0, 0.365, 410.0, 0.507, 420.0, 0.567, 430.0,
         0.583, 440.0, 0.588, 450.0, 0.590, 460.0, 0.591, 470.0, 0.590, 480.0, 0.588,
         490.0, 0.588, 500.0, 0.589, 510.0, 0.589, 520.0, 0.591, 530.0, 0.590, 540.0,
         0.590, 550.0, 0.590, 560.0, 0.589, 570.0, 0.591, 580.0, 0.590, 590.0, 0.590,
         600.0, 0.587, 610.0, 0.585, 620.0, 0.583, 630.0, 0.580, 640.0, 0.578, 650.0,
         0.576, 660.0, 0.574, 670.0, 0.572, 680.0, 0.571, 690.0, 0.569, 700.0, 0.568,
         710.0, 0.568, 720.0, 0.566, 730.0, 0.566},
        false, Allocator()),
    PiecewiseLinearSpectrum::FromInterleaved(
        {380.0, 0.144, 390.0, 0.192, 400.0, 0.272, 410.0, 0.331, 420.0, 0.350, 430.0,
         0.357, 440.0, 0.361, 450.0, 0.363, 460.0, 0.363, 470.0, 0.361, 480.0, 0.359,
         490.0, 0.358, 500.0, 0.358, 510.0, 0.359, 520.0, 0.360, 530.0, 0.360, 540.0,
         0.361, 550.0, 0.361, 560.0, 0.360, 570.0, 0.362, 580.0, 0.362, 590.0, 0.361,
         600.0, 0.359, 610.0, 0.358, 620.0, 0.355, 630.0, 0.352, 640.0, 0.350, 650.0,
         0.348, 660.0, 0.345, 670.0, 0.343, 680.0, 0.340, 690.0, 0.338, 700.0, 0.335,
         710.0, 0.334, 720.0, 0.332, 730.0, 0.331},
        false, Allocator()),
    PiecewiseLinearSpectrum::FromInterleaved(
        {380.0, 0.105, 390.0, 0.131, 400.0, 0.163, 410.0, 0.180, 420.0, 0.186, 430.0,
         0.190, 440.0, 0.193, 450.0, 0.194, 460.0, 0.194, 470.0, 0.192, 480.0, 0.191,
         490.0, 0.191, 500.0, 0.191, 510.0, 0.192, 520.0, 0.192, 530.0, 0.192, 540.0,
         0.192, 550.0, 0.192, 560.0, 0.192, 570.0, 0.193, 580.0, 0.192, 590.0, 0.192,
         600.0, 0.191, 610.0, 0.189, 620.0, 0.188, 630.0, 0.186, 640.0, 0.184, 650.0,
         0.182, 660.0, 0.181, 670.0, 0.179, 680.0, 0.178, 690.0, 0.176, 700.0, 0.174,
         710.0, 0.173, 720.0, 0.172, 730.0, 0.171},
        false, Allocator()),
    PiecewiseLinearSpectrum::FromInterleaved(
        {380.0, 0.068, 390.0, 0.077, 400.0, 0.084, 410.0, 0.087, 420.0, 0.089, 430.0,
         0.090, 440.0, 0.092, 450.0, 0.092, 460.0, 0.091, 470.0, 0.090, 480.0, 0.090,
         490.0, 0.090, 500.0, 0.090, 510.0, 0.090, 520.0, 0.090, 530.0, 0.090, 540.0,
         0.090, 550.0, 0.090, 560.0, 0.090, 570.0, 0.090, 580.0, 0.090, 590.0, 0.089,
         600.0, 0.089, 610.0, 0.088, 620.0, 0.087, 630.0, 0.086, 640.0, 0.086, 650.0,
         0.085, 660.0, 0.084, 670.0, 0.084, 680.0, 0.083, 690.0, 0.083, 700.0, 0.082,
         710.0, 0.081, 720.0, 0.081, 730.0, 0.081},
        false, Allocator()),
    PiecewiseLinearSpectrum::FromInterleaved(
        {380.0, 0.031, 390.0, 0.032, 400.0, 0.032, 410.0, 0.033, 420.0, 0.033, 430.0,
         0.033, 440.0, 0.033, 450.0, 0.033, 460.0, 0.032, 470.0, 0.032, 480.0, 0.032,
         490.0, 0.032, 500.0, 0.032, 510.0, 0.032, 520.0, 0.032, 530.0, 0.032, 540.0,
         0.032, 550.0, 0.032, 560.0, 0.032, 570.0, 0.032, 580.0, 0.032, 590.0, 0.032,
         600.0, 0.032, 610.0, 0.032, 620.0, 0.032, 630.0, 0.032, 640.0, 0.032, 650.0,
         0.032, 660.0, 0.032, 670.0, 0.032, 680.0, 0.032, 690.0, 0.032, 700.0, 0.032,
         710.0, 0.032, 720.0, 0.032, 730.0, 0.033},
        false, Allocator())};

STAT_MEMORY_COUNTER("Memory/Film pixels", filmPixelMemory);

// RGBFilm Method Definitions
RGBFilm::RGBFilm(FilmBaseParameters p, const RGBColorSpace *colorSpace,
                 Float maxComponentValue, bool writeFP16, Allocator alloc)
    : FilmBase(p),
      pixels(p.pixelBounds, alloc),
      colorSpace(colorSpace),
      maxComponentValue(maxComponentValue),
      writeFP16(writeFP16) {
    filterIntegral = filter.Integral();
    CHECK(!pixelBounds.IsEmpty());
    CHECK(colorSpace != nullptr);
    filmPixelMemory += pixelBounds.Area() * sizeof(Pixel);
    // Compute _outputRGBFromSensorRGB_ matrix
    outputRGBFromSensorRGB = colorSpace->RGBFromXYZ * sensor->XYZFromSensorRGB;
}

<<<<<<< HEAD
SampledWavelengths RGBFilm::SampleWavelengths(Float u) const {
    return SampledWavelengths::SampleUniform(u); // modified by zhenyi; it was SampleXYZ.
}

=======
>>>>>>> c84d8a6a
void RGBFilm::AddSplat(const Point2f &p, SampledSpectrum L,
                       const SampledWavelengths &lambda) {
    CHECK(!L.HasNaNs());
    // Convert sample radiance to _PixelSensor_ RGB
    RGB rgb = sensor->ToSensorRGB(L, lambda);

    // Optionally clamp sensor RGB value
    Float m = std::max({rgb.r, rgb.g, rgb.b});
    if (m > maxComponentValue) {
        rgb *= maxComponentValue / m;
    }

    // Compute bounds of affected pixels for splat, _splatBounds_
    Point2f pDiscrete = p + Vector2f(0.5, 0.5);
    Vector2f radius = filter.Radius();
    Bounds2i splatBounds(Point2i(Floor(pDiscrete - radius)),
                         Point2i(Floor(pDiscrete + radius)) + Vector2i(1, 1));
    splatBounds = Intersect(splatBounds, pixelBounds);

    for (Point2i pi : splatBounds) {
        // Evaluate filter at _pi_ and add splat contribution
        Float wt = filter.Evaluate(Point2f(p - pi - Vector2f(0.5, 0.5)));
        if (wt != 0) {
            Pixel &pixel = pixels[pi];
            for (int i = 0; i < 3; ++i)
                pixel.splatRGB[i].Add(wt * rgb[i]);
        }
    }
}

void RGBFilm::WriteImage(ImageMetadata metadata, Float splatScale) {
    Image image = GetImage(&metadata, splatScale);
    LOG_VERBOSE("Writing image %s with bounds %s", filename, pixelBounds);
    image.Write(filename, metadata);
    }

Image RGBFilm::GetImage(ImageMetadata *metadata, Float splatScale) {
    // Convert image to RGB and compute final pixel values
    LOG_VERBOSE("Converting image to RGB and computing final weighted pixel values");
    PixelFormat format = writeFP16 ? PixelFormat::Half : PixelFormat::Float;
    Image image(format, Point2i(pixelBounds.Diagonal()), {"R", "G", "B"});

    std::atomic<int> nClamped{0};
    ParallelFor2D(pixelBounds, [&](Point2i p) {
        RGB rgb = GetPixelRGB(p, splatScale);

        if (writeFP16 && std::max({rgb.r, rgb.g, rgb.b}) > 65504) {
            if (rgb.r > 65504)
                rgb.r = 65504;
            if (rgb.g > 65504)
                rgb.g = 65504;
            if (rgb.b > 65504)
                rgb.b = 65504;
            ++nClamped;
        }

        Point2i pOffset(p.x - pixelBounds.pMin.x, p.y - pixelBounds.pMin.y);
        image.SetChannels(pOffset, {rgb[0], rgb[1], rgb[2]});
    });

    if (nClamped.load() > 0)
        Warning("%d pixel values clamped to maximum fp16 value.", nClamped.load());

    metadata->pixelBounds = pixelBounds;
    metadata->fullResolution = fullResolution;
    metadata->colorSpace = colorSpace;

    return image;
}

std::string RGBFilm::ToString() const {
    return StringPrintf(
        "[ RGBFilm %s colorSpace: %s maxComponentValue: %f writeFP16: %s ]",
        BaseToString(), *colorSpace, maxComponentValue, writeFP16);
}

RGBFilm *RGBFilm::Create(const ParameterDictionary &parameters, Float exposureTime,
                         Filter filter, const RGBColorSpace *colorSpace,
                         const FileLoc *loc, Allocator alloc) {
    Float maxComponentValue = parameters.GetOneFloat("maxcomponentvalue", Infinity);
    bool writeFP16 = parameters.GetOneBool("savefp16", true);

    PixelSensor *sensor =
        PixelSensor::Create(parameters, colorSpace, exposureTime, loc, alloc);
    FilmBaseParameters filmBaseParameters(parameters, filter, sensor, loc);

    return alloc.new_object<RGBFilm>(filmBaseParameters, colorSpace, maxComponentValue,
                                     writeFP16, alloc);
}

// GBufferFilm Method Definitions
void GBufferFilm::AddSample(const Point2i &pFilm, SampledSpectrum L,
                            const SampledWavelengths &lambda,
                            const VisibleSurface *visibleSurface, Float weight) {
    RGB rgb = sensor->ToSensorRGB(L, lambda);
    Float m = std::max({rgb.r, rgb.g, rgb.b});
    if (m > maxComponentValue)
        rgb *= maxComponentValue / m;

    Pixel &p = pixels[pFilm];
    if (visibleSurface && *visibleSurface) {
        // Update variance estimates.
        for (int c = 0; c < 3; ++c)
            p.varianceEstimator[c].Add(rgb[c]);

        p.pSum += weight * visibleSurface->p;

        p.nSum += weight * visibleSurface->n;
        p.nsSum += weight * visibleSurface->ns;

        p.dzdxSum += weight * visibleSurface->dzdx;
        p.dzdySum += weight * visibleSurface->dzdy;

        SampledSpectrum albedo =
            visibleSurface->albedo * colorSpace->illuminant.Sample(lambda);
        RGB albedoRGB = albedo.ToRGB(lambda, *colorSpace);
        for (int c = 0; c < 3; ++c)
            p.albedoSum[c] += weight * albedoRGB[c];

    }

    for (int c = 0; c < 3; ++c)
        p.rgbSum[c] += rgb[c] * weight;
    p.weightSum += weight;

    // zhenyi: Add spectrum values into pixel
    for (int i = 0; i < NSpectrumSamples; ++i) {
        p.L[i] += weight * L[i];
    }
    // zhenyi: add material ID;
    p.materialId = visibleSurface->materialId;
}

GBufferFilm::GBufferFilm(FilmBaseParameters p, const RGBColorSpace *colorSpace,
                         Float maxComponentValue, bool writeFP16, 
                         bool writeRadiance, bool writeBasis, int nbasis,
                         bool writeAlbedo, bool writePosition,
                         bool writeDz, bool writeMaterial, bool writeInstance,
                         bool writeNormal, bool writeNs, bool writeVariance,
                         bool writeRelativeVariance,
                         Allocator alloc)
    : FilmBase(p),
      pixels(pixelBounds, alloc),
      colorSpace(colorSpace),
      maxComponentValue(maxComponentValue),
      writeFP16(writeFP16),
      writeRadiance(writeRadiance),
      writeBasis(writeBasis),
      nbasis(nbasis),
      writeAlbedo(writeAlbedo),
      writePosition(writePosition),
      writeDz(writeDz),
      writeMaterial(writeMaterial),
      writeInstance(writeInstance),
      writeNormal(writeNormal),
      writeNs(writeNs),
      writeVariance(writeVariance),
      writeRelativeVariance(writeRelativeVariance),
      filterIntegral(filter.Integral()) {
    CHECK(!pixelBounds.IsEmpty());
    filmPixelMemory += pixelBounds.Area() * sizeof(Pixel);
    outputRGBFromSensorRGB = colorSpace->RGBFromXYZ * sensor->XYZFromSensorRGB;
}

<<<<<<< HEAD
SampledWavelengths GBufferFilm::SampleWavelengths(Float u) const {
    return SampledWavelengths::SampleUniform(u); // modified by zhenyi; it was SampleXYZ.
}

=======
>>>>>>> c84d8a6a
void GBufferFilm::AddSplat(const Point2f &p, SampledSpectrum v,
                           const SampledWavelengths &lambda) {
    // NOTE: same code as RGBFilm::AddSplat()...
    CHECK(!v.HasNaNs());
    RGB rgb = sensor->ToSensorRGB(v, lambda);
    Float m = std::max({rgb.r, rgb.g, rgb.b});
    if (m > maxComponentValue)
        rgb *= maxComponentValue / m;

    Point2f pDiscrete = p + Vector2f(0.5, 0.5);
    Bounds2i splatBounds(Point2i(Floor(pDiscrete - filter.Radius())),
                         Point2i(Floor(pDiscrete + filter.Radius())) + Vector2i(1, 1));
    splatBounds = Intersect(splatBounds, pixelBounds);
    for (Point2i pi : splatBounds) {
        Float wt = filter.Evaluate(Point2f(p - pi - Vector2f(0.5, 0.5)));
        if (wt != 0) {
            Pixel &pixel = pixels[pi];
            for (int i = 0; i < 3; ++i)
                pixel.splatRGB[i].Add(wt * rgb[i]);
        }
    }
}

void GBufferFilm::WriteImage(ImageMetadata metadata, Float splatScale) {
    Image image = GetImage(&metadata, splatScale);
    LOG_VERBOSE("Writing image %s with bounds %s", filename, pixelBounds);
    image.Write(filename, metadata);
}

Image GBufferFilm::GetImage(ImageMetadata *metadata, Float splatScale) {
    // Convert image to RGB and compute final pixel values
    LOG_VERBOSE("Converting image to RGB and computing final weighted pixel values");
    PixelFormat format = writeFP16 ? PixelFormat::Half : PixelFormat::Float;
    // Only RGB is exported by default; Others are optional;
    vector<string> channelNames = {"R", "G", "B"};
    // zhenyi
    //---------------------Provide options to select output type---------------------------------
    // create channel names
    // string RGBChannelNames[3]= {"R", "G", "B"};
    string RadianceChannelNames[31] = {"Radiance.C01", "Radiance.C02","Radiance.C03", "Radiance.C04", "Radiance.C05",
                                    "Radiance.C06", "Radiance.C07", "Radiance.C08", "Radiance.C09", "Radiance.C10",
                                    "Radiance.C11", "Radiance.C12", "Radiance.C13", "Radiance.C14", "Radiance.C15",
                                    "Radiance.C16", "Radiance.C17", "Radiance.C18", "Radiance.C19", "Radiance.C20",
                                    "Radiance.C21", "Radiance.C22", "Radiance.C23", "Radiance.C24", "Radiance.C25",
                                    "Radiance.C26", "Radiance.C27", "Radiance.C28", "Radiance.C29", "Radiance.C30",
                                    "Radiance.C31"};
    string BasisChannelNames[5] = {"Coef.C01", "Coef.C02", "Coef.C03", "Coef.C04", "Coef.C05"};
    string AlbedoChannelNames[3] = {"Albedo.R", "Albedo.G", "Albedo.B"};
    string PositionChannelNames[3] = {"Px", "Py", "Pz"};
    string MaterialChannelNames[1] = {"MaterialId"};
    string InstanceChannelNames[1] = {"InstanceId"};
    string NormalChannelNames[3] = {"Nx", "Ny", "Nz"};
    string NsChannelNames[3] = {"Nsx", "Nsy", "Nxz"};
    string DzChannelNames[2] = {"Dzx", "Dzy"};
    string VarianceChannelNames[3] = {"Variance.R", "Variance.G", "Variance.B"};
    string RelativeVarianceChannelNames[3] = {"RelativeVariance.R", "RelativeVariance.G", "RelativeVariance.B"};
    // check channel flag; 
    if (writeRadiance)
    {
        for (int i = 0; i < 31; i++) {
            channelNames.push_back(RadianceChannelNames[i]);
        }
    }
    if (writeBasis)
    {
        for (int i = 0; i < 5; i++) {
            channelNames.push_back(BasisChannelNames[i]);
        }
    }
    if (writeAlbedo)
    {
        for (int i = 0; i < 3; i++) {
            channelNames.push_back(AlbedoChannelNames[i]);
        }
    }
    if (writePosition)
    {
        for (int i = 0; i < 3; i++) {
            channelNames.push_back(PositionChannelNames[i]);
        }
    }
    if (writeMaterial)
    {
        channelNames.push_back(MaterialChannelNames[0]);
    }
    if (writeInstance)
    {
        channelNames.push_back(InstanceChannelNames[0]);
    }
    if (writeDz)
    {
        for (int i = 0; i < 2; i++) {
            channelNames.push_back(DzChannelNames[i]);
        }
    }
    if (writeNs)
    {
        for (int i = 0; i < 3; i++) {
            channelNames.push_back(NsChannelNames[i]);
        }
    }
    if (writeNormal)
    {
        for (int i = 0; i < 3; i++) {
            channelNames.push_back(NormalChannelNames[i]);
        }
    }
    if (writeVariance)
    {
        for (int i = 0; i < 3; i++) {
            channelNames.push_back(VarianceChannelNames[i]);
        }
    }
    if (writeRelativeVariance)
    {
        for (int i = 0; i < 3; i++) {
            channelNames.push_back(RelativeVarianceChannelNames[i]);
        }
    }

    Image image(format, Point2i(pixelBounds.Diagonal()), channelNames); // zhenyi
    ImageChannelDesc rgbDesc = image.GetChannelDesc({"R", "G", "B"}); 

    // initialize a matrix for storing spectral data
    int num_x = pixelBounds.pMax[0];
    int num_y = pixelBounds.pMax[1];
    // float spectralData[num_x * num_y][NSpectrumSamples];
    Eigen::MatrixXf spectralData(num_x * num_y, NSpectrumSamples);

    std::atomic<int> nClamped{0};
    ParallelFor2D(pixelBounds, [&](Point2i p) {
        Pixel &pixel = pixels[p];
        RGB rgb(pixel.rgbSum[0], pixel.rgbSum[1], pixel.rgbSum[2]);
        RGB albedoRgb(pixel.albedoSum[0], pixel.albedoSum[1], pixel.albedoSum[2]);

        // Normalize pixel with weight sum
        Float weightSum = pixel.weightSum;
        Point3f pt = pixel.pSum;
        Float dzdx = pixel.dzdxSum, dzdy = pixel.dzdySum;
        SampledSpectrum L = pixel.L;
        if (weightSum != 0) {
            rgb /= weightSum;
            albedoRgb /= weightSum;
            pt /= weightSum;
            dzdx /= weightSum;
            dzdy /= weightSum;
            L /=weightSum;
        }

        // Add splat value at pixel
        for (int c = 0; c < 3; ++c)
            rgb[c] += splatScale * pixel.splatRGB[c] / filterIntegral;

        rgb = outputRGBFromSensorRGB * rgb;

        // Add splat value at pixel for radiance
        for (int c = 0; c < NSpectrumSamples; ++c)
            L[c] += splatScale * pixel.L[c] / filterIntegral;

        if (writeFP16 && std::max({rgb.r, rgb.g, rgb.b}) > 65504) {
            if (rgb.r > 65504)
                rgb.r = 65504;
            if (rgb.g > 65504)
                rgb.g = 65504;
            if (rgb.b > 65504)
                rgb.b = 65504;
            ++nClamped;
        }

        Point2i pOffset(p.x - pixelBounds.pMin.x, p.y - pixelBounds.pMin.y);


        Normal3f n =
            LengthSquared(pixel.nSum) > 0 ? Normalize(pixel.nSum) : Normal3f(0, 0, 0);
        Normal3f ns =
            LengthSquared(pixel.nsSum) > 0 ? Normalize(pixel.nsSum) : Normal3f(0, 0, 0);

        image.SetChannels(pOffset, rgbDesc, {rgb[0], rgb[1], rgb[2]});
        //  set channels values based on users options --zhenyi
        if (writeAlbedo)
        {
            ImageChannelDesc albedoRgbDesc = image.GetChannelDesc(AlbedoChannelNames);
            image.SetChannels(pOffset, albedoRgbDesc,
                            {albedoRgb[0], albedoRgb[1], albedoRgb[2]});
        }
        if (writeRadiance)
        {
            ImageChannelDesc radianceDesc = image.GetChannelDesc(RadianceChannelNames);
            image.SetChannels(pOffset, radianceDesc, {L[16], L[17], L[18], L[19], L[20],
                                L[21], L[22], L[23], L[24], L[25], L[26],
                                L[27], L[28], L[29], L[30], 
                                L[0], L[1], L[2], L[3], L[4], L[5], 
                                L[6], L[7], L[8], L[9], L[10], L[11], 
                                L[12], L[13], L[14], L[15]});
        }
        if (writeBasis)
        {
            int thisIndex = pOffset.y + num_y * pOffset.x;
            for (int wave = 0; wave <15; wave++)
            {      
                spectralData(thisIndex, wave) = L[wave+16];
                spectralData(thisIndex, wave+15) = L[wave];   
            }
            spectralData(thisIndex, 30) = L[15]; 
        }
        if (writePosition)
        {
            ImageChannelDesc pDesc = image.GetChannelDesc(PositionChannelNames);
            image.SetChannels(pOffset, pDesc, {pt.x, pt.y, pt.z});
        }
        if (writeMaterial)
        {
            ImageChannelDesc materialDesc = image.GetChannelDesc(MaterialChannelNames);
            image.SetChannels(pOffset, materialDesc, {pixel.materialId});
        }
        if (writeInstance)
        {
            // ImageChannelDesc instanceDesc = image.GetChannelDesc(InstanceChannelNames);
            // image.SetChannels(pOffset, instanceDesc, {pixel.instanceId});
        }
        if (writeDz)
        {
            ImageChannelDesc dzDesc = image.GetChannelDesc(DzChannelNames);
            image.SetChannels(pOffset, dzDesc, {std::abs(dzdx), std::abs(dzdy)});
        }
        if (writeNs)
        {
            ImageChannelDesc nsDesc = image.GetChannelDesc(NsChannelNames);
            image.SetChannels(pOffset, nsDesc, {ns.x, ns.y, ns.z});
        }
        if (writeNormal)
        {
            ImageChannelDesc nDesc = image.GetChannelDesc(NormalChannelNames);
            image.SetChannels(pOffset, nDesc, {n.x, n.y, n.z});
        }
        if (writeVariance)
        {
            ImageChannelDesc varianceDesc = image.GetChannelDesc(VarianceChannelNames);
            image.SetChannels(
                pOffset, varianceDesc,
                {pixel.varianceEstimator[0].Variance(), pixel.varianceEstimator[1].Variance(),
                pixel.varianceEstimator[2].Variance()});
        }
        if (writeRelativeVariance)
        {
            ImageChannelDesc relVarianceDesc = image.GetChannelDesc(RelativeVarianceChannelNames);
            image.SetChannels(pOffset, relVarianceDesc,
                            {pixel.varianceEstimator[0].RelativeVariance(),
                            pixel.varianceEstimator[1].RelativeVariance(),
                            pixel.varianceEstimator[2].RelativeVariance()});
        }
    });
    // if writeSpectralBasis is enabled, coefficients file needs to written out seperately
    if (writeBasis) {
        Eigen::BDCSVD<Eigen::MatrixXf> svd(spectralData, Eigen::ComputeThinV);
        Eigen::MatrixXf basis = svd.matrixV();
        Eigen::MatrixXf new_basis(basis.rows(), nbasis);

        for (int i = 0; i < nbasis; ++i) {    
            new_basis.col(i) = basis.col(i);
        }


        Eigen::MatrixXf coef = spectralData * new_basis;
        
        // write basis and coef out in a binary file
        int extPos = filename.find_last_of(".");
        string basisFilename = filename.substr(0,extPos) + "_basis.dat";
        FILE * basisData;
        basisData = fopen(basisFilename.c_str(), "wb");
        
        ParallelFor2D(pixelBounds, [&](Point2i p) {
            Point2i pOffset(p.x - pixelBounds.pMin.x, p.y - pixelBounds.pMin.y);
            for (int col = 0; col < nbasis; ++col) {
                string thisName = BasisChannelNames[col];
                ImageChannelDesc basisDesc = image.GetChannelDesc(BasisChannelNames);
                int this_row = pOffset.y + num_y * pOffset.x;
                image.SetChannel(p, basisDesc.offset[col], coef(this_row, col));
            }
        });
        
        //Write binary basis
        for (int col = 0; col < nbasis; col++)
        {
            for (int b_row = 0; b_row < new_basis.rows(); b_row++)
            {
                float b = new_basis(b_row, col);
                fwrite(&b, 1, sizeof(b), basisData);
            }
        }
        fclose(basisData);
    }

    if (nClamped.load() > 0)
        Warning("%d pixel values clamped to maximum fp16 value.", nClamped.load());


    metadata->pixelBounds = pixelBounds;
    metadata->fullResolution = fullResolution;
    metadata->colorSpace = colorSpace;

    return image;
}

std::string GBufferFilm::ToString() const {
    return StringPrintf("[ GBufferFilm %s colorSpace: %s maxComponentValue: %f "
                        "writeFP16: %s ]",
                        BaseToString(), *colorSpace, maxComponentValue, writeFP16);
}

GBufferFilm *GBufferFilm::Create(const ParameterDictionary &parameters,
                                 Float exposureTime, Filter filter,
                                 const RGBColorSpace *colorSpace, const FileLoc *loc,
                                 Allocator alloc) {
    Float maxComponentValue = parameters.GetOneFloat("maxcomponentvalue", Infinity);
    bool writeFP16 = parameters.GetOneBool("savefp16", true);
    // zhenyi
    //---------------------------------------------------------------
    bool writeRadiance = parameters.GetOneBool("saveRadiance", true); 
    bool writeBasis = parameters.GetOneBool("saveRadianceAsBasis", true); 
    int nbasis = parameters.GetOneInt("numBasis", 3);
    bool writeAlbedo = parameters.GetOneBool("saveAlbedo", false);
    bool writePosition = parameters.GetOneBool("savePosition", false);
    bool writeDz = parameters.GetOneBool("saveDz", false);
    bool writeMaterial = parameters.GetOneBool("saveMaterial", false);
    bool writeInstance = parameters.GetOneBool("saveInstance", false);
    bool writeNormal = parameters.GetOneBool("saveNormal", false);
    bool writeNs = parameters.GetOneBool("saveNs", false);
    bool writeVariance = parameters.GetOneBool("saveVariance", false);
    bool writeRelativeVariance = parameters.GetOneBool("saveRelativeVariance", false);
    //-----------------------------------------------------------------

    PixelSensor *sensor =
        PixelSensor::Create(parameters, colorSpace, exposureTime, loc, alloc);

    FilmBaseParameters filmBaseParameters(parameters, filter, sensor, loc);

    if (!HasExtension(filmBaseParameters.filename, "exr"))
        ErrorExit(loc, "%s: EXR is the only format supported by the GBufferFilm.",
                  filmBaseParameters.filename);

    return alloc.new_object<GBufferFilm>(filmBaseParameters, colorSpace,
                                         maxComponentValue, writeFP16,
                                         writeRadiance, writeBasis, nbasis, 
                                         writeAlbedo, writePosition,
                                         writeDz, writeMaterial, writeInstance,
                                         writeNormal, writeNs, writeVariance,
                                         writeRelativeVariance, alloc);
}

Film Film::Create(const std::string &name, const ParameterDictionary &parameters,
                  Float exposureTime, Filter filter, const FileLoc *loc,
                  Allocator alloc) {
    Film film;
    if (name == "rgb")
        film = RGBFilm::Create(parameters, exposureTime, filter, parameters.ColorSpace(),
                               loc, alloc);
    else if (name == "gbuffer")
        film = GBufferFilm::Create(parameters, exposureTime, filter,
                                   parameters.ColorSpace(), loc, alloc);
    else
        ErrorExit(loc, "%s: film type unknown.", name);

    if (!film)
        ErrorExit(loc, "%s: unable to create film.", name);

    parameters.ReportUnused();
    return film;
}

}  // namespace pbrt<|MERGE_RESOLUTION|>--- conflicted
+++ resolved
@@ -483,13 +483,10 @@
     outputRGBFromSensorRGB = colorSpace->RGBFromXYZ * sensor->XYZFromSensorRGB;
 }
 
-<<<<<<< HEAD
-SampledWavelengths RGBFilm::SampleWavelengths(Float u) const {
-    return SampledWavelengths::SampleUniform(u); // modified by zhenyi; it was SampleXYZ.
-}
-
-=======
->>>>>>> c84d8a6a
+// SampledWavelengths RGBFilm::SampleWavelengths(Float u) const {
+//     return SampledWavelengths::SampleUniform(u); // modified by zhenyi; it was SampleXYZ.
+// }
+
 void RGBFilm::AddSplat(const Point2f &p, SampledSpectrum L,
                        const SampledWavelengths &lambda) {
     CHECK(!L.HasNaNs());
@@ -654,13 +651,10 @@
     outputRGBFromSensorRGB = colorSpace->RGBFromXYZ * sensor->XYZFromSensorRGB;
 }
 
-<<<<<<< HEAD
-SampledWavelengths GBufferFilm::SampleWavelengths(Float u) const {
-    return SampledWavelengths::SampleUniform(u); // modified by zhenyi; it was SampleXYZ.
-}
-
-=======
->>>>>>> c84d8a6a
+// SampledWavelengths GBufferFilm::SampleWavelengths(Float u) const {
+//     return SampledWavelengths::SampleUniform(u); // modified by zhenyi; it was SampleXYZ.
+// }
+
 void GBufferFilm::AddSplat(const Point2f &p, SampledSpectrum v,
                            const SampledWavelengths &lambda) {
     // NOTE: same code as RGBFilm::AddSplat()...
