--- conflicted
+++ resolved
@@ -744,8 +744,6 @@
     // Convert image to RGB and compute final pixel values
     LOG_VERBOSE("Converting image to RGB and computing final weighted pixel values");
     PixelFormat format = writeFP16 ? PixelFormat::Half : PixelFormat::Float;
-<<<<<<< HEAD
-=======
     Image image(format, Point2i(pixelBounds.Diagonal()),
                 {"R",
                  "G",
@@ -772,7 +770,6 @@
                  "RelativeVariance.R",
                  "RelativeVariance.G",
                  "RelativeVariance.B"});
->>>>>>> 2b5837a8
 
     // Only RGB is exported by default; Others are optional;
     vector<string> channelNames = {"R", "G", "B"};
@@ -862,7 +859,6 @@
 
     Image image(format, Point2i(pixelBounds.Diagonal()), channelNames); // zhenyi
     ImageChannelDesc rgbDesc = image.GetChannelDesc({"R", "G", "B"});
-<<<<<<< HEAD
 
     // initialize a matrix for storing spectral data
     int num_x = pixelBounds.pMax[0];
@@ -870,10 +866,7 @@
     // float spectralData[num_x * num_y][NSpectrumSamples];
     Eigen::MatrixXf spectralData(num_x * num_y, NSpectrumSamples);
 
-    ImageChannelDesc pDesc = image.GetChannelDesc({"Px", "Py", "Pz"});
-=======
     ImageChannelDesc pDesc = image.GetChannelDesc({"P.X", "P.Y", "P.Z"});
->>>>>>> 2b5837a8
     ImageChannelDesc dzDesc = image.GetChannelDesc({"dzdx", "dzdy"});
     ImageChannelDesc nDesc = image.GetChannelDesc({"N.X", "N.Y", "N.Z"});
     ImageChannelDesc nsDesc = image.GetChannelDesc({"Ns.X", "Ns.Y", "Ns.Z"});
