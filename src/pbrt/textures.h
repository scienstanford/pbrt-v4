// pbrt is Copyright(c) 1998-2020 Matt Pharr, Wenzel Jakob, and Greg Humphreys.
// The pbrt source code is licensed under the Apache License, Version 2.0.
// SPDX: Apache-2.0

#ifndef PBRT_TEXTURES_H
#define PBRT_TEXTURES_H

#include <pbrt/pbrt.h>

#include <pbrt/base/texture.h>
#include <pbrt/interaction.h>
#include <pbrt/paramdict.h>
#include <pbrt/util/colorspace.h>
#include <pbrt/util/math.h>
#include <pbrt/util/mipmap.h>
#include <pbrt/util/noise.h>
#include <pbrt/util/spectrum.h>
#include <pbrt/util/taggedptr.h>
#include <pbrt/util/transform.h>
#include <pbrt/util/vecmath.h>

#include <initializer_list>
#include <map>
#include <mutex>
#include <string>

namespace pbrt {

// TextureEvalContext Definition
struct TextureEvalContext {
    // TextureEvalContext Public Methods
    TextureEvalContext() = default;
    PBRT_CPU_GPU
    TextureEvalContext(const Interaction &intr) : p(intr.p()), uv(intr.uv) {}
    PBRT_CPU_GPU
    TextureEvalContext(const SurfaceInteraction &si)
        : p(si.p()),
          dpdx(si.dpdx),
          dpdy(si.dpdy),
          n(si.n),
          uv(si.uv),
          dudx(si.dudx),
          dudy(si.dudy),
          dvdx(si.dvdx),
          dvdy(si.dvdy),
          faceIndex(si.faceIndex) {}
    PBRT_CPU_GPU
    TextureEvalContext(Point3f p, Vector3f dpdx, Vector3f dpdy, Normal3f n, Point2f uv,
                       Float dudx, Float dudy, Float dvdx, Float dvdy, int faceIndex)
        : p(p),
          dpdx(dpdx),
          dpdy(dpdy),
          n(n),
          uv(uv),
          dudx(dudx),
          dudy(dudy),
          dvdx(dvdx),
          dvdy(dvdy),
          faceIndex(faceIndex) {}

    std::string ToString() const;

    Point3f p;
    Vector3f dpdx, dpdy;
    Normal3f n;
    Point2f uv;
    Float dudx = 0, dudy = 0, dvdx = 0, dvdy = 0;
    int faceIndex = 0;
};

// TexCoord2D Definition
struct TexCoord2D {
    Point2f st;
    Float dsdx, dsdy, dtdx, dtdy;
    std::string ToString() const;
};

// TexCoord3D Definition
struct TexCoord3D {
    Point3f p;
    Vector3f dpdx, dpdy;
    std::string ToString() const;
};

// UVMapping Definition
class UVMapping {
  public:
    // UVMapping Public Methods
    UVMapping(Float su = 1, Float sv = 1, Float du = 0, Float dv = 0)
        : su(su), sv(sv), du(du), dv(dv) {}

    std::string ToString() const;

    PBRT_CPU_GPU
    TexCoord2D Map(TextureEvalContext ctx) const {
        // Compute texture differentials for 2D $(u,v)$ mapping
        Float dsdx = su * ctx.dudx, dsdy = su * ctx.dudy;
        Float dtdx = sv * ctx.dvdx, dtdy = sv * ctx.dvdy;

        Point2f st(su * ctx.uv[0] + du, sv * ctx.uv[1] + dv);
        return TexCoord2D{st, dsdx, dsdy, dtdx, dtdy};
    }

  private:
    Float su, sv, du, dv;
};

// SphericalMapping Definition
class SphericalMapping {
  public:
    // SphericalMapping Public Methods
    SphericalMapping(const Transform &textureFromRender)
        : textureFromRender(textureFromRender) {}

    std::string ToString() const;

    PBRT_CPU_GPU
    TexCoord2D Map(TextureEvalContext ctx) const {
        Point3f pt = textureFromRender(ctx.p);
        // Compute $\partial s/\partial \pt{}$ and $\partial t/\partial \pt{}$ for
        // spherical mapping
        Float x2y2 = Sqr(pt.x) + Sqr(pt.y);
        Float sqrtx2y2 = std::sqrt(x2y2);
        Vector3f dsdp = Vector3f(-pt.y, pt.x, 0) / (2 * Pi * x2y2);
        Vector3f dtdp =
            1 / (Pi * (x2y2 + Sqr(pt.z))) *
            Vector3f(pt.x * pt.z / sqrtx2y2, pt.y * pt.z / sqrtx2y2, -sqrtx2y2);

        // Compute texture coordinate differentials for spherical mapping
        Vector3f dpdx = textureFromRender(ctx.dpdx);
        Vector3f dpdy = textureFromRender(ctx.dpdy);
        Float dsdx = Dot(dsdp, dpdx), dsdy = Dot(dsdp, dpdy);
        Float dtdx = Dot(dtdp, dpdx), dtdy = Dot(dtdp, dpdy);

        // Return $(s,t)$ texture coordinates and differentials based on spherical mapping
        Vector3f vec = Normalize(pt - Point3f(0, 0, 0));
        Point2f st(SphericalTheta(vec) * InvPi, SphericalPhi(vec) * Inv2Pi);
        return TexCoord2D{st, dsdx, dsdy, dtdx, dtdy};
    }

  private:
    // SphericalMapping Private Members
    Transform textureFromRender;
};

// CylindricalMapping Definition
class CylindricalMapping {
  public:
    // CylindricalMapping Public Methods
    CylindricalMapping(const Transform &textureFromRender)
        : textureFromRender(textureFromRender) {}
    std::string ToString() const;

    PBRT_CPU_GPU
    TexCoord2D Map(TextureEvalContext ctx) const {
        Point3f pt = textureFromRender(ctx.p);
        // Compute texture coordinate differentials for cylinder $(u,v)$ mapping
        Float x2y2 = Sqr(pt.x) + Sqr(pt.y);
        Float sqrtx2y2 = std::sqrt(x2y2);
        Vector3f dsdp = Vector3f(-pt.y, pt.x, 0) / (2 * Pi * x2y2),
                 dtdp = Vector3f(0, 0, 1);
        Vector3f dpdx = textureFromRender(ctx.dpdx), dpdy = textureFromRender(ctx.dpdy);
        Float dsdx = Dot(dsdp, dpdx), dsdy = Dot(dsdp, dpdy);
        Float dtdx = Dot(dtdp, dpdx), dtdy = Dot(dtdp, dpdy);

        Point2f st((Pi + std::atan2(pt.y, pt.x)) * Inv2Pi, pt.z);
        return TexCoord2D{st, dsdx, dsdy, dtdx, dtdy};
    }

  private:
    // CylindricalMapping Private Members
    Transform textureFromRender;
};

// PlanarMapping Definition
class PlanarMapping {
  public:
    // PlanarMapping Public Methods
    PlanarMapping(const Transform &textureFromRender, Vector3f vs, Vector3f vt, Float ds,
                  Float dt)
        : textureFromRender(textureFromRender), vs(vs), vt(vt), ds(ds), dt(dt) {}

    PBRT_CPU_GPU
    TexCoord2D Map(TextureEvalContext ctx) const {
        Vector3f vec(textureFromRender(ctx.p));
        // Initialize partial derivatives of planar mapping $(s,t)$ coordinates
        Vector3f dpdx = textureFromRender(ctx.dpdx);
        Vector3f dpdy = textureFromRender(ctx.dpdy);
        Float dsdx = Dot(vs, dpdx), dsdy = Dot(vs, dpdy);
        Float dtdx = Dot(vt, dpdx), dtdy = Dot(vt, dpdy);

        Point2f st(ds + Dot(vec, vs), dt + Dot(vec, vt));
        return TexCoord2D{st, dsdx, dsdy, dtdx, dtdy};
    }

    std::string ToString() const;

  private:
    // PlanarMapping Private Members
    Transform textureFromRender;
    Vector3f vs, vt;
    Float ds, dt;
};

// TextureMapping2D Definition
class TextureMapping2D : public TaggedPointer<UVMapping, SphericalMapping,
                                              CylindricalMapping, PlanarMapping> {
  public:
    // TextureMapping2D Interface
    using TaggedPointer::TaggedPointer;
    PBRT_CPU_GPU
    TextureMapping2D(
        TaggedPointer<UVMapping, SphericalMapping, CylindricalMapping, PlanarMapping> tp)
        : TaggedPointer(tp) {}

    static TextureMapping2D Create(const ParameterDictionary &parameters,
                                   const Transform &renderFromTexture, const FileLoc *loc,
                                   Allocator alloc);

    PBRT_CPU_GPU inline TexCoord2D Map(TextureEvalContext ctx) const;
};

// TextureMapping2D Inline Functions
inline TexCoord2D TextureMapping2D::Map(TextureEvalContext ctx) const {
    auto map = [&](auto ptr) { return ptr->Map(ctx); };
    return Dispatch(map);
}

// PointTransformMapping Definition
class PointTransformMapping {
  public:
    // PointTransformMapping Public Methods
    PointTransformMapping(const Transform &textureFromRender)
        : textureFromRender(textureFromRender) {}

    std::string ToString() const;

    PBRT_CPU_GPU
    TexCoord3D Map(TextureEvalContext ctx) const {
        return TexCoord3D{textureFromRender(ctx.p), textureFromRender(ctx.dpdx),
                          textureFromRender(ctx.dpdy)};
    }

  private:
    Transform textureFromRender;
};

// TextureMapping3D Definition
class TextureMapping3D : public TaggedPointer<PointTransformMapping> {
  public:
    // TextureMapping3D Interface
    using TaggedPointer::TaggedPointer;
    PBRT_CPU_GPU
    TextureMapping3D(TaggedPointer<PointTransformMapping> tp) : TaggedPointer(tp) {}

    static TextureMapping3D Create(const ParameterDictionary &parameters,
                                   const Transform &renderFromTexture, const FileLoc *loc,
                                   Allocator alloc);

    PBRT_CPU_GPU
    TexCoord3D Map(TextureEvalContext ctx) const;
};

inline TexCoord3D TextureMapping3D::Map(TextureEvalContext ctx) const {
    auto map = [&](auto ptr) { return ptr->Map(ctx); };
    return Dispatch(map);
}

// FloatConstantTexture Definition
class FloatConstantTexture {
  public:
    FloatConstantTexture(Float value) : value(value) {}
    PBRT_CPU_GPU
    Float Evaluate(TextureEvalContext ctx) const { return value; }
    // FloatConstantTexture Public Methods
    static FloatConstantTexture *Create(const Transform &renderFromTexture,
                                        const TextureParameterDictionary &parameters,
                                        const FileLoc *loc, Allocator alloc);

    std::string ToString() const;

  private:
    Float value;
};

// SpectrumConstantTexture Definition
class SpectrumConstantTexture {
  public:
    // SpectrumConstantTexture Public Methods
    SpectrumConstantTexture(Spectrum value) : value(value) {}

    PBRT_CPU_GPU
    SampledSpectrum Evaluate(TextureEvalContext ctx, SampledWavelengths lambda) const {
        return value.Sample(lambda);
    }

    static SpectrumConstantTexture *Create(const Transform &renderFromTexture,
                                           const TextureParameterDictionary &parameters,
                                           SpectrumType spectrumType, const FileLoc *loc,
                                           Allocator alloc);
    std::string ToString() const;

  private:
    Spectrum value;
};

// FloatBilerpTexture Definition
class FloatBilerpTexture {
  public:
    FloatBilerpTexture(TextureMapping2D mapping, Float v00, Float v01, Float v10,
                       Float v11)
        : mapping(mapping), v00(v00), v01(v01), v10(v10), v11(v11) {}

    PBRT_CPU_GPU
    Float Evaluate(TextureEvalContext ctx) const {
        TexCoord2D c = mapping.Map(ctx);
        return (1 - c.st[0]) * (1 - c.st[1]) * v00 + c.st[0] * (1 - c.st[1]) * v10 +
               (1 - c.st[0]) * c.st[1] * v01 + c.st[0] * c.st[1] * v11;
    }

    static FloatBilerpTexture *Create(const Transform &renderFromTexture,
                                      const TextureParameterDictionary &parameters,
                                      const FileLoc *loc, Allocator alloc);

    std::string ToString() const;

  private:
    // BilerpTexture Private Data
    TextureMapping2D mapping;
    Float v00, v01, v10, v11;
};

// SpectrumBilerpTexture Definition
class SpectrumBilerpTexture {
  public:
    SpectrumBilerpTexture(TextureMapping2D mapping, Spectrum v00, Spectrum v01,
                          Spectrum v10, Spectrum v11)
        : mapping(mapping), v00(v00), v01(v01), v10(v10), v11(v11) {}

    PBRT_CPU_GPU
    SampledSpectrum Evaluate(TextureEvalContext ctx, SampledWavelengths lambda) const {
        TexCoord2D c = mapping.Map(ctx);
        return Bilerp({c.st[0], c.st[1]}, {v00.Sample(lambda), v10.Sample(lambda),
                                           v01.Sample(lambda), v11.Sample(lambda)});
    }

    static SpectrumBilerpTexture *Create(const Transform &renderFromTexture,
                                         const TextureParameterDictionary &parameters,
                                         SpectrumType spectrumType, const FileLoc *loc,
                                         Allocator alloc);

    std::string ToString() const;

  private:
    // BilerpTexture Private Data
    TextureMapping2D mapping;
    Spectrum v00, v01, v10, v11;
};

PBRT_CPU_GPU
Float Checkerboard(TextureEvalContext ctx, TextureMapping2D map2D,
                   TextureMapping3D map3D);

class FloatCheckerboardTexture {
  public:
    FloatCheckerboardTexture(TextureMapping2D map2D, TextureMapping3D map3D,
                             FloatTexture tex1, FloatTexture tex2)
        : map2D(map2D), map3D(map3D), tex{tex1, tex2} {}

    PBRT_CPU_GPU
    Float Evaluate(TextureEvalContext ctx) const {
        Float w = Checkerboard(ctx, map2D, map3D);
        Float t0 = 0, t1 = 0;
        if (w != 1)
            t0 = tex[0].Evaluate(ctx);
        if (w != 0)
            t1 = tex[1].Evaluate(ctx);
        return (1 - w) * t0 + w * t1;
    }

    static FloatCheckerboardTexture *Create(const Transform &renderFromTexture,
                                            const TextureParameterDictionary &parameters,
                                            const FileLoc *loc, Allocator alloc);

    std::string ToString() const;

  private:
    TextureMapping2D map2D;
    TextureMapping3D map3D;
    FloatTexture tex[2];
};

// SpectrumCheckerboardTexture Definition
class SpectrumCheckerboardTexture {
  public:
    // SpectrumCheckerboardTexture Public Methods
    SpectrumCheckerboardTexture(TextureMapping2D map2D, TextureMapping3D map3D,
                                SpectrumTexture tex1, SpectrumTexture tex2)
        : map2D(map2D), map3D(map3D), tex{tex1, tex2} {}

    static SpectrumCheckerboardTexture *Create(
        const Transform &renderFromTexture, const TextureParameterDictionary &parameters,
        SpectrumType spectrumType, const FileLoc *loc, Allocator alloc);

    std::string ToString() const;

    PBRT_CPU_GPU
    SampledSpectrum Evaluate(TextureEvalContext ctx, SampledWavelengths lambda) const {
        Float w = Checkerboard(ctx, map2D, map3D);
        SampledSpectrum t0, t1;
        if (w != 1)
            t0 = tex[0].Evaluate(ctx, lambda);
        if (w != 0)
            t1 = tex[1].Evaluate(ctx, lambda);
        return (1 - w) * t0 + w * t1;
    }

  private:
    // SpectrumCheckerboardTexture Private Members
    TextureMapping2D map2D;
    TextureMapping3D map3D;
    SpectrumTexture tex[2];
};

PBRT_CPU_GPU
bool InsidePolkaDot(Point2f st);

class FloatDotsTexture {
  public:
    FloatDotsTexture(TextureMapping2D mapping, FloatTexture outsideDot,
                     FloatTexture insideDot)
        : mapping(mapping), outsideDot(outsideDot), insideDot(insideDot) {}

    PBRT_CPU_GPU
    Float Evaluate(TextureEvalContext ctx) const {
        TexCoord2D c = mapping.Map(ctx);
        return InsidePolkaDot(c.st) ? insideDot.Evaluate(ctx) : outsideDot.Evaluate(ctx);
    }

    static FloatDotsTexture *Create(const Transform &renderFromTexture,
                                    const TextureParameterDictionary &parameters,
                                    const FileLoc *loc, Allocator alloc);

    std::string ToString() const;

  private:
    // DotsTexture Private Data
    TextureMapping2D mapping;
    FloatTexture outsideDot, insideDot;
};

// SpectrumDotsTexture Definition
class SpectrumDotsTexture {
  public:
    // SpectrumDotsTexture Public Methods
    SpectrumDotsTexture(TextureMapping2D mapping, SpectrumTexture outsideDot,
                        SpectrumTexture insideDot)
        : mapping(mapping), outsideDot(outsideDot), insideDot(insideDot) {}

    PBRT_CPU_GPU
    SampledSpectrum Evaluate(TextureEvalContext ctx, SampledWavelengths lambda) const {
        TexCoord2D c = mapping.Map(ctx);
        return InsidePolkaDot(c.st) ? insideDot.Evaluate(ctx, lambda)
                                    : outsideDot.Evaluate(ctx, lambda);
    }

    static SpectrumDotsTexture *Create(const Transform &renderFromTexture,
                                       const TextureParameterDictionary &parameters,
                                       SpectrumType spectrumType, const FileLoc *loc,
                                       Allocator alloc);

    std::string ToString() const;

  private:
    // SpectrumDotsTexture Private Members
    TextureMapping2D mapping;
    SpectrumTexture outsideDot, insideDot;
};

// FBmTexture Definition
class FBmTexture {
  public:
    // FBmTexture Public Methods
    FBmTexture(TextureMapping3D mapping, int octaves, Float omega)
        : mapping(mapping), omega(omega), octaves(octaves) {}

    PBRT_CPU_GPU
    Float Evaluate(TextureEvalContext ctx) const {
        TexCoord3D c = mapping.Map(ctx);
        return FBm(c.p, c.dpdx, c.dpdy, omega, octaves);
    }

    static FBmTexture *Create(const Transform &renderFromTexture,
                              const TextureParameterDictionary &parameters,
                              const FileLoc *loc, Allocator alloc);

    std::string ToString() const;

  private:
    TextureMapping3D mapping;
    Float omega;
    int octaves;
};

// TexInfo Definition
struct TexInfo {
    // TexInfo Public Methods
    TexInfo(const std::string &f, MIPMapFilterOptions filterOptions, WrapMode wm,
            ColorEncoding encoding)
        : filename(f), filterOptions(filterOptions), wrapMode(wm), encoding(encoding) {}

    bool operator<(const TexInfo &t) const {
        return std::tie(filename, filterOptions, encoding, wrapMode) <
               std::tie(t.filename, t.filterOptions, t.encoding, t.wrapMode);
    }

    std::string ToString() const;

    std::string filename;
    MIPMapFilterOptions filterOptions;
    WrapMode wrapMode;
    ColorEncoding encoding;
};

// ImageTextureBase Definition
class ImageTextureBase {
  public:
    // ImageTextureBase Public Methods
    ImageTextureBase(TextureMapping2D mapping, std::string filename,
                     MIPMapFilterOptions filterOptions, WrapMode wrapMode, Float scale,
                     bool invert, ColorEncoding encoding,
                     std::vector<std::vector<float>> basis, Allocator alloc)
        : mapping(mapping),
          filename(filename),
          scale(scale),
          invert(invert),
          basis(basis) {
        // Get _MIPMap_ from texture cache if present
        TexInfo texInfo(filename, filterOptions, wrapMode, encoding);
        std::unique_lock<std::mutex> lock(textureCacheMutex);
        if (auto iter = textureCache.find(texInfo); iter != textureCache.end()) {
            mipmap = iter->second;
            return;
        }
        lock.unlock();

        // Create _MIPMap_ for _filename_ and add to texture cache
        mipmap =
            MIPMap::CreateFromFile(filename, filterOptions, wrapMode, encoding, alloc);
        lock.lock();
        // This is actually ok, but if it hits, it means we've wastefully
        // loaded this texture. (Note that in that case, should just return
        // the one that's already in there and not replace it.)
        CHECK(textureCache.find(texInfo) == textureCache.end());
        textureCache[texInfo] = mipmap;
    }

    static void ClearCache() { textureCache.clear(); }

    void MultiplyScale(Float s) { scale *= s; }

  protected:
    // ImageTextureBase Protected Members
    TextureMapping2D mapping;
    std::string filename;
    Float scale;
    bool invert;
    std::vector<std::vector<float>> basis;
    MIPMap *mipmap;

  private:
    // ImageTextureBase Private Members
    static std::mutex textureCacheMutex;
    static std::map<TexInfo, MIPMap *> textureCache;
};

// FloatImageTexture Definition
class FloatImageTexture : public ImageTextureBase {
  public:
    FloatImageTexture(TextureMapping2D m, const std::string &filename,
                      MIPMapFilterOptions filterOptions, WrapMode wm, Float scale,
                      bool invert, ColorEncoding encoding,
                      std::vector<std::vector<float>> basis, Allocator alloc)
        : ImageTextureBase(m, filename, filterOptions, wm, scale, invert, encoding, basis,
                           alloc) {}
    PBRT_CPU_GPU
    Float Evaluate(TextureEvalContext ctx) const {
#ifdef PBRT_IS_GPU_CODE
        assert(!"Should not be called in GPU code");
        return 0;
#else
        Vector2f dstdx, dstdy;
        TexCoord2D c = mapping.Map(ctx);
        // Texture coordinates are (0,0) in the lower left corner, but
        // image coordinates are (0,0) in the upper left.
        c.st[1] = 1 - c.st[1];
        Float v = scale * mipmap->Filter<Float>(c.st, {c.dsdx, c.dtdx}, {c.dsdy, c.dtdy});
        return invert ? std::max<Float>(0, 1 - v) : v;
#endif
    }

    static FloatImageTexture *Create(const Transform &renderFromTexture,
                                     const TextureParameterDictionary &parameters,
                                     const FileLoc *loc, Allocator alloc);

    std::string ToString() const;
};

// SpectrumImageTexture Definition
class SpectrumImageTexture : public ImageTextureBase {
  public:
    // SpectrumImageTexture Public Methods
    SpectrumImageTexture(TextureMapping2D mapping, std::string filename,
                         MIPMapFilterOptions filterOptions, WrapMode wrapMode,
                         Float scale, bool invert, ColorEncoding encoding,
                         SpectrumType spectrumType, std::vector<std::vector<float>> basis,
                         Allocator alloc)
        : ImageTextureBase(mapping, filename, filterOptions, wrapMode, scale, invert,
                           encoding, basis, alloc),
          spectrumType(spectrumType) {}

    PBRT_CPU_GPU
    SampledSpectrum Evaluate(TextureEvalContext ctx, SampledWavelengths lambda) const;

    static SpectrumImageTexture *Create(const Transform &renderFromTexture,
                                        const TextureParameterDictionary &parameters,
                                        SpectrumType spectrumType, const FileLoc *loc,
                                        Allocator alloc);

    std::string ToString() const;

  private:
    // SpectrumImageTexture Private Members
    SpectrumType spectrumType;
};

#if defined(PBRT_BUILD_GPU_RENDERER) && defined(__NVCC__)
class GPUSpectrumImageTexture {
  public:
    GPUSpectrumImageTexture(std::string filename, TextureMapping2D mapping,
                            cudaTextureObject_t texObj, Float scale, bool invert,
                            bool isSingleChannel, const RGBColorSpace *colorSpace,
                            cudaTextureObject_t texBasis, SpectrumType spectrumType)
        : mapping(mapping),
          filename(filename),
          texObj(texObj),
          scale(scale),
          invert(invert),
          isSingleChannel(isSingleChannel),
          colorSpace(colorSpace),
          texBasis(texBasis),
          spectrumType(spectrumType) {}

    PBRT_CPU_GPU
    SampledSpectrum Evaluate(TextureEvalContext ctx, SampledWavelengths lambda) const {
#ifndef PBRT_IS_GPU_CODE
        LOG_FATAL("GPUSpectrumImageTexture::Evaluate called from CPU");
        return SampledSpectrum(0);
#else
        // flip y coord since image has (0,0) at upper left, texture at lower
        // left
<<<<<<< HEAD
        Vector2f dstdx, dstdy;
        Point2f st = mapping.Map(ctx, &dstdx, &dstdy);
        int nChannels = int(tex1D<float>(texBasis, 0));
        if (nChannels != 0) {
          int offset = int(tex1D<float>(texBasis, 2));
          SampledSpectrum s;
          SampledSpectrum basisSpectrum;
          float tex_spectrum[3];
                          float4 pixel_spectrum = tex2DGrad<float4>(texObj, st[0], 1 - st[1],
                                              make_float2(dstdx[0], dstdy[0]),
                                              make_float2(dstdx[1], dstdy[1]));
          // for (int c = 0; c < nChannels; c++) {
          //     tex_spectrum[c] =
          //         scale * tex2DLayered<float>(texObj, st[0], 1 - st[1], c);
          // }
          tex_spectrum[0] = pixel_spectrum.x;
          tex_spectrum[1] = pixel_spectrum.y;
          tex_spectrum[2] = pixel_spectrum.z;
          for (int c = 0; c < nChannels; c++) {
              SampledSpectrum basisSpectrum;
              for (int nWave = 0; nWave < NSpectrumSamples; nWave++) {
                  basisSpectrum[nWave] =
                      tex1D<float>(texBasis, 3 + nWave + c * NSpectrumSamples);
              }
              // get spectrum texture coef
              s = basisSpectrum * (tex_spectrum[c] - offset) + s;
          }
          return s;
        } else {
            RGB rgb;
            if (isSingleChannel) {
                float tex = scale * tex2DGrad<float>(texObj, st[0], 1 - st[1],
                                                     make_float2(dstdx[0], dstdy[0]),
                                                     make_float2(dstdx[1], dstdy[1]));
                rgb = RGB(tex, tex, tex);
            } else {
                float4 tex = tex2DGrad<float4>(texObj, st[0], 1 - st[1],
                                               make_float2(dstdx[0], dstdy[0]),
                                               make_float2(dstdx[1], dstdy[1]));
                rgb = scale * RGB(tex.x, tex.y, tex.z);
            }
            if (invert)
                rgb = ClampZero(RGB(1, 1, 1) - rgb);
            if (spectrumType == SpectrumType::Unbounded)
                return RGBUnboundedSpectrum(*colorSpace, rgb).Sample(lambda);
            else if (spectrumType == SpectrumType::Albedo) {
                rgb = Clamp(rgb, 0, 1);
                return RGBAlbedoSpectrum(*colorSpace, rgb).Sample(lambda);
            } else
                return RGBIlluminantSpectrum(*colorSpace, rgb).Sample(lambda);
=======
        TexCoord2D c = mapping.Map(ctx);
        RGB rgb;
        if (isSingleChannel) {
            float tex = scale * tex2DGrad<float>(texObj, c.st[0], 1 - c.st[1],
                                                 make_float2(c.dsdx, c.dsdy),
                                                 make_float2(c.dtdx, c.dtdy));
            rgb = RGB(tex, tex, tex);
        } else {
            float4 tex = tex2DGrad<float4>(texObj, c.st[0], 1 - c.st[1],
                                           make_float2(c.dsdx, c.dsdy),
                                           make_float2(c.dtdx, c.dtdy));
            rgb = scale * RGB(tex.x, tex.y, tex.z);
>>>>>>> 07d4749c
        }
#endif
    }

    static GPUSpectrumImageTexture *Create(const Transform &renderFromTexture,
                                           const TextureParameterDictionary &parameters,
                                           SpectrumType spectrumType, const FileLoc *loc,
                                           Allocator alloc);

    std::string ToString() const;

    void MultiplyScale(Float s) { scale *= s; }

    TextureMapping2D mapping;
    std::string filename;
    cudaTextureObject_t texObj;
    Float scale;
    bool invert, isSingleChannel;
    const RGBColorSpace *colorSpace;
    cudaTextureObject_t texBasis;
    SpectrumType spectrumType;
};

class GPUFloatImageTexture {
  public:
    GPUFloatImageTexture(std::string filename, TextureMapping2D mapping,
                         cudaTextureObject_t texObj, Float scale, bool invert)
        : mapping(mapping),
          filename(filename),
          texObj(texObj),
          scale(scale),
          invert(invert) {}

    PBRT_CPU_GPU
    Float Evaluate(TextureEvalContext ctx) const {
#ifndef PBRT_IS_GPU_CODE
        LOG_FATAL("GPUSpectrumImageTexture::Evaluate called from CPU");
        return 0;
#else
        TexCoord2D c = mapping.Map(ctx);
        // flip y coord since image has (0,0) at upper left, texture at lower
        // left
        Float v = scale * tex2DGrad<float>(texObj, c.st[0], 1 - c.st[1],
                                           make_float2(c.dsdx, c.dsdy),
                                           make_float2(c.dtdx, c.dtdy));
        return invert ? std::max<Float>(0, 1 - v) : v;
#endif
    }

    static GPUFloatImageTexture *Create(const Transform &renderFromTexture,
                                        const TextureParameterDictionary &parameters,
                                        const FileLoc *loc, Allocator alloc);

    std::string ToString() const;

    void MultiplyScale(Float s) { scale *= s; }

    TextureMapping2D mapping;
    std::string filename;
    cudaTextureObject_t texObj;
    Float scale;
    bool invert;
};

#else  // PBRT_BUILD_GPU_RENDERER && __NVCC__

class GPUSpectrumImageTexture {
  public:
    SampledSpectrum Evaluate(TextureEvalContext ctx, SampledWavelengths lambda) const {
        LOG_FATAL("GPUSpectrumImageTexture::Evaluate called from CPU");
        return SampledSpectrum(0);
    }

    static GPUSpectrumImageTexture *Create(const Transform &renderFromTexture,
                                           const TextureParameterDictionary &parameters,
                                           SpectrumType spectrumType, const FileLoc *loc,
                                           Allocator alloc) {
        LOG_FATAL("GPUSpectrumImageTexture::Create called in non-GPU configuration.");
        return nullptr;
    }

    std::string ToString() const { return "GPUSpectrumImageTexture"; }
};

class GPUFloatImageTexture {
  public:
    Float Evaluate(const TextureEvalContext &) const {
        LOG_FATAL("GPUFloatImageTexture::Evaluate called from CPU");
        return 0;
    }

    static GPUFloatImageTexture *Create(const Transform &renderFromTexture,
                                        const TextureParameterDictionary &parameters,
                                        const FileLoc *loc, Allocator alloc) {
        LOG_FATAL("GPUFloatImageTexture::Create called in non-GPU configuration.");
        return nullptr;
    }

    std::string ToString() const { return "GPUFloatImageTexture"; }
};

#endif  // PBRT_BUILD_GPU_RENDERER && __NVCC__

// MarbleTexture Definition
class MarbleTexture {
  public:
    // MarbleTexture Public Methods
    MarbleTexture(TextureMapping3D mapping, int octaves, Float omega, Float scale,
                  Float variation)
        : mapping(mapping),
          octaves(octaves),
          omega(omega),
          scale(scale),
          variation(variation) {}

    PBRT_CPU_GPU
    SampledSpectrum Evaluate(TextureEvalContext ctx, SampledWavelengths lambda) const;

    static MarbleTexture *Create(const Transform &renderFromTexture,
                                 const TextureParameterDictionary &parameters,
                                 const FileLoc *loc, Allocator alloc);

    std::string ToString() const;

  private:
    // MarbleTexture Private Members
    TextureMapping3D mapping;
    int octaves;
    Float omega, scale, variation;
};

// FloatMixTexture Definition
class FloatMixTexture {
  public:
    // FloatMixTexture Public Methods
    FloatMixTexture(FloatTexture tex1, FloatTexture tex2, FloatTexture amount)
        : tex1(tex1), tex2(tex2), amount(amount) {}

    PBRT_CPU_GPU
    Float Evaluate(TextureEvalContext ctx) const {
        Float amt = amount.Evaluate(ctx);
        Float t1 = 0, t2 = 0;
        if (amt != 1)
            t1 = tex1.Evaluate(ctx);
        if (amt != 0)
            t2 = tex2.Evaluate(ctx);
        return (1 - amt) * t1 + amt * t2;
    }

    static FloatMixTexture *Create(const Transform &renderFromTexture,
                                   const TextureParameterDictionary &parameters,
                                   const FileLoc *loc, Allocator alloc);

    std::string ToString() const;

  private:
    FloatTexture tex1, tex2;
    FloatTexture amount;
};

// FloatDirectionMixTexture Definition
class FloatDirectionMixTexture {
  public:
    // FloatDirectionMixTexture Public Methods
    FloatDirectionMixTexture(FloatTexture tex1, FloatTexture tex2, Vector3f dir)
        : tex1(tex1), tex2(tex2), dir(dir) {}

    PBRT_CPU_GPU
    Float Evaluate(TextureEvalContext ctx) const {
        Float amt = AbsDot(ctx.n, dir);
        Float t1 = 0, t2 = 0;
        if (amt != 0)
            t1 = tex1.Evaluate(ctx);
        if (amt != 1)
            t2 = tex2.Evaluate(ctx);
        return amt * t1 + (1 - amt) * t2;
    }

    static FloatDirectionMixTexture *Create(const Transform &renderFromTexture,
                                            const TextureParameterDictionary &parameters,
                                            const FileLoc *loc, Allocator alloc);

    std::string ToString() const;

  private:
    // FloatDirectionMixTexture Private Members
    FloatTexture tex1, tex2;
    Vector3f dir;
};

// SpectrumMixTexture Definition
class SpectrumMixTexture {
  public:
    SpectrumMixTexture(SpectrumTexture tex1, SpectrumTexture tex2, FloatTexture amount)
        : tex1(tex1), tex2(tex2), amount(amount) {}

    PBRT_CPU_GPU
    SampledSpectrum Evaluate(TextureEvalContext ctx, SampledWavelengths lambda) const {
        Float amt = amount.Evaluate(ctx);
        SampledSpectrum t1, t2;
        if (amt != 1)
            t1 = tex1.Evaluate(ctx, lambda);
        if (amt != 0)
            t2 = tex2.Evaluate(ctx, lambda);
        return (1 - amt) * t1 + amt * t2;
    }

    static SpectrumMixTexture *Create(const Transform &renderFromTexture,
                                      const TextureParameterDictionary &parameters,
                                      SpectrumType spectrumType, const FileLoc *loc,
                                      Allocator alloc);

    std::string ToString() const;

  private:
    SpectrumTexture tex1, tex2;
    FloatTexture amount;
};

// SpectrumDirectionMixTexture Definition
class SpectrumDirectionMixTexture {
  public:
    // SpectrumDirectionMixTexture Public Methods
    SpectrumDirectionMixTexture(SpectrumTexture tex1, SpectrumTexture tex2, Vector3f dir)
        : tex1(tex1), tex2(tex2), dir(dir) {}

    PBRT_CPU_GPU
    SampledSpectrum Evaluate(TextureEvalContext ctx, SampledWavelengths lambda) const {
        Float amt = AbsDot(ctx.n, dir);
        SampledSpectrum t1, t2;
        if (amt != 0)
            t1 = tex1.Evaluate(ctx, lambda);
        if (amt != 1)
            t2 = tex2.Evaluate(ctx, lambda);
        return amt * t1 + (1 - amt) * t2;
    }

    static SpectrumDirectionMixTexture *Create(
        const Transform &renderFromTexture, const TextureParameterDictionary &parameters,
        SpectrumType spectrumType, const FileLoc *loc, Allocator alloc);

    std::string ToString() const;

  private:
    // SpectrumDirectionMixTexture Private Members
    SpectrumTexture tex1, tex2;
    Vector3f dir;
};

// PtexTexture Declarations
class PtexTextureBase {
  public:
    PtexTextureBase(const std::string &filename, ColorEncoding encoding, Float scale);

    static void ReportStats();

    int SampleTexture(TextureEvalContext ctx, float *result) const;

  protected:
    std::string BaseToString() const;

  private:
    bool valid;
    std::string filename;
    ColorEncoding encoding;
    Float scale;
};

class FloatPtexTexture : public PtexTextureBase {
  public:
    FloatPtexTexture(const std::string &filename, ColorEncoding encoding, Float scale)
        : PtexTextureBase(filename, encoding, scale) {}

    PBRT_CPU_GPU
    Float Evaluate(TextureEvalContext ctx) const;
    static FloatPtexTexture *Create(const Transform &renderFromTexture,
                                    const TextureParameterDictionary &parameters,
                                    const FileLoc *loc, Allocator alloc);
    std::string ToString() const;
};

class SpectrumPtexTexture : public PtexTextureBase {
  public:
    SpectrumPtexTexture(const std::string &filename, ColorEncoding encoding, Float scale,
                        SpectrumType spectrumType)
        : PtexTextureBase(filename, encoding, scale), spectrumType(spectrumType) {}

    PBRT_CPU_GPU
    SampledSpectrum Evaluate(TextureEvalContext ctx, SampledWavelengths lambda) const;

    static SpectrumPtexTexture *Create(const Transform &renderFromTexture,
                                       const TextureParameterDictionary &parameters,
                                       SpectrumType spectrumType, const FileLoc *loc,
                                       Allocator alloc);

    std::string ToString() const;

  private:
    SpectrumType spectrumType;
};

class GPUFloatPtexTexture {
  public:
    GPUFloatPtexTexture(const std::string &filename, ColorEncoding encoding, Float scale,
                        Allocator alloc);

    PBRT_CPU_GPU
    Float Evaluate(TextureEvalContext ctx) const {
        DCHECK(ctx.faceIndex >= 0 && ctx.faceIndex < faceValues.size());
        return faceValues[ctx.faceIndex];
    }

    static GPUFloatPtexTexture *Create(const Transform &renderFromTexture,
                                       const TextureParameterDictionary &parameters,
                                       const FileLoc *loc, Allocator alloc);
    std::string ToString() const;

  private:
    pstd::vector<Float> faceValues;
};

class GPUSpectrumPtexTexture {
  public:
    GPUSpectrumPtexTexture(const std::string &filename, ColorEncoding encoding,
                           Float scale, SpectrumType spectrumType, Allocator alloc);

    PBRT_CPU_GPU
    SampledSpectrum Evaluate(TextureEvalContext ctx, SampledWavelengths lambda) const {
        CHECK(ctx.faceIndex >= 0 && ctx.faceIndex < faceValues.size());

        RGB rgb = faceValues[ctx.faceIndex];
        const RGBColorSpace *sRGB =
#ifdef PBRT_IS_GPU_CODE
            RGBColorSpace_sRGB;
#else
            RGBColorSpace::sRGB;
#endif
        if (spectrumType == SpectrumType::Unbounded)
            return RGBUnboundedSpectrum(*sRGB, rgb).Sample(lambda);
        else if (spectrumType == SpectrumType::Albedo)
            return RGBAlbedoSpectrum(*sRGB, Clamp(rgb, 0, 1)).Sample(lambda);
        else
            return RGBIlluminantSpectrum(*sRGB, rgb).Sample(lambda);
    }

    static GPUSpectrumPtexTexture *Create(const Transform &renderFromTexture,
                                          const TextureParameterDictionary &parameters,
                                          SpectrumType spectrumType, const FileLoc *loc,
                                          Allocator alloc);

    std::string ToString() const;

  private:
    SpectrumType spectrumType;
    pstd::vector<RGB> faceValues;
};

// FloatScaledTexture Definition
class FloatScaledTexture {
  public:
    // FloatScaledTexture Public Methods
    FloatScaledTexture(FloatTexture tex, FloatTexture scale) : tex(tex), scale(scale) {}

    static FloatTexture Create(const Transform &renderFromTexture,
                               const TextureParameterDictionary &parameters,
                               const FileLoc *loc, Allocator alloc);

    PBRT_CPU_GPU
    Float Evaluate(TextureEvalContext ctx) const {
        Float sc = scale.Evaluate(ctx);
        if (sc == 0)
            return 0;
        return tex.Evaluate(ctx) * sc;
    }

    std::string ToString() const;

  private:
    FloatTexture tex, scale;
};

// SpectrumScaledTexture Definition
class SpectrumScaledTexture {
  public:
    SpectrumScaledTexture(SpectrumTexture tex, FloatTexture scale)
        : tex(tex), scale(scale) {}

    PBRT_CPU_GPU
    SampledSpectrum Evaluate(TextureEvalContext ctx, SampledWavelengths lambda) const {
        Float sc = scale.Evaluate(ctx);
        if (sc == 0)
            return SampledSpectrum(0.f);
        return tex.Evaluate(ctx, lambda) * sc;
    }

    static SpectrumTexture Create(const Transform &renderFromTexture,
                                  const TextureParameterDictionary &parameters,
                                  SpectrumType spectrumType, const FileLoc *loc,
                                  Allocator alloc);

    std::string ToString() const;

  private:
    SpectrumTexture tex;
    FloatTexture scale;
};

// WindyTexture Definition
class WindyTexture {
  public:
    // WindyTexture Public Methods
    WindyTexture(TextureMapping3D mapping) : mapping(mapping) {}

    PBRT_CPU_GPU
    Float Evaluate(TextureEvalContext ctx) const {
        TexCoord3D c = mapping.Map(ctx);
        Float windStrength = FBm(.1f * c.p, .1f * c.dpdx, .1f * c.dpdy, .5, 3);
        Float waveHeight = FBm(c.p, c.dpdx, c.dpdy, .5, 6);
        return std::abs(windStrength) * waveHeight;
    }

    static WindyTexture *Create(const Transform &renderFromTexture,
                                const TextureParameterDictionary &parameters,
                                const FileLoc *loc, Allocator alloc);

    std::string ToString() const;

  private:
    TextureMapping3D mapping;
};

// WrinkledTexture Definition
class WrinkledTexture {
  public:
    // WrinkledTexture Public Methods
    WrinkledTexture(TextureMapping3D mapping, int octaves, Float omega)
        : mapping(mapping), octaves(octaves), omega(omega) {}

    PBRT_CPU_GPU
    Float Evaluate(TextureEvalContext ctx) const {
        TexCoord3D c = mapping.Map(ctx);
        return Turbulence(c.p, c.dpdx, c.dpdy, omega, octaves);
    }

    static WrinkledTexture *Create(const Transform &renderFromTexture,
                                   const TextureParameterDictionary &parameters,
                                   const FileLoc *loc, Allocator alloc);

    std::string ToString() const;

  private:
    // WrinkledTexture Private Data
    TextureMapping3D mapping;
    int octaves;
    Float omega;
};

inline Float FloatTexture::Evaluate(TextureEvalContext ctx) const {
    auto eval = [&](auto ptr) { return ptr->Evaluate(ctx); };
    return Dispatch(eval);
}

inline SampledSpectrum SpectrumTexture::Evaluate(TextureEvalContext ctx,
                                                 SampledWavelengths lambda) const {
    auto eval = [&](auto ptr) { return ptr->Evaluate(ctx, lambda); };
    return Dispatch(eval);
}

// UniversalTextureEvaluator Definition
class UniversalTextureEvaluator {
  public:
    // UniversalTextureEvaluator Public Methods
    PBRT_CPU_GPU
    bool CanEvaluate(std::initializer_list<FloatTexture>,
                     std::initializer_list<SpectrumTexture>) const {
        return true;
    }

    PBRT_CPU_GPU
    Float operator()(FloatTexture tex, TextureEvalContext ctx);

    PBRT_CPU_GPU
    SampledSpectrum operator()(SpectrumTexture tex, TextureEvalContext ctx,
                               SampledWavelengths lambda);
};

// BasicTextureEvaluator Definition
class BasicTextureEvaluator {
  public:
    // BasicTextureEvaluator Public Methods
    PBRT_CPU_GPU
    bool CanEvaluate(std::initializer_list<FloatTexture> ftex,
                     std::initializer_list<SpectrumTexture> stex) const {
        // Return _false_ if any _FloatTexture_s cannot be evaluated
        for (FloatTexture f : ftex)
            if (f && !f.Is<FloatConstantTexture>() && !f.Is<FloatImageTexture>() &&
                !f.Is<GPUFloatPtexTexture>() && !f.Is<GPUFloatImageTexture>())
                return false;

        // Return _false_ if any _SpectrumTexture_s cannot be evaluated
        for (SpectrumTexture s : stex)
            if (s && !s.Is<SpectrumConstantTexture>() && !s.Is<SpectrumImageTexture>() &&
                !s.Is<GPUSpectrumPtexTexture>() && !s.Is<GPUSpectrumImageTexture>())
                return false;

        return true;
    }

    PBRT_CPU_GPU
    Float operator()(FloatTexture tex, TextureEvalContext ctx) {
        if (tex.Is<FloatConstantTexture>())
            return tex.Cast<FloatConstantTexture>()->Evaluate(ctx);
        else if (tex.Is<FloatImageTexture>())
            return tex.Cast<FloatImageTexture>()->Evaluate(ctx);
        else if (tex.Is<GPUFloatImageTexture>())
            return tex.Cast<GPUFloatImageTexture>()->Evaluate(ctx);
        else if (tex.Is<GPUFloatPtexTexture>())
            return tex.Cast<GPUFloatPtexTexture>()->Evaluate(ctx);
        else {
            if (tex)
                LOG_FATAL("BasicTextureEvaluator::operator() called with %s", tex);
            return 0.f;
        }
    }

    PBRT_CPU_GPU
    SampledSpectrum operator()(SpectrumTexture tex, TextureEvalContext ctx,
                               SampledWavelengths lambda) {
        if (tex.Is<SpectrumConstantTexture>())
            return tex.Cast<SpectrumConstantTexture>()->Evaluate(ctx, lambda);
        else if (tex.Is<SpectrumImageTexture>())
            return tex.Cast<SpectrumImageTexture>()->Evaluate(ctx, lambda);
        else if (tex.Is<GPUSpectrumImageTexture>())
            return tex.Cast<GPUSpectrumImageTexture>()->Evaluate(ctx, lambda);
        else if (tex.Is<GPUSpectrumPtexTexture>())
            return tex.Cast<GPUSpectrumPtexTexture>()->Evaluate(ctx, lambda);
        else {
            if (tex)
                LOG_FATAL("BasicTextureEvaluator::operator() called with %s", tex);
            return SampledSpectrum(0.f);
        }
    }
};

}  // namespace pbrt

#endif  // PBRT_TEXTURES_H<|MERGE_RESOLUTION|>--- conflicted
+++ resolved
@@ -659,18 +659,16 @@
 #else
         // flip y coord since image has (0,0) at upper left, texture at lower
         // left
-<<<<<<< HEAD
-        Vector2f dstdx, dstdy;
-        Point2f st = mapping.Map(ctx, &dstdx, &dstdy);
+        TexCoord2D c = mapping.Map(ctx);
         int nChannels = int(tex1D<float>(texBasis, 0));
         if (nChannels != 0) {
           int offset = int(tex1D<float>(texBasis, 2));
           SampledSpectrum s;
           SampledSpectrum basisSpectrum;
           float tex_spectrum[3];
-                          float4 pixel_spectrum = tex2DGrad<float4>(texObj, st[0], 1 - st[1],
-                                              make_float2(dstdx[0], dstdy[0]),
-                                              make_float2(dstdx[1], dstdy[1]));
+                          float4 pixel_spectrum = tex2DGrad<float4>(texObj, c.st[0], 1 - c.st[1],
+                                              make_float2(c.dsdx, c.dsdy),
+                                              make_float2(c.dtdx, c.dtdy));
           // for (int c = 0; c < nChannels; c++) {
           //     tex_spectrum[c] =
           //         scale * tex2DLayered<float>(texObj, st[0], 1 - st[1], c);
@@ -691,14 +689,14 @@
         } else {
             RGB rgb;
             if (isSingleChannel) {
-                float tex = scale * tex2DGrad<float>(texObj, st[0], 1 - st[1],
-                                                     make_float2(dstdx[0], dstdy[0]),
-                                                     make_float2(dstdx[1], dstdy[1]));
+                float tex = scale * tex2DGrad<float>(texObj, c.st[0], 1 - c.st[1],
+                                                     make_float2(c.dsdx, c.dsdy),
+                                                     make_float2(c.dtdx, c.dtdy));
                 rgb = RGB(tex, tex, tex);
             } else {
-                float4 tex = tex2DGrad<float4>(texObj, st[0], 1 - st[1],
-                                               make_float2(dstdx[0], dstdy[0]),
-                                               make_float2(dstdx[1], dstdy[1]));
+                float4 tex = tex2DGrad<float4>(texObj, c.st[0], 1 - c.st[1],
+                                               make_float2(c.dsdx, c.dsdy),
+                                               make_float2(c.dtdx, c.dtdy));
                 rgb = scale * RGB(tex.x, tex.y, tex.z);
             }
             if (invert)
@@ -710,20 +708,6 @@
                 return RGBAlbedoSpectrum(*colorSpace, rgb).Sample(lambda);
             } else
                 return RGBIlluminantSpectrum(*colorSpace, rgb).Sample(lambda);
-=======
-        TexCoord2D c = mapping.Map(ctx);
-        RGB rgb;
-        if (isSingleChannel) {
-            float tex = scale * tex2DGrad<float>(texObj, c.st[0], 1 - c.st[1],
-                                                 make_float2(c.dsdx, c.dsdy),
-                                                 make_float2(c.dtdx, c.dtdy));
-            rgb = RGB(tex, tex, tex);
-        } else {
-            float4 tex = tex2DGrad<float4>(texObj, c.st[0], 1 - c.st[1],
-                                           make_float2(c.dsdx, c.dsdy),
-                                           make_float2(c.dtdx, c.dtdy));
-            rgb = scale * RGB(tex.x, tex.y, tex.z);
->>>>>>> 07d4749c
         }
 #endif
     }
