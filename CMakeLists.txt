# pbrt-v4 top-level CMakeLists.txt

cmake_minimum_required (VERSION 3.12)

project (PBRT-V4 LANGUAGES CXX C)

set (CMAKE_CXX_STANDARD 17)
set (CMAKE_CXX_STANDARD_REQUIRED ON)

# For sanitizers
list (INSERT CMAKE_MODULE_PATH 0 "${CMAKE_SOURCE_DIR}/cmake")

# Configuration options

option (PBRT_FLOAT_AS_DOUBLE "Use 64-bit floats" OFF)
option (PBRT_BUILD_NATIVE_EXECUTABLE "Build executable optimized for CPU architecture of system pbrt was built on" ON)
option (PBRT_DBG_LOGGING "Enable (very verbose!) debug logging" OFF)
option (PBRT_NVTX "Insert NVTX annotations for NVIDIA Profiling and Debugging Tools" OFF)
option (PBRT_NVML "Use NVML for GPU performance measurement" OFF)
option (PBRT_USE_PREGENERATED_RGB_TO_SPECTRUM_TABLES "Use pregenerated rgbspectrum_*.cpp files rather than running rgb2spec_opt to generate them at build time" OFF)
set (PBRT_OPTIX7_PATH $ENV{PBRT_OPTIX7_PATH} CACHE PATH "Path to OptiX 7 SDK")
set (PBRT_GPU_SHADER_MODEL "" CACHE STRING "")

if (NOT CMAKE_BUILD_TYPE AND NOT CMAKE_CONFIGURATION_TYPES)
  message (STATUS "Setting build type to 'Release' as none was specified.")
  set (CMAKE_BUILD_TYPE Release CACHE STRING "Choose the type of build." FORCE)
  set_property (CACHE CMAKE_BUILD_TYPE PROPERTY STRINGS "Debug" "Release"
    "MinSizeRel" "RelWithDebInfo")
endif ()

function (CHECK_EXT NAME DIR HASH)
  if (NOT IS_DIRECTORY "${CMAKE_CURRENT_SOURCE_DIR}/src/ext/${DIR}")
    message (FATAL_ERROR "The ${NAME} submodule directory is missing! "
      "Either that submodule was recently added to pbrt or you did not clone the project with --recursive. "
      "In order to update the submodules, run:\n"
      "  \"git submodule update --init --recursive\"")
  endif ()

  find_package(Git)
  if (GIT_FOUND)
    execute_process (
      COMMAND ${GIT_EXECUTABLE} rev-parse HEAD
      WORKING_DIRECTORY "${CMAKE_CURRENT_SOURCE_DIR}/src/ext/${DIR}"
      RESULT_VARIABLE "git_return"
      ERROR_QUIET
      OUTPUT_STRIP_TRAILING_WHITESPACE
      OUTPUT_VARIABLE "git_hash")
    if (NOT ${git_hash} MATCHES "^${HASH}")
      message (FATAL_ERROR "The ${CMAKE_CURRENT_SOURCE_DIR}/src/ext/${DIR} "
        "submodule isn't up to date (${git_hash} vs ${HASH}). Please run:\n"
        "  \"git submodule update --recursive\"")
    else ()
      message (STATUS "${NAME} at commit: ${git_hash}")
    endif()
  else (GIT_FOUND)
    message (STATUS "git not found: unable to verify revisions in submodules")
  endif (GIT_FOUND)
endfunction ()

check_ext ("OpenEXR" "openexr/OpenEXR" 5cfb5dab6dfada731586b0281bdb15ee75e26782)
check_ext ("OpenVDB" "openvdb/nanovdb" 414bed84c2fc22e188eac7b611aa85c7edd7a5a9)
check_ext ("Ptex" "ptex/src" 4cd8e9a6db2b06e478dfbbd8c26eb6df97f84483)
check_ext ("double-conversion" "double-conversion/cmake" cc1f75a114aca8d2af69f73a5a959aecbab0e87a)
check_ext ("filesystem" "filesystem/filesystem" c5f9de30142453eb3c6fe991e82dfc2583373116)
check_ext ("glfw" "glfw/docs" 4cb36872a5fe448c205d0b46f0e8c8b57530cfe0)
check_ext ("libdeflate" "libdeflate/common" 1fd0bea6ca2073c68493632dafc4b1ddda1bcbc3)
check_ext ("lodepng" "lodepng/examples" 8c6a9e30576f07bf470ad6f09458a2dcd7a6a84a)
check_ext ("qoi" "qoi" 028c75fd26e5e0758c7c711216c00404994c1ad3)
check_ext ("stb" "stb/tools" af1a5bc352164740c1cc1354942b1c6b72eacb8a)
check_ext ("utf8proc" "utf8proc/bench" 2484e2ed5e1d9c19edcccf392a7d9920ad90dfaf)
check_ext ("zlib" "zlib/doc" 54d591eabf9fe0e84c725638f8d5d8d202a093fa)
add_compile_definitions ("$<$<CONFIG:DEBUG>:PBRT_DEBUG_BUILD>")

enable_testing ()

find_package (Sanitizers)
find_package (Threads)

find_package(OpenGL REQUIRED)

set_property (GLOBAL PROPERTY USE_FOLDERS ON)

if (MSVC)
  list (APPEND PBRT_DEFINITIONS "PBRT_IS_MSVC" "_CRT_SECURE_NO_WARNINGS")
  list (APPEND PBRT_DEFINITIONS "PBRT_IS_MSVC" "_ENABLE_EXTENDED_ALIGNED_STORAGE")
endif ()

if (PBRT_FLOAT_AS_DOUBLE)
  list (APPEND PBRT_DEFINITIONS "PBRT_FLOAT_AS_DOUBLE")
endif ()
if (PBRT_DBG_LOGGING)
  list (APPEND PBRT_DEFINITIONS "PBRT_DBG_LOGGING")
endif ()

#######################################
## ext

set (BUILD_SHARED_LIBS OFF)

add_subdirectory (${CMAKE_CURRENT_SOURCE_DIR}/src/ext)

find_package(GSL)
include_directories(${GSL_INCLUDE_DIR})
########################################
# os/compiler-specific stuff

if (CMAKE_SYSTEM_NAME STREQUAL Windows)
  list (APPEND PBRT_DEFINITIONS "PBRT_IS_WINDOWS" "NOMINMAX")
elseif (CMAKE_SYSTEM_NAME STREQUAL Darwin)
  list (APPEND PBRT_DEFINITIONS "PBRT_IS_OSX")
elseif (CMAKE_SYSTEM_NAME STREQUAL Linux)
  list (APPEND PBRT_DEFINITIONS "PBRT_IS_LINUX")
  # -rdynamic so we can get backtrace symbols...
  # --no-as-needed so libprofiler sticks around
  string (APPEND CMAKE_EXE_LINKER_FLAGS " -rdynamic -Wl,--no-as-needed")
else ()
  message (SEND_ERROR "Unknown system name: " + CMAKE_SYSTEM_NAME)
endif()

# libgoogle-perftools-dev
find_library (PROFILE_LIB profiler)
if (NOT PROFILE_LIB)
  message (STATUS "Unable to find -lprofiler")
else ()
  message (STATUS "Found -lprofiler: ${PROFILE_LIB}")
endif ()

add_library (pbrt_warnings INTERFACE)
target_compile_options (
    pbrt_warnings
    INTERFACE
        "$<$<CXX_COMPILER_ID:MSVC>:$<$<COMPILE_LANGUAGE:CUDA>:SHELL:-Xcompiler >/wd4244>" # int -> float conversion
        "$<$<CXX_COMPILER_ID:MSVC>:$<$<COMPILE_LANGUAGE:CUDA>:SHELL:-Xcompiler >/wd4267>" # size_t -> int conversion
        "$<$<CXX_COMPILER_ID:MSVC>:$<$<COMPILE_LANGUAGE:CUDA>:SHELL:-Xcompiler >/wd4305>" # double constant assigned to float
        "$<$<CXX_COMPILER_ID:MSVC>:$<$<COMPILE_LANGUAGE:CUDA>:SHELL:-Xcompiler >/wd4552>" # result of expression not used
        "$<$<CXX_COMPILER_ID:MSVC>:$<$<COMPILE_LANGUAGE:CUDA>:SHELL:-Xcompiler >/wd4838>" # double -> int conversion
        "$<$<CXX_COMPILER_ID:MSVC>:$<$<COMPILE_LANGUAGE:CUDA>:SHELL:-Xcompiler >/wd4843>" # double -> float conversion
        "$<$<CXX_COMPILER_ID:MSVC>:$<$<COMPILE_LANGUAGE:CUDA>:SHELL:-Xcompiler >/wd26451>" # arithmetic on 4-byte value, then cast to 8-byte
        "$<$<CXX_COMPILER_ID:MSVC>:$<$<COMPILE_LANGUAGE:CUDA>:SHELL:-Xcompiler >/wd26495>" # uninitialized member variable
        "$<$<CXX_COMPILER_ID:MSVC>:$<$<COMPILE_LANGUAGE:CUDA>:SHELL:-Xcompiler >/wd4334>" # 32 to 64 bit displacement
)

add_library (pbrt_opt INTERFACE)

#########################################
## CUDA / OptiX

add_library (cuda_build_configuration INTERFACE)

include (CheckLanguage)

check_language(CUDA)

if (CMAKE_CUDA_COMPILER)
  if (CUDA_VERSION_MAJOR LESS 11)
    message (WARNING "pbrt-v4 requires CUDA version 11.0 or later but version ${CUDA_VERSION_MAJOR}.${CUDA_VERSION_MINOR}\
was found. GPU support is therefore disabled. If you have multiple versions\
of CUDA installed, please update your PATH.")
  else ()
    find_package (CUDA REQUIRED)

    # This seems to be necessary starting with 3.17.1, but gives an error
    # about 17 being an unsupported version earlier...
    if (${CMAKE_VERSION} VERSION_GREATER_EQUAL "3.17.0")
        set (CMAKE_CUDA_STANDARD 17)
    endif ()

    # https://github.com/VIAME/VIAME/blob/aa6c5f56a898b08e4da102c400b453e23952199c/CMakeLists.txt#L291
    if (NOT CUDA_VERSION_PATCH)
      if (CUDA_NVCC_EXECUTABLE AND
          CUDA_NVCC_EXECUTABLE STREQUAL CMAKE_CUDA_COMPILER AND
          CMAKE_CUDA_COMPILER_VERSION MATCHES [=[([0-9]+)\.([0-9]+)\.([0-9]+)]=])
        set (CUDA_VERSION_PATCH "${CMAKE_MATCH_3}")
      elseif (CUDA_NVCC_EXECUTABLE)
        execute_process (COMMAND ${CUDA_NVCC_EXECUTABLE} "--version" OUTPUT_VARIABLE NOUT)
        if (NOUT MATCHES [=[ V([0-9]+)\.([0-9]+)\.([0-9]+)]=])
          set (CUDA_VERSION_PATCH "${CMAKE_MATCH_3}")
        endif ()
      endif ()
    endif ()

    message (STATUS "Found CUDA: ${CUDA_VERSION_MAJOR}.${CUDA_VERSION_MINOR}.${CUDA_VERSION_PATCH}")
    if (CUDA_VERSION_MAJOR EQUAL 11 AND CUDA_VERSION_MINOR EQUAL 3 AND CUDA_VERSION_PATCH LESS 109)
      message (SEND_ERROR "Unfortunately, pbrt-v4 triggers an internal compiler error in CUDA 11.3.0. Please either use CUDA 11.0-11.2 or 11.3.1 or later.")
    endif ()

    if ("${PBRT_OPTIX7_PATH}" STREQUAL "")
        message (WARNING "Found CUDA but PBRT_OPTIX7_PATH is not set. Disabling GPU compilation.")
    else ()
        enable_language (CUDA)
        list (APPEND PBRT_DEFINITIONS "PBRT_BUILD_GPU_RENDERER")
        if (PBRT_NVTX)
            list (APPEND PBRT_DEFINITIONS "NVTX")
        endif ()
        if (PBRT_NVML)
            list (APPEND PBRT_DEFINITIONS "PBRT_USE_NVML")
        endif ()
        set (PBRT_CUDA_ENABLED ON)

        # FIXME
        include_directories (${CMAKE_CUDA_TOOLKIT_INCLUDE_DIRECTORIES})  # for regular c++ compiles

        # http://www.ssl.berkeley.edu/~jimm/grizzly_docs/SSL/opt/intel/cc/9.0/lib/locale/en_US/mcpcom.msg
        target_compile_options (
            pbrt_warnings
            INTERFACE
                #"$<$<COMPILE_LANGUAGE:CUDA>:SHELL:-Xptxas --warn-on-double-precision-use>"
                "$<$<COMPILE_LANGUAGE:CUDA>:SHELL:-Xcudafe --diag_suppress=partial_override>"
                "$<$<COMPILE_LANGUAGE:CUDA>:SHELL:-Xcudafe --diag_suppress=virtual_function_decl_hidden>"
                "$<$<COMPILE_LANGUAGE:CUDA>:SHELL:-Xcudafe --diag_suppress=integer_sign_change>"
                "$<$<COMPILE_LANGUAGE:CUDA>:SHELL:-Xcudafe --diag_suppress=declared_but_not_referenced>"
                # WAR invalid warnings about this with "if constexpr"
                "$<$<COMPILE_LANGUAGE:CUDA>:SHELL:-Xcudafe --diag_suppress=implicit_return_from_non_void_function>"
        )

        # Willie hears yeh..
        string (APPEND CMAKE_CUDA_FLAGS " -Xnvlink -suppress-stack-size-warning")

        target_compile_options (
            cuda_build_configuration
            INTERFACE
                "$<$<COMPILE_LANGUAGE:CUDA>:--std=c++17;--use_fast_math;--expt-relaxed-constexpr;--extended-lambda;--forward-unknown-to-host-compiler>"
                # The "$<NOT:$<BOOL:$<TARGET_PROPERTY:CUDA_PTX_COMPILATION>>>" part is to not add debugging symbols when generating PTX files for OptiX; see https://github.com/mmp/pbrt-v4/issues/69#issuecomment-715499748.
                "$<$<COMPILE_LANGUAGE:CUDA>:$<IF:$<AND:$<CONFIG:Debug>,$<NOT:$<BOOL:$<TARGET_PROPERTY:CUDA_PTX_COMPILATION>>>>,-G;-g,-lineinfo;-maxrregcount;128>>"
        )

        if (PBRT_GPU_SHADER_MODEL STREQUAL "")
            # https://wagonhelm.github.io/articles/2018-03/detecting-cuda-capability-with-cmake
            # Get CUDA compute capability
            set (CHECK_CUDA_OUTPUT_EXE ${CMAKE_BINARY_DIR}/checkcuda)
            if (MSVC)
                execute_process (COMMAND ${CMAKE_CUDA_COMPILER} -lcuda ${CMAKE_SOURCE_DIR}/cmake/checkcuda.cu -ccbin ${CMAKE_CXX_COMPILER} -o ${CHECK_CUDA_OUTPUT_EXE}
                                 RESULT_VARIABLE BUILD_CHECK_CUDA_RETURN_CODE)
            else  ()
                execute_process (COMMAND ${CMAKE_CUDA_COMPILER} -lcuda ${CMAKE_SOURCE_DIR}/cmake/checkcuda.cu -o ${CHECK_CUDA_OUTPUT_EXE}
                                 RESULT_VARIABLE BUILD_CHECK_CUDA_RETURN_CODE)
            endif ()

            if (NOT ${BUILD_CHECK_CUDA_RETURN_CODE} EQUAL 0)
                message (SEND_ERROR "Was unable to build checkcuda, consider manually setting PBRT_GPU_SHADER_MODEL")
            endif ()

            execute_process (COMMAND ${CHECK_CUDA_OUTPUT_EXE}
                             RESULT_VARIABLE CUDA_RETURN_CODE
                             OUTPUT_VARIABLE CHECK_CUDA_OUTPUT)

            if (NOT ${CUDA_RETURN_CODE} EQUAL 0)
                message (SEND_ERROR ${CHECK_CUDA_OUTPUT})
              else ()
                set(ARCH "${CHECK_CUDA_OUTPUT}")
                message (STATUS "Detected CUDA Architecture: ${ARCH}")
                string (APPEND CMAKE_CUDA_FLAGS " --gpu-architecture=${ARCH}")
            endif ()
        else ()
            set(ARCH "${PBRT_GPU_SHADER_MODEL}")
            message (STATUS "Specified CUDA Architecture: ${ARCH}")
            string (APPEND CMAKE_CUDA_FLAGS " --gpu-architecture=${ARCH}")
        endif ()

        set (PBRT_CUDA_LIB cuda)
        # optix
        # FIXME
        include_directories (${PBRT_OPTIX7_PATH}/include)

        # find CUDA's bin2c executable
        get_filename_component (cuda_compiler_bin "${CMAKE_CUDA_COMPILER}" DIRECTORY)
        find_program (BIN2C
                      NAMES bin2c
                      PATHS ${cuda_compiler_bin}
                      DOC "Path to the CUDA SDK bin2c executable."
                      NO_DEFAULT_PATH)
        if (NOT BIN2C)
            message (FATAL_ERROR
                     "bin2c not found:\n"
                     "  CMAKE_CUDA_COMPILER='${CMAKE_CUDA_COMPILER}'\n"
                     "  cuda_compiler_bin='${cuda_compiler_bin}'\n"
            )
        endif ()

        # this macro defines cmake rules that execute the following four steps:
        # 1) compile the given cuda file ${cuda_file} to an intermediary PTX file
        # 2) use the 'bin2c' tool (that comes with CUDA) to
        #    create a second intermediary (.c-)file which defines a const string variable
        #    (named '${c_var_name}') whose (constant) value is the PTX output
        #    from the previous step.
        # 3) compile the given .c file to an intermediary object file (why thus has
        #    that PTX string 'embedded' as a global constant.
        # 4) assign the name of the intermediary .o file to the cmake variable
        #    'output_var', which can then be added to cmake targets.
        macro (cuda_compile_and_embed output_var cuda_file lib_name)
          add_library ("${lib_name}" OBJECT "${cuda_file}")
          set_property (TARGET "${lib_name}" PROPERTY CUDA_PTX_COMPILATION ON)

          # disable "extern declaration... is treated as a static definition" warning
          if (CUDA_VERSION_MAJOR EQUAL 11 AND CUDA_VERSION_MINOR LESS 2)
              target_compile_options ("${lib_name}" PRIVATE
                                      -Xcudafe=--display_error_number -Xcudafe=--diag_suppress=3089)
          else ()
              target_compile_options ("${lib_name}" PRIVATE
                                      -Xcudafe=--display_error_number -Xcudafe=--diag_suppress=20044)
          endif ()

          # CUDA integration in Visual Studio seems broken as even if "Use
          # Host Preprocessor Definitions" is checked, the host preprocessor
          # definitions are still not used when compiling device code.
          # To work around that, define the macros using --define-macro to
          # avoid CMake identifying those as macros and using the proper (but
          # broken) way of specifying them.
          if (${CMAKE_GENERATOR} MATCHES "^Visual Studio")
            # As PBRT_DEBUG_BUILD is specified globally as a definition, we need to
            # manually add it due to the bug mentioned earlier and due to it
            # not being found in PBRT_DEFINITIONS.
            if (CMAKE_BUILD_TYPE MATCHES Debug)
                set (cuda_definitions "--define-macro=PBRT_DEBUG_BUILD")
            endif ()
            foreach (arg ${PBRT_DEFINITIONS})
              list (APPEND cuda_definitions "--define-macro=${arg}")
            endforeach ()
            target_compile_options ("${lib_name}" PRIVATE ${cuda_definitions})
          else ()
            target_compile_definitions ("${lib_name}" PRIVATE ${PBRT_DEFINITIONS})
          endif ()
          target_include_directories ("${lib_name}" PRIVATE src ${CMAKE_BINARY_DIR})
          target_include_directories ("${lib_name}" SYSTEM PRIVATE ${NANOVDB_INCLUDE})
          target_link_libraries ("${lib_name}" PRIVATE cuda_build_configuration pbrt_opt pbrt_warnings)
          add_dependencies ("${lib_name}" pbrt_soa_generated)
          set (c_var_name ${output_var})
          set (embedded_file ${cuda_file}.ptx_embedded.c)
          add_custom_command (
            OUTPUT "${embedded_file}"
            COMMAND ${CMAKE_COMMAND}
              "-DBIN_TO_C_COMMAND=${BIN2C}"
              "-DOBJECTS=$<TARGET_OBJECTS:${lib_name}>"
              "-DVAR_NAME=${c_var_name}"
              "-DOUTPUT=${embedded_file}"
              -P ${CMAKE_CURRENT_SOURCE_DIR}/cmake/bin2c_wrapper.cmake
            VERBATIM
            DEPENDS "${lib_name}" $<TARGET_OBJECTS:${lib_name}>
            COMMENT "Embedding PTX generated from ${cuda_file}"
          )
          set (${output_var} ${embedded_file})
        endmacro ()
    endif ()
  endif()
else ()
    message (STATUS "CUDA not found")
endif ()

###########################################################################
# Annoying compiler-specific details

include (CheckCXXCompilerFlag)

check_cxx_compiler_flag ("-march=native" COMPILER_SUPPORTS_MARCH_NATIVE)
if (COMPILER_SUPPORTS_MARCH_NATIVE AND PBRT_BUILD_NATIVE_EXECUTABLE)
    target_compile_options (pbrt_opt INTERFACE
          "$<$<COMPILE_LANGUAGE:CUDA>:SHELL:-Xcompiler >-march=native")
endif ()

if (CMAKE_CXX_COMPILER_ID STREQUAL "Intel")
  list (APPEND PBRT_CXX_FLAGS "-std=c++17")

  find_program (XIAR xiar)
  if (XIAR)
    set (CMAKE_AR "${XIAR}")
  endif (XIAR)
  mark_as_advanced (XIAR)

  find_program(XILD xild)
  if (XILD)
    set (CMAKE_LINKER "${XILD}")
  endif (XILD)
  mark_as_advanced (XILD)

  # ICC will default to -fp-model fast=1, which performs value-unsafe optimizations which will
  # cause pbrt_test to fail. For safety, -fp-model precise is explicitly set here by default.
  set (FP_MODEL "precise" CACHE STRING "The floating point model to compile with.")
  set_property (CACHE FP_MODEL PROPERTY STRINGS "precise" "fast=1" "fast=2")

  list (APPEND PBRT_CXX_FLAGS "-fp-model" "${FP_MODEL}")
endif ()

if (MSVC AND MSVC_VERSION LESS 1920)
  message (SEND_ERROR "pbrt-v4 currently requires MSVC 2019 to build on Windows. PRs that get MSVC 2017 working as well would be welcomed. :-)")
endif ()

###########################################################################
# Check for various C++ features and set preprocessor variables or
# define workarounds.

include (CheckCXXSourceCompiles)

check_cxx_source_compiles ("
#include <fcntl.h>
#include <sys/mman.h>
#include <sys/stat.h>
#include <sys/types.h>
int main() {
   int fd = open(\"foo\", O_RDONLY);
   struct stat s;
   fstat(fd, &s);
   size_t len = s.st_size;
   void *ptr = mmap(0, len, PROT_READ, MAP_FILE | MAP_SHARED, fd, 0);
   munmap(ptr, len);
}
" HAVE_MMAP)

if (HAVE_MMAP)
  list (APPEND PBRT_DEFINITIONS "PBRT_HAVE_MMAP")
ENDIF ()

include (CheckIncludeFiles)

check_cxx_source_compiles ("
#include <intrin.h>
int main() {
    unsigned long lz = 0, v = 1234;
    if (_BitScanReverse(&lz, v)) return lz;
    return 0;
} " HAS_INTRIN_H)

if (HAS_INTRIN_H)
  list (APPEND PBRT_DEFINITIONS "PBRT_HAS_INTRIN_H")
endif ()

########################################
# noinline

check_cxx_source_compiles (
"__declspec(noinline) void foo() { }
int main() { }"
HAVE_DECLSPEC_NOINLINE)

check_cxx_source_compiles (
"__attribute__((noinline)) void foo() { }
int main() { }"
HAVE_ATTRIBUTE_NOINLINE)

if (HAVE_ATTRIBUTE_NOINLINE)
  list (APPEND PBRT_DEFINITIONS "PBRT_NOINLINE=__attribute__((noinline))")
elseif (HAVE_DECLSPEC_NOINLINE)
  list (APPEND PBRT_DEFINITIONS "PBRT_NOINLINE=__declspec(noinline)")
else ()
  list (APPEND PBRT_DEFINITIONS "PBRT_NOINLINE")
endif ()

########################################
# restrict

check_cxx_source_compiles (
"int * __restrict__ ptr;
int main() { }"
HAVE_PRE_POST_BAR_RESTRICT)

check_cxx_source_compiles (
"int * __restrict ptr;
int main() { }"
HAVE_PRE_BAR_RESTRICT)

if (HAVE_PRE_POST_BAR_RESTRICT)
  list (APPEND PBRT_DEFINITIONS "PBRT_RESTRICT=__restrict__")
elseif (HAVE_PRE_BAR_RESTRICT)
  list (APPEND PBRT_DEFINITIONS "PBRT_RESTRICT=__restrict")
else ()
  list (APPEND PBRT_DEFINITIONS "PBRT_RESTRICT")
endif ()

########################################
# Aligned memory allocation

check_cxx_source_compiles ( "
#include <malloc.h>
int main() { void * ptr = _aligned_malloc(1024, 32); }
" HAVE__ALIGNED_MALLOC )

check_cxx_source_compiles ( "
#include <stdlib.h>
int main() {
  void *ptr;
  posix_memalign(&ptr, 32, 1024);
} " HAVE_POSIX_MEMALIGN )

if (HAVE__ALIGNED_MALLOC)
  list (APPEND PBRT_DEFINITIONS "PBRT_HAVE__ALIGNED_MALLOC")
elseif (HAVE_POSIX_MEMALIGN)
  list (APPEND PBRT_DEFINITIONS "PBRT_HAVE_POSIX_MEMALIGN")
else ()
  message (SEND_ERROR "Unable to find a way to allocate aligned memory")
endif ()

########################################
# are long and int64_t the same

check_cxx_source_compiles ("
#include <cstdint>
#include <type_traits>
static_assert(!std::is_same<long, int64_t>::value && !std::is_same<long long, int64_t>::value);
int main() { }
" INT64_IS_OWN_TYPE)

if (INT64_IS_OWN_TYPE)
  list (APPEND PBRT_DEFINITIONS "PBRT_INT64_IS_OWN_TYPE")
endif ()

if (PBRT_NVTX)
  add_definitions (-D NVTX)
endif()

###########################################################################
# On to pbrt...

set (PBRT_SOURCE
  src/pbrt/bsdf.cpp
  src/pbrt/bssrdf.cpp
  src/pbrt/bxdfs.cpp
  src/pbrt/cameras.cpp
  src/pbrt/film.cpp
  src/pbrt/filters.cpp
  src/pbrt/interaction.cpp
  src/pbrt/lights.cpp
  src/pbrt/lightsamplers.cpp
  src/pbrt/materials.cpp
  src/pbrt/media.cpp
  src/pbrt/options.cpp
  src/pbrt/paramdict.cpp
  src/pbrt/parser.cpp
  src/pbrt/pbrt.cpp
  src/pbrt/ray.cpp
  src/pbrt/samplers.cpp
  src/pbrt/scene.cpp
  src/pbrt/shapes.cpp
  src/pbrt/textures.cpp

  src/pbrt/cmd/pspec_gpu.cpp
  )
  
if (MSVC)
    set (PBRT_SOURCE ${PBRT_SOURCE} src/pbrt/visualstudio.natvis)
endif ()

set (PBRT_SOURCE_HEADERS
  src/pbrt/bsdf.h
  src/pbrt/bssrdf.h
  src/pbrt/bxdfs.h
  src/pbrt/cameras.h
  src/pbrt/film.h
  src/pbrt/filters.h
  src/pbrt/interaction.h
  src/pbrt/lightsamplers.h
  src/pbrt/lights.h
  src/pbrt/materials.h
  src/pbrt/media.h
  src/pbrt/options.h
  src/pbrt/paramdict.h
  src/pbrt/parser.h
  src/pbrt/pbrt.h
  src/pbrt/pbrt.soa
  src/pbrt/ray.h
  src/pbrt/samplers.h
  src/pbrt/scene.h
  src/pbrt/shapes.h
  src/pbrt/textures.h
  )

SET (PBRT_CPU_SOURCE
  src/pbrt/cpu/aggregates.cpp
  src/pbrt/cpu/integrators.cpp
  src/pbrt/cpu/primitive.cpp
  src/pbrt/cpu/render.cpp
)

SET (PBRT_CPU_SOURCE_HEADERS
  src/pbrt/cpu/aggregates.h
  src/pbrt/cpu/integrators.h
  src/pbrt/cpu/primitive.h
  src/pbrt/cpu/render.h
)

SET (PBRT_WAVEFRONT_SOURCE
  src/pbrt/wavefront/aggregate.cpp
  src/pbrt/wavefront/camera.cpp
  src/pbrt/wavefront/film.cpp
  src/pbrt/wavefront/integrator.cpp
  src/pbrt/wavefront/media.cpp
  src/pbrt/wavefront/samples.cpp
  src/pbrt/wavefront/surfscatter.cpp
  src/pbrt/wavefront/subsurface.cpp
  src/pbrt/wavefront/wavefront.cpp
)

SET (PBRT_WAVEFRONT_SOURCE_HEADERS
  src/pbrt/wavefront/aggregate.h
  src/pbrt/wavefront/integrator.h
  src/pbrt/wavefront/intersect.h
  src/pbrt/wavefront/wavefront.h
  src/pbrt/wavefront/workitems.h
  src/pbrt/wavefront/workitems.soa
  src/pbrt/wavefront/workqueue.h
)

SET (PBRT_UTIL_SOURCE
  src/pbrt/util/args.cpp
  src/pbrt/util/bluenoise.cpp
  src/pbrt/util/buffercache.cpp
  src/pbrt/util/check.cpp
  src/pbrt/util/color.cpp
  src/pbrt/util/colorspace.cpp
  src/pbrt/util/display.cpp
  src/pbrt/util/error.cpp
  src/pbrt/util/file.cpp
  src/pbrt/util/float.cpp
  src/pbrt/util/gui.cpp
  src/pbrt/util/image.cpp
  src/pbrt/util/log.cpp
  src/pbrt/util/loopsubdiv.cpp
  src/pbrt/util/lowdiscrepancy.cpp
  src/pbrt/util/math.cpp
  src/pbrt/util/memory.cpp
  src/pbrt/util/mesh.cpp
  src/pbrt/util/mipmap.cpp
  src/pbrt/util/noise.cpp
  src/pbrt/util/parallel.cpp
  src/pbrt/util/pmj02tables.cpp
  src/pbrt/util/primes.cpp
  src/pbrt/util/print.cpp
  src/pbrt/util/progressreporter.cpp
  src/pbrt/util/pstd.cpp
  src/pbrt/util/rng.cpp
  src/pbrt/util/sampling.cpp
  src/pbrt/util/scattering.cpp
  src/pbrt/util/sobolmatrices.cpp
  src/pbrt/util/spectrum.cpp
  src/pbrt/util/stats.cpp
  src/pbrt/util/stbimage.cpp
  src/pbrt/util/string.cpp
  src/pbrt/util/transform.cpp
  src/pbrt/util/vecmath.cpp
)

SET (PBRT_UTIL_SOURCE_HEADERS
  src/pbrt/util/args.h
  src/pbrt/util/bluenoise.h
  src/pbrt/util/buffercache.h
  src/pbrt/util/check.h
  src/pbrt/util/color.h
  src/pbrt/util/colorspace.h
  src/pbrt/util/containers.h
  src/pbrt/util/display.h
  src/pbrt/util/error.h
  src/pbrt/util/file.h
  src/pbrt/util/float.h
  src/pbrt/util/gui.h
  src/pbrt/util/hash.h
  src/pbrt/util/image.h
  src/pbrt/util/log.h
  src/pbrt/util/loopsubdiv.h
  src/pbrt/util/lowdiscrepancy.h
  src/pbrt/util/math.h
  src/pbrt/util/memory.h
  src/pbrt/util/mesh.h
  src/pbrt/util/mipmap.h
  src/pbrt/util/noise.h
  src/pbrt/util/parallel.h
  src/pbrt/util/pmj02tables.h
  src/pbrt/util/primes.h
  src/pbrt/util/print.h
  src/pbrt/util/progressreporter.h
  src/pbrt/util/pstd.h
  src/pbrt/util/rng.h
  src/pbrt/util/sampling.h
  src/pbrt/util/scattering.h
  src/pbrt/util/soa.h
  src/pbrt/util/sobolmatrices.h
  src/pbrt/util/spectrum.h
  src/pbrt/util/splines.h
  src/pbrt/util/stats.h
  src/pbrt/util/string.h
  src/pbrt/util/taggedptr.h
  src/pbrt/util/transform.h
  src/pbrt/util/vecmath.h
  )

if (PBRT_CUDA_ENABLED)
  set (PBRT_GPU_SOURCE
    src/pbrt/gpu/aggregate.cpp
    src/pbrt/gpu/denoiser.cpp
    src/pbrt/gpu/memory.cpp
    src/pbrt/gpu/util.cpp
  )
  set (PBRT_GPU_SOURCE_HEADERS
    src/pbrt/gpu/aggregate.h
    src/pbrt/gpu/cudagl.h
    src/pbrt/gpu/denoiser.h
    src/pbrt/gpu/memory.h
    src/pbrt/gpu/optix.h
    src/pbrt/gpu/util.h
  )

  set_source_files_properties (
   src/pbrt/bsdf.cpp
   src/pbrt/bssrdf.cpp
   src/pbrt/bxdfs.cpp
   src/pbrt/cameras.cpp
   src/pbrt/film.cpp
   src/pbrt/filters.cpp
#   src/pbrt/genscene.cpp
   src/pbrt/interaction.cpp
   src/pbrt/lights.cpp
   src/pbrt/lightsamplers.cpp
   src/pbrt/materials.cpp
#   src/pbrt/media.cpp
   src/pbrt/options.cpp
#   src/pbrt/paramdict.cpp
#   src/pbrt/parser.cpp
   src/pbrt/pbrt.cpp
   src/pbrt/samplers.cpp
   src/pbrt/shapes.cpp
   src/pbrt/textures.cpp

   src/pbrt/util/bluenoise.cpp
   src/pbrt/util/check.cpp
   src/pbrt/util/color.cpp
   src/pbrt/util/colorspace.cpp
   src/pbrt/util/error.cpp
#   src/pbrt/util/file.cpp
#   src/pbrt/util/float.cpp
#   src/pbrt/util/image.cpp
   src/pbrt/util/log.cpp
#   src/pbrt/util/loopsubdiv.cpp
   src/pbrt/util/lowdiscrepancy.cpp
   src/pbrt/util/math.cpp
#   src/pbrt/util/memory.cpp
   src/pbrt/util/mesh.cpp
#   src/pbrt/util/mipmap.cpp
   src/pbrt/util/noise.cpp
#   src/pbrt/util/parallel.cpp
   src/pbrt/util/pmj02tables.cpp
   src/pbrt/util/primes.cpp
#   src/pbrt/util/print.cpp
#   src/pbrt/util/progressreporter.cpp
   src/pbrt/util/pstd.cpp
   src/pbrt/util/rng.cpp
   src/pbrt/util/sampling.cpp
   src/pbrt/util/scattering.cpp
   src/pbrt/util/sobolmatrices.cpp
   src/pbrt/util/spectrum.cpp
   src/pbrt/util/stats.cpp
#   src/pbrt/util/stbimage.cpp
#   src/pbrt/util/string.cpp
   src/pbrt/util/transform.cpp
   src/pbrt/util/vecmath.cpp

    ${PBRT_WAVEFRONT_SOURCE}
    ${PBRT_GPU_SOURCE}

    src/pbrt/cmd/pspec_gpu.cpp

    PROPERTIES LANGUAGE CUDA
  )

  cuda_compile_and_embed (PBRT_EMBEDDED_PTX src/pbrt/gpu/optix.cu optix.cu)
endif ()

source_group ("Source Files" FILES ${PBRT_SOURCE})
source_group ("Header Files" FILES ${PBRT_SOURCE_HEADERS})
source_group ("Source Files/cpu" FILES ${PBRT_CPU_SOURCE})
source_group ("Header Files/cpu" FILES ${PBRT_CPU_SOURCE_HEADERS})
source_group ("Source Files/util" FILES ${PBRT_UTIL_SOURCE})
source_group ("Header Files/util" FILES ${PBRT_UTIL_SOURCE_HEADERS})
source_group ("Source Files/wavefront" FILES ${PBRT_WAVEFRONT_SOURCE})
source_group ("Header Files/wavefront" FILES ${PBRT_WAVEFRONT_SOURCE_HEADERS})
if (PBRT_CUDA_ENABLED)
  source_group ("Source Files/gpu" FILES ${PBRT_GPU_SOURCE})
  source_group ("Header Files/gpu" FILES ${PBRT_GPU_SOURCE_HEADERS})
endif ()

###########################################################################
# pbrt libraries and executables

list (APPEND PBRT_DEFINITIONS "PTEX_STATIC")

######################
# soac

add_executable (soac src/pbrt/cmd/soac.cpp)
add_executable (pbrt::soac ALIAS soac)

target_compile_definitions (soac PRIVATE ${PBRT_DEFINITIONS})
target_compile_options (soac PUBLIC ${PBRT_CXX_FLAGS})
target_link_libraries (soac PRIVATE pbrt_warnings pbrt_opt)

set_target_properties (soac PROPERTIES OUTPUT_NAME soac)

add_custom_command (OUTPUT ${CMAKE_CURRENT_BINARY_DIR}/pbrt_soa.h
    COMMAND soac ${CMAKE_SOURCE_DIR}/src/pbrt/pbrt.soa > ${CMAKE_CURRENT_BINARY_DIR}/pbrt_soa.h
    DEPENDS soac ${CMAKE_SOURCE_DIR}/src/pbrt/pbrt.soa)
set (PBRT_SOA_GENERATED ${CMAKE_CURRENT_BINARY_DIR}/pbrt_soa.h)

add_custom_command (OUTPUT ${CMAKE_CURRENT_BINARY_DIR}/wavefront_workitems_soa.h
    COMMAND soac ${CMAKE_SOURCE_DIR}/src/pbrt/wavefront/workitems.soa > ${CMAKE_CURRENT_BINARY_DIR}/wavefront_workitems_soa.h
    DEPENDS soac ${CMAKE_SOURCE_DIR}/src/pbrt/wavefront/workitems.soa)
set (PBRT_SOA_GENERATED ${PBRT_SOA_GENERATED} ${CMAKE_CURRENT_BINARY_DIR}/wavefront_workitems_soa.h)

add_custom_target (pbrt_soa_generated DEPENDS ${PBRT_SOA_GENERATED})

set_property (TARGET soac PROPERTY FOLDER "cmd")

######################
# pbrt_lib

add_library (pbrt_lib STATIC
  ${CMAKE_CURRENT_BINARY_DIR}/rgbspectrum_srgb.cpp
  ${CMAKE_CURRENT_BINARY_DIR}/rgbspectrum_dci_p3.cpp
  ${CMAKE_CURRENT_BINARY_DIR}/rgbspectrum_rec2020.cpp
  ${CMAKE_CURRENT_BINARY_DIR}/rgbspectrum_aces.cpp
  ${PBRT_SOA_GENERATED}
  ${PBRT_SOURCE}
  ${PBRT_SOURCE_HEADERS}
  ${PBRT_CPU_SOURCE}
  ${PBRT_CPU_SOURCE_HEADERS}
  ${PBRT_UTIL_SOURCE}
  ${PBRT_UTIL_SOURCE_HEADERS}
  ${PBRT_WAVEFRONT_SOURCE}
  ${PBRT_WAVEFRONT_SOURCE_HEADERS}
  ${PBRT_GPU_SOURCE}
  ${PBRT_GPU_SOURCE_HEADERS}

  src/ext/gtest/gtest-all.cc
  src/ext/lodepng/lodepng.cpp
  src/ext/rply/rply.cpp
  )
add_library (pbrt::pbrt_lib ALIAS pbrt_lib)

add_dependencies (pbrt_lib pbrt_soa_generated)

target_compile_definitions (pbrt_lib PRIVATE ${PBRT_DEFINITIONS})

# Attempt to work-around Windows/CUDA build issues.
# As per https://stackoverflow.com/a/51566919, this works around a cmake
# bug that leads to undefined symbols...
set_property(TARGET pbrt_lib PROPERTY CUDA_RESOLVE_DEVICE_SYMBOLS ON)

target_include_directories (pbrt_lib PUBLIC
  src
  src/ext
  ${STB_INCLUDE}
  ${QOI_INCLUDE}
  ${OPENEXR_INCLUDE}
  ${ZLIB_INCLUDE_DIRS}
  ${LIBDEFLATE_INCLUDE_DIRS}
  ${FILESYSTEM_INCLUDE}
  ${PTEX_INCLUDE}
  ${DOUBLE_CONVERSION_INCLUDE}
  ${NANOVDB_INCLUDE}
  ${CMAKE_CURRENT_BINARY_DIR}
<<<<<<< HEAD
  ${GSL_INCLUDE_DIR}
=======
  ${GLFW_INCLUDE}
  ${GLAD_INCLUDE}
>>>>>>> 297ea2e9
)

if (PBRT_CUDA_ENABLED AND PBRT_OPTIX7_PATH)
    target_include_directories (pbrt_lib SYSTEM PUBLIC ${PBRT_OPTIX7_PATH}/include)
endif ()

target_compile_options (pbrt_lib PUBLIC ${PBRT_CXX_FLAGS})

target_link_libraries (pbrt_lib PRIVATE pbrt_warnings pbrt_opt $<$<BOOL:PBRT_CUDA_ENABLED>:cuda_build_configuration>)

add_sanitizers (pbrt_lib)

if (WIN32)
  # Avoid a name clash when building on Visual Studio
  set_target_properties (pbrt_lib PROPERTIES OUTPUT_NAME libpbrt)
endif()

set (ALL_PBRT_LIBS
  pbrt_lib
  ${CMAKE_THREAD_LIBS_INIT}
  ${OPENEXR_LIBS}
  Ptex_static
  ${ZLIB_LIBRARIES}
  ${GSL_LIBRARIES}
  ${LIBDEFLATE_LIBRARIES}
  double-conversion
  ${PBRT_CUDA_LIB}
  utf8proc
  glfw
  glad
  OpenGL::GL)

if (PBRT_CUDA_ENABLED)
  set_property (TARGET pbrt_lib PROPERTY CUDA_SEPARABLE_COMPILATION ON)
  add_library (pbrt_embedded_ptx_lib STATIC
      ${PBRT_EMBEDDED_PTX}
      )
  add_dependencies (pbrt_embedded_ptx_lib pbrt_soa_generated)
  list (APPEND ALL_PBRT_LIBS pbrt_embedded_ptx_lib)
  if (PBRT_NVML)
    list (APPEND ALL_PBRT_LIBS "nvidia-ml")
  endif ()
endif ()

if (WIN32)
  list (APPEND ALL_PBRT_LIBS "dbghelp" "wsock32" "ws2_32")
endif ()

if (PROFILE_LIB)
  list (APPEND ALL_PBRT_LIBS "${PROFILE_LIB}")
endif ()

######################
## rgb2spec_opt

add_executable (rgb2spec_opt src/pbrt/cmd/rgb2spec_opt.cpp)
add_executable (pbrt::rgb2spec_opt ALIAS rgb2spec_opt)

target_compile_definitions (rgb2spec_opt PRIVATE ${PBRT_DEFINITIONS})
target_compile_options (rgb2spec_opt PUBLIC ${PBRT_CXX_FLAGS})
target_link_libraries (rgb2spec_opt PRIVATE ${CMAKE_THREAD_LIBS_INIT} pbrt_opt pbrt_warnings)

if (NOT PBRT_USE_PREGENERATED_RGB_TO_SPECTRUM_TABLES)
  add_custom_command (OUTPUT ${CMAKE_CURRENT_BINARY_DIR}/rgbspectrum_aces.cpp
      COMMAND rgb2spec_opt 64 ${CMAKE_CURRENT_BINARY_DIR}/rgbspectrum_aces.cpp ACES2065_1
      DEPENDS rgb2spec_opt)

  add_custom_command (OUTPUT ${CMAKE_CURRENT_BINARY_DIR}/rgbspectrum_dci_p3.cpp
      COMMAND rgb2spec_opt 64 ${CMAKE_CURRENT_BINARY_DIR}/rgbspectrum_dci_p3.cpp DCI_P3
      DEPENDS rgb2spec_opt)

  add_custom_command (OUTPUT ${CMAKE_CURRENT_BINARY_DIR}/rgbspectrum_rec2020.cpp
      COMMAND rgb2spec_opt 64 ${CMAKE_CURRENT_BINARY_DIR}/rgbspectrum_rec2020.cpp REC2020
      DEPENDS rgb2spec_opt)

  add_custom_command (OUTPUT ${CMAKE_CURRENT_BINARY_DIR}/rgbspectrum_srgb.cpp
      COMMAND rgb2spec_opt 64 ${CMAKE_CURRENT_BINARY_DIR}/rgbspectrum_srgb.cpp sRGB
      DEPENDS rgb2spec_opt)
endif ()

set_property (TARGET rgb2spec_opt PROPERTY FOLDER "cmd")

######################
# Main renderer

include_directories (src/ext/eigen)

add_executable (pbrt_exe src/pbrt/cmd/pbrt.cpp)
add_executable (pbrt::pbrt_exe ALIAS pbrt_exe)

target_compile_definitions (pbrt_exe PRIVATE ${PBRT_DEFINITIONS})
target_compile_options (pbrt_exe PRIVATE ${PBRT_CXX_FLAGS})
target_include_directories (pbrt_exe PRIVATE src src/ext)
target_link_libraries (pbrt_exe PRIVATE ${ALL_PBRT_LIBS} pbrt_opt pbrt_warnings)

set_target_properties (pbrt_exe PROPERTIES OUTPUT_NAME pbrt)

add_sanitizers (pbrt_exe)

set_property (TARGET pbrt_exe PROPERTY FOLDER "cmd")

######################
# imgtool

add_executable (imgtool src/pbrt/cmd/imgtool.cpp)
add_executable (pbrt::imgtool ALIAS imgtool)

add_library (sky_lib STATIC src/ext/skymodel/ArHosekSkyModel.c)
set_property (TARGET sky_lib PROPERTY FOLDER "ext")

target_compile_definitions (imgtool PRIVATE ${PBRT_DEFINITIONS})
target_compile_options (imgtool PRIVATE ${PBRT_CXX_FLAGS})
target_include_directories (imgtool PRIVATE src src/ext ${FLIP_INCLUDE})
target_link_libraries (imgtool PRIVATE ${ALL_PBRT_LIBS} pbrt_opt pbrt_warnings sky_lib flip_lib)

add_sanitizers (imgtool)

set_property (TARGET imgtool PROPERTY FOLDER "cmd")

######################
# pspec

add_executable (pspec src/pbrt/cmd/pspec.cpp)
add_executable (pbrt::pspec ALIAS pspec)

target_compile_definitions (pspec PRIVATE ${PBRT_DEFINITIONS})
target_compile_options (pspec PRIVATE ${PBRT_CXX_FLAGS})
target_include_directories (pspec PRIVATE src src/ext)
target_link_libraries (pspec PRIVATE ${ALL_PBRT_LIBS} pbrt_warnings)

add_sanitizers (pspec)

set_property (TARGET pspec PROPERTY FOLDER "cmd")

######################
# plytool

add_executable (plytool src/pbrt/cmd/plytool.cpp)
add_executable (pbrt::plytool ALIAS plytool)

target_compile_definitions (plytool PRIVATE ${PBRT_DEFINITIONS})
target_compile_options (plytool PUBLIC ${PBRT_CXX_FLAGS})
target_include_directories (plytool PUBLIC src src/ext)
target_link_libraries (plytool PRIVATE ${ALL_PBRT_LIBS} pbrt_warnings pbrt_opt)

set_target_properties (plytool PROPERTIES OUTPUT_NAME plytool)

add_sanitizers (plytool)

set_property (TARGET plytool PROPERTY FOLDER "cmd")

######################
# cyhair2pbrt

add_executable (cyhair2pbrt src/pbrt/cmd/cyhair2pbrt.cpp)

target_compile_definitions (cyhair2pbrt PRIVATE ${PBRT_DEFINITIONS})
target_compile_options (cyhair2pbrt PRIVATE ${PBRT_CXX_FLAGS})
target_link_libraries (cyhair2pbrt PRIVATE pbrt_opt pbrt_warnings)

add_sanitizers (cyhair2pbrt)

set_property (TARGET cyhair2pbrt PROPERTY FOLDER "cmd")

##################
# lenstool
add_executable(lenstool src/pbrt/cmd/lenstool.cpp)

target_compile_definitions (lenstool PRIVATE ${PBRT_DEFINITIONS})
target_compile_options (lenstool PRIVATE ${PBRT_CXX_FLAGS})
target_include_directories (lenstool PUBLIC src src/ext)
target_link_libraries (lenstool PRIVATE ${ALL_PBRT_LIBS} pbrt_warnings pbrt_opt)

add_sanitizers (lenstool)
##################
# Unit tests

set (PBRT_TEST_SOURCE
  src/pbrt/bsdfs_test.cpp
  src/pbrt/filters_test.cpp
  src/pbrt/lights_test.cpp
  src/pbrt/lightsamplers_test.cpp
  src/pbrt/media_test.cpp
  src/pbrt/parser_test.cpp
  src/pbrt/samplers_test.cpp
  src/pbrt/shapes_test.cpp

  src/pbrt/cpu/integrators_test.cpp

  src/pbrt/util/args_test.cpp
  src/pbrt/util/buffercache_test.cpp
  src/pbrt/util/color_test.cpp
  src/pbrt/util/containers_test.cpp
  src/pbrt/util/file_test.cpp
  src/pbrt/util/float_test.cpp
  src/pbrt/util/hash_test.cpp
  src/pbrt/util/image_test.cpp
  src/pbrt/util/math_test.cpp
  src/pbrt/util/parallel_test.cpp
  src/pbrt/util/print_test.cpp
  src/pbrt/util/pstd_test.cpp
  src/pbrt/util/rng_test.cpp
  src/pbrt/util/sampling_test.cpp
  src/pbrt/util/spectrum_test.cpp
  src/pbrt/util/splines_test.cpp
  src/pbrt/util/string_test.cpp
  src/pbrt/util/taggedptr_test.cpp
  src/pbrt/util/transform_test.cpp
  src/pbrt/util/vecmath_test.cpp
  )

add_executable (pbrt_test src/pbrt/cmd/pbrt_test.cpp ${PBRT_TEST_SOURCE})

target_link_libraries (pbrt_test PRIVATE ${ALL_PBRT_LIBS} pbrt_opt pbrt_warnings)
target_compile_definitions (pbrt_test PRIVATE ${PBRT_DEFINITIONS})
target_include_directories (pbrt_test PRIVATE src src/ext ${DOUBLE_CONVERSION_INCLUDE})
target_compile_options(pbrt_test PUBLIC ${PBRT_CXX_FLAGS})

add_sanitizers (pbrt_test)

add_test (pbrt_unit_test pbrt_test)

set_property (TARGET pbrt_test PROPERTY FOLDER "cmd")
###############################
# Installation

install (TARGETS
  pbrt_exe
  imgtool
  lenstool
  pspec
  plytool
  cyhair2pbrt
  DESTINATION
  bin
  )

install (TARGETS
  pbrt_lib
  DESTINATION
  lib
  )<|MERGE_RESOLUTION|>--- conflicted
+++ resolved
@@ -853,12 +853,9 @@
   ${DOUBLE_CONVERSION_INCLUDE}
   ${NANOVDB_INCLUDE}
   ${CMAKE_CURRENT_BINARY_DIR}
-<<<<<<< HEAD
   ${GSL_INCLUDE_DIR}
-=======
   ${GLFW_INCLUDE}
   ${GLAD_INCLUDE}
->>>>>>> 297ea2e9
 )
 
 if (PBRT_CUDA_ENABLED AND PBRT_OPTIX7_PATH)
