# pbrt-v4 top-level CMakeLists.txt

cmake_minimum_required (VERSION 3.12)

project (PBRT-V4 LANGUAGES CXX C)

set (CMAKE_CXX_STANDARD 17)
set (CMAKE_CXX_STANDARD_REQUIRED ON)

# For sanitizers
list (INSERT CMAKE_MODULE_PATH 0 "${CMAKE_SOURCE_DIR}/cmake")

# Configuration options

option (PBRT_FLOAT_AS_DOUBLE "Use 64-bit floats" OFF)
option (PBRT_BUILD_NATIVE_EXECUTABLE "Build executable optimized for CPU architecture of system pbrt was built on" ON)
option (PBRT_DBG_LOGGING "Enable (very verbose!) debug logging" OFF)
option (PBRT_NVTX "Insert NVTX annotations for NVIDIA Profiling and Debugging Tools" OFF)
option (PBRT_NVML "Use NVML for GPU performance measurement" OFF)
option (PBRT_USE_PREGENERATED_RGB_TO_SPECTRUM_TABLES "Use pregenerated rgbspectrum_*.cpp files rather than running rgb2spec_opt to generate them at build time" OFF)
set (PBRT_OPTIX7_PATH "" CACHE PATH "Path to OptiX 7 SDK")
set (PBRT_GPU_SHADER_MODEL "" CACHE STRING "")

if (NOT CMAKE_BUILD_TYPE AND NOT CMAKE_CONFIGURATION_TYPES)
  message (STATUS "Setting build type to 'Release' as none was specified.")
  set (CMAKE_BUILD_TYPE Release CACHE STRING "Choose the type of build." FORCE)
  set_property (CACHE CMAKE_BUILD_TYPE PROPERTY STRINGS "Debug" "Release"
    "MinSizeRel" "RelWithDebInfo")
endif ()

function (CHECK_EXT NAME DIR HASH)
  if (NOT IS_DIRECTORY "${CMAKE_CURRENT_SOURCE_DIR}/src/ext/${DIR}")
    message (FATAL_ERROR "The ${NAME} submodule directory is missing! "
      "Either that submodule was recently added to pbrt or you did not clone the project with --recursive. "
      "In order to update the submodules, run:\n"
      "  \"git submodule update --init --recursive\"")
  endif ()

  find_package(Git)
  if (GIT_FOUND)
    execute_process (
      COMMAND ${GIT_EXECUTABLE} rev-parse HEAD
      WORKING_DIRECTORY "${CMAKE_CURRENT_SOURCE_DIR}/src/ext/${DIR}"
      RESULT_VARIABLE "git_return"
      ERROR_QUIET
      OUTPUT_STRIP_TRAILING_WHITESPACE
      OUTPUT_VARIABLE "git_hash")
    if (NOT ${git_hash} MATCHES "^${HASH}")
      message (FATAL_ERROR "The ${CMAKE_CURRENT_SOURCE_DIR}/src/ext/${DIR} "
        "submodule isn't up to date (${git_hash} vs ${HASH}). Please run:\n"
        "  \"git submodule update --recursive\"")
    else ()
      message (STATUS "${NAME} at commit: ${git_hash}")
    endif()
  else (GIT_FOUND)
    message (STATUS "git not found: unable to verify revisions in submodules")
  endif (GIT_FOUND)
endfunction ()

check_ext ("OpenEXR" "openexr/OpenEXR" 5cfb5dab6dfada731586b0281bdb15ee75e26782)
check_ext ("OpenVDB" "openvdb/nanovdb" 414bed84c2fc22e188eac7b611aa85c7edd7a5a9)
check_ext ("Ptex" "ptex/src" 4cd8e9a6db2b06e478dfbbd8c26eb6df97f84483)
check_ext ("double-conversion" "double-conversion/cmake" cc1f75a114aca8d2af69f73a5a959aecbab0e87a)
check_ext ("filesystem" "filesystem/filesystem" c5f9de30142453eb3c6fe991e82dfc2583373116)
check_ext ("libdeflate" "libdeflate/common" 1fd0bea6ca2073c68493632dafc4b1ddda1bcbc3)
check_ext ("lodepng" "lodepng/examples" 8c6a9e30576f07bf470ad6f09458a2dcd7a6a84a)
check_ext ("stb" "stb/tools" af1a5bc352164740c1cc1354942b1c6b72eacb8a)
check_ext ("utf8proc" "utf8proc/bench" 2484e2ed5e1d9c19edcccf392a7d9920ad90dfaf)
check_ext ("zlib" "zlib/doc" 54d591eabf9fe0e84c725638f8d5d8d202a093fa)

add_compile_definitions ("$<$<CONFIG:DEBUG>:PBRT_DEBUG_BUILD>")

enable_testing ()

find_package (Sanitizers)
find_package (Threads)

set_property (GLOBAL PROPERTY USE_FOLDERS ON)

if (MSVC)
  list (APPEND PBRT_DEFINITIONS "PBRT_IS_MSVC" "_CRT_SECURE_NO_WARNINGS")
  list (APPEND PBRT_DEFINITIONS "PBRT_IS_MSVC" "_ENABLE_EXTENDED_ALIGNED_STORAGE")
endif ()

if (PBRT_FLOAT_AS_DOUBLE)
  list (APPEND PBRT_DEFINITIONS "PBRT_FLOAT_AS_DOUBLE")
endif ()
if (PBRT_DBG_LOGGING)
  list (APPEND PBRT_DEFINITIONS "PBRT_DBG_LOGGING")
endif ()

#######################################
## ext

set (BUILD_SHARED_LIBS OFF)

add_subdirectory (${CMAKE_CURRENT_SOURCE_DIR}/src/ext)

find_package(GSL)
include_directories(${GSL_INCLUDE_DIR})
########################################
# os/compiler-specific stuff

if (CMAKE_SYSTEM_NAME STREQUAL Windows)
  list (APPEND PBRT_DEFINITIONS "PBRT_IS_WINDOWS" "NOMINMAX")
elseif (CMAKE_SYSTEM_NAME STREQUAL Darwin)
  list (APPEND PBRT_DEFINITIONS "PBRT_IS_OSX")
elseif (CMAKE_SYSTEM_NAME STREQUAL Linux)
  list (APPEND PBRT_DEFINITIONS "PBRT_IS_LINUX")
  # -rdynamic so we can get backtrace symbols...
  # --no-as-needed so libprofiler sticks around
  string (APPEND CMAKE_EXE_LINKER_FLAGS " -rdynamic -Wl,--no-as-needed")
else ()
  message (SEND_ERROR "Unknown system name: " + CMAKE_SYSTEM_NAME)
endif()

# libgoogle-perftools-dev
find_library (PROFILE_LIB profiler)
if (NOT PROFILE_LIB)
  message (STATUS "Unable to find -lprofiler")
else ()
  message (STATUS "Found -lprofiler: ${PROFILE_LIB}")
endif ()

add_library (pbrt_warnings INTERFACE)
target_compile_options (
    pbrt_warnings
    INTERFACE
        "$<$<CXX_COMPILER_ID:MSVC>:$<$<COMPILE_LANGUAGE:CUDA>:SHELL:-Xcompiler >/wd4244>" # int -> float conversion
        "$<$<CXX_COMPILER_ID:MSVC>:$<$<COMPILE_LANGUAGE:CUDA>:SHELL:-Xcompiler >/wd4267>" # size_t -> int conversion
        "$<$<CXX_COMPILER_ID:MSVC>:$<$<COMPILE_LANGUAGE:CUDA>:SHELL:-Xcompiler >/wd4305>" # double constant assigned to float
        "$<$<CXX_COMPILER_ID:MSVC>:$<$<COMPILE_LANGUAGE:CUDA>:SHELL:-Xcompiler >/wd4552>" # result of expression not used
        "$<$<CXX_COMPILER_ID:MSVC>:$<$<COMPILE_LANGUAGE:CUDA>:SHELL:-Xcompiler >/wd4838>" # double -> int conversion
        "$<$<CXX_COMPILER_ID:MSVC>:$<$<COMPILE_LANGUAGE:CUDA>:SHELL:-Xcompiler >/wd4843>" # double -> float conversion
        "$<$<CXX_COMPILER_ID:MSVC>:$<$<COMPILE_LANGUAGE:CUDA>:SHELL:-Xcompiler >/wd26451>" # arithmetic on 4-byte value, then cast to 8-byte
        "$<$<CXX_COMPILER_ID:MSVC>:$<$<COMPILE_LANGUAGE:CUDA>:SHELL:-Xcompiler >/wd26495>" # uninitialized member variable
)

add_library (pbrt_opt INTERFACE)

#########################################
## CUDA / OptiX

add_library (cuda_build_configuration INTERFACE)

include (CheckLanguage)

check_language(CUDA)

if (CMAKE_CUDA_COMPILER)
  if (CUDA_VERSION_MAJOR LESS 11)
    message (WARNING "pbrt-v4 requires CUDA version 11.0 or later but version ${CUDA_VERSION_MAJOR}.${CUDA_VERSION_MINOR}\
was found. GPU support is therefore disabled. If you have multiple versions\
of CUDA installed, please update your PATH.")
  else ()
    find_package (CUDA REQUIRED)

    # This seems to be necessary starting with 3.17.1, but gives an error
    # about 17 being an unsupported version earlier...
    if (${CMAKE_VERSION} VERSION_GREATER_EQUAL "3.17.0")
        set (CMAKE_CUDA_STANDARD 17)
    endif ()

    # https://github.com/VIAME/VIAME/blob/aa6c5f56a898b08e4da102c400b453e23952199c/CMakeLists.txt#L291
    if (NOT CUDA_VERSION_PATCH)
      if (CUDA_NVCC_EXECUTABLE AND
          CUDA_NVCC_EXECUTABLE STREQUAL CMAKE_CUDA_COMPILER AND
          CMAKE_CUDA_COMPILER_VERSION MATCHES [=[([0-9]+)\.([0-9]+)\.([0-9]+)]=])
        set (CUDA_VERSION_PATCH "${CMAKE_MATCH_3}")
      elseif (CUDA_NVCC_EXECUTABLE)
        execute_process (COMMAND ${CUDA_NVCC_EXECUTABLE} "--version" OUTPUT_VARIABLE NOUT)
        if (NOUT MATCHES [=[ V([0-9]+)\.([0-9]+)\.([0-9]+)]=])
          set (CUDA_VERSION_PATCH "${CMAKE_MATCH_3}")
        endif ()
      endif ()
    endif ()

    message (STATUS "Found CUDA: ${CUDA_VERSION_MAJOR}.${CUDA_VERSION_MINOR}.${CUDA_VERSION_PATCH}")
    if (CUDA_VERSION_MAJOR EQUAL 11 AND CUDA_VERSION_MINOR EQUAL 3 AND CUDA_VERSION_PATCH LESS 109)
      message (SEND_ERROR "Unfortunately, pbrt-v4 triggers an internal compiler error in CUDA 11.3.0. Please either use CUDA 11.0-11.2 or 11.3.1 or later.")
    endif ()

    if ("${PBRT_OPTIX7_PATH}" STREQUAL "")
        message (WARNING "Found CUDA but PBRT_OPTIX7_PATH is not set. Disabling GPU compilation.")
    else ()
        enable_language (CUDA)
        list (APPEND PBRT_DEFINITIONS "PBRT_BUILD_GPU_RENDERER")
        if (PBRT_NVTX)
            list (APPEND PBRT_DEFINITIONS "NVTX")
        endif ()
        if (PBRT_NVML)
            list (APPEND PBRT_DEFINITIONS "PBRT_USE_NVML")
        endif ()
        set (PBRT_CUDA_ENABLED ON)

        # FIXME
        include_directories (${CMAKE_CUDA_TOOLKIT_INCLUDE_DIRECTORIES})  # for regular c++ compiles

        # http://www.ssl.berkeley.edu/~jimm/grizzly_docs/SSL/opt/intel/cc/9.0/lib/locale/en_US/mcpcom.msg
        target_compile_options (
            pbrt_warnings
            INTERFACE
                #"$<$<COMPILE_LANGUAGE:CUDA>:SHELL:-Xptxas --warn-on-double-precision-use>"
                "$<$<COMPILE_LANGUAGE:CUDA>:SHELL:-Xcudafe --diag_suppress=partial_override>"
                "$<$<COMPILE_LANGUAGE:CUDA>:SHELL:-Xcudafe --diag_suppress=virtual_function_decl_hidden>"
                "$<$<COMPILE_LANGUAGE:CUDA>:SHELL:-Xcudafe --diag_suppress=integer_sign_change>"
                "$<$<COMPILE_LANGUAGE:CUDA>:SHELL:-Xcudafe --diag_suppress=declared_but_not_referenced>"
                # WAR invalid warnings about this with "if constexpr"
                "$<$<COMPILE_LANGUAGE:CUDA>:SHELL:-Xcudafe --diag_suppress=implicit_return_from_non_void_function>"
        )

        # Willie hears yeh..
        string (APPEND CMAKE_CUDA_FLAGS " -Xnvlink -suppress-stack-size-warning")

        target_compile_options (
            cuda_build_configuration
            INTERFACE
                "$<$<COMPILE_LANGUAGE:CUDA>:--std=c++17;--use_fast_math;--expt-relaxed-constexpr;--extended-lambda;--forward-unknown-to-host-compiler>"
                # The "$<NOT:$<BOOL:$<TARGET_PROPERTY:CUDA_PTX_COMPILATION>>>" part is to not add debugging symbols when generating PTX files for OptiX; see https://github.com/mmp/pbrt-v4/issues/69#issuecomment-715499748.
                "$<$<COMPILE_LANGUAGE:CUDA>:$<IF:$<AND:$<CONFIG:Debug>,$<NOT:$<BOOL:$<TARGET_PROPERTY:CUDA_PTX_COMPILATION>>>>,-G;-g,-lineinfo;-maxrregcount;128>>"
        )

        if (PBRT_GPU_SHADER_MODEL STREQUAL "")
            # https://wagonhelm.github.io/articles/2018-03/detecting-cuda-capability-with-cmake
            # Get CUDA compute capability
            set (CHECK_CUDA_OUTPUT_EXE ${CMAKE_BINARY_DIR}/checkcuda)
            if (MSVC)
                execute_process (COMMAND ${CMAKE_CUDA_COMPILER} -lcuda ${CMAKE_SOURCE_DIR}/cmake/checkcuda.cu -ccbin ${CMAKE_CXX_COMPILER} -o ${CHECK_CUDA_OUTPUT_EXE}
                                 RESULT_VARIABLE BUILD_CHECK_CUDA_RETURN_CODE)
            else  ()
                execute_process (COMMAND ${CMAKE_CUDA_COMPILER} -lcuda ${CMAKE_SOURCE_DIR}/cmake/checkcuda.cu -o ${CHECK_CUDA_OUTPUT_EXE}
                                 RESULT_VARIABLE BUILD_CHECK_CUDA_RETURN_CODE)
            endif ()

            if (NOT ${BUILD_CHECK_CUDA_RETURN_CODE} EQUAL 0)
                message (SEND_ERROR "Was unable to build checkcuda, consider manually setting PBRT_GPU_SHADER_MODEL")
            endif ()

            execute_process (COMMAND ${CHECK_CUDA_OUTPUT_EXE}
                             RESULT_VARIABLE CUDA_RETURN_CODE
                             OUTPUT_VARIABLE CHECK_CUDA_OUTPUT)

            if (NOT ${CUDA_RETURN_CODE} EQUAL 0)
                message (SEND_ERROR ${CHECK_CUDA_OUTPUT})
              else ()
                set(ARCH "${CHECK_CUDA_OUTPUT}")
                message (STATUS "Detected CUDA Architecture: ${ARCH}")
                string (APPEND CMAKE_CUDA_FLAGS " --gpu-architecture=${ARCH}")
            endif ()
        else ()
            set(ARCH "${PBRT_GPU_SHADER_MODEL}")
            message (STATUS "Specified CUDA Architecture: ${ARCH}")
            string (APPEND CMAKE_CUDA_FLAGS " --gpu-architecture=${ARCH}")
        endif ()

        set (PBRT_CUDA_LIB cuda)
        # optix
        # FIXME
        include_directories (${PBRT_OPTIX7_PATH}/include)

        # find CUDA's bin2c executable
        get_filename_component (cuda_compiler_bin "${CMAKE_CUDA_COMPILER}" DIRECTORY)
        find_program (BIN2C
                      NAMES bin2c
                      PATHS ${cuda_compiler_bin}
                      DOC "Path to the CUDA SDK bin2c executable."
                      NO_DEFAULT_PATH)
        if (NOT BIN2C)
            message (FATAL_ERROR
                     "bin2c not found:\n"
                     "  CMAKE_CUDA_COMPILER='${CMAKE_CUDA_COMPILER}'\n"
                     "  cuda_compiler_bin='${cuda_compiler_bin}'\n"
            )
        endif ()

        # this macro defines cmake rules that execute the following four steps:
        # 1) compile the given cuda file ${cuda_file} to an intermediary PTX file
        # 2) use the 'bin2c' tool (that comes with CUDA) to
        #    create a second intermediary (.c-)file which defines a const string variable
        #    (named '${c_var_name}') whose (constant) value is the PTX output
        #    from the previous step.
        # 3) compile the given .c file to an intermediary object file (why thus has
        #    that PTX string 'embedded' as a global constant.
        # 4) assign the name of the intermediary .o file to the cmake variable
        #    'output_var', which can then be added to cmake targets.
        macro (cuda_compile_and_embed output_var cuda_file lib_name)
          add_library ("${lib_name}" OBJECT "${cuda_file}")
          set_property (TARGET "${lib_name}" PROPERTY CUDA_PTX_COMPILATION ON)

          # disable "extern declaration... is treated as a static definition" warning
          if (CUDA_VERSION_MAJOR EQUAL 11 AND CUDA_VERSION_MINOR LESS 2)
              target_compile_options ("${lib_name}" PRIVATE
                                      -Xcudafe=--display_error_number -Xcudafe=--diag_suppress=3089)
          else ()
              target_compile_options ("${lib_name}" PRIVATE
                                      -Xcudafe=--display_error_number -Xcudafe=--diag_suppress=20044)
          endif ()

          # CUDA integration in Visual Studio seems broken as even if "Use
          # Host Preprocessor Definitions" is checked, the host preprocessor
          # definitions are still not used when compiling device code.
          # To work around that, define the macros using --define-macro to
          # avoid CMake identifying those as macros and using the proper (but
          # broken) way of specifying them.
          if (${CMAKE_GENERATOR} MATCHES "^Visual Studio")
            # As PBRT_DEBUG_BUILD is specified globally as a definition, we need to
            # manually add it due to the bug mentioned earlier and due to it
            # not being found in PBRT_DEFINITIONS.
            if (CMAKE_BUILD_TYPE MATCHES Debug)
                set (cuda_definitions "--define-macro=PBRT_DEBUG_BUILD")
            endif ()
            foreach (arg ${PBRT_DEFINITIONS})
              list (APPEND cuda_definitions "--define-macro=${arg}")
            endforeach ()
            target_compile_options ("${lib_name}" PRIVATE ${cuda_definitions})
          else ()
            target_compile_definitions ("${lib_name}" PRIVATE ${PBRT_DEFINITIONS})
          endif ()
          target_include_directories ("${lib_name}" PRIVATE src ${CMAKE_BINARY_DIR})
          target_include_directories ("${lib_name}" SYSTEM PRIVATE ${NANOVDB_INCLUDE})
          target_link_libraries ("${lib_name}" PRIVATE cuda_build_configuration pbrt_opt pbrt_warnings)
          add_dependencies ("${lib_name}" pbrt_soa_generated)
          set (c_var_name ${output_var})
          set (embedded_file ${cuda_file}.ptx_embedded.c)
          add_custom_command (
            OUTPUT "${embedded_file}"
            COMMAND ${CMAKE_COMMAND}
              "-DBIN_TO_C_COMMAND=${BIN2C}"
              "-DOBJECTS=$<TARGET_OBJECTS:${lib_name}>"
              "-DVAR_NAME=${c_var_name}"
              "-DOUTPUT=${embedded_file}"
              -P ${CMAKE_CURRENT_SOURCE_DIR}/cmake/bin2c_wrapper.cmake
            VERBATIM
            DEPENDS "${lib_name}" $<TARGET_OBJECTS:${lib_name}>
            COMMENT "Embedding PTX generated from ${cuda_file}"
          )
          set (${output_var} ${embedded_file})
        endmacro ()
    endif ()
  endif()
else ()
    message (STATUS "CUDA not found")
endif ()

###########################################################################
# Annoying compiler-specific details

include (CheckCXXCompilerFlag)

check_cxx_compiler_flag ("-march=native" COMPILER_SUPPORTS_MARCH_NATIVE)
if (COMPILER_SUPPORTS_MARCH_NATIVE AND PBRT_BUILD_NATIVE_EXECUTABLE)
    target_compile_options (pbrt_opt INTERFACE
          "$<$<COMPILE_LANGUAGE:CUDA>:SHELL:-Xcompiler >-march=native")
endif ()

if (CMAKE_CXX_COMPILER_ID STREQUAL "Intel")
  list (APPEND PBRT_CXX_FLAGS "-std=c++17")

  find_program (XIAR xiar)
  if (XIAR)
    set (CMAKE_AR "${XIAR}")
  endif (XIAR)
  mark_as_advanced (XIAR)

  find_program(XILD xild)
  if (XILD)
    set (CMAKE_LINKER "${XILD}")
  endif (XILD)
  mark_as_advanced (XILD)

  # ICC will default to -fp-model fast=1, which performs value-unsafe optimizations which will
  # cause pbrt_test to fail. For safety, -fp-model precise is explicitly set here by default.
  set (FP_MODEL "precise" CACHE STRING "The floating point model to compile with.")
  set_property (CACHE FP_MODEL PROPERTY STRINGS "precise" "fast=1" "fast=2")

  list (APPEND PBRT_CXX_FLAGS "-fp-model" "${FP_MODEL}")
endif ()

if (MSVC AND MSVC_VERSION LESS 1920)
  message (SEND_ERROR "pbrt-v4 currently requires MSVC 2019 to build on Windows. PRs that get MSVC 2017 working as well would be welcomed. :-)")
endif ()

###########################################################################
# Check for various C++ features and set preprocessor variables or
# define workarounds.

include (CheckCXXSourceCompiles)

check_cxx_source_compiles ("
#include <fcntl.h>
#include <sys/mman.h>
#include <sys/stat.h>
#include <sys/types.h>
int main() {
   int fd = open(\"foo\", O_RDONLY);
   struct stat s;
   fstat(fd, &s);
   size_t len = s.st_size;
   void *ptr = mmap(0, len, PROT_READ, MAP_FILE | MAP_SHARED, fd, 0);
   munmap(ptr, len);
}
" HAVE_MMAP)

if (HAVE_MMAP)
  list (APPEND PBRT_DEFINITIONS "PBRT_HAVE_MMAP")
ENDIF ()

include (CheckIncludeFiles)

check_cxx_source_compiles ("
#include <intrin.h>
int main() {
    unsigned long lz = 0, v = 1234;
    if (_BitScanReverse(&lz, v)) return lz;
    return 0;
} " HAS_INTRIN_H)

if (HAS_INTRIN_H)
  list (APPEND PBRT_DEFINITIONS "PBRT_HAS_INTRIN_H")
endif ()

########################################
# noinline

check_cxx_source_compiles (
"__declspec(noinline) void foo() { }
int main() { }"
HAVE_DECLSPEC_NOINLINE)

check_cxx_source_compiles (
"__attribute__((noinline)) void foo() { }
int main() { }"
HAVE_ATTRIBUTE_NOINLINE)

if (HAVE_ATTRIBUTE_NOINLINE)
  list (APPEND PBRT_DEFINITIONS "PBRT_NOINLINE=__attribute__((noinline))")
elseif (HAVE_DECLSPEC_NOINLINE)
  list (APPEND PBRT_DEFINITIONS "PBRT_NOINLINE=__declspec(noinline)")
else ()
  list (APPEND PBRT_DEFINITIONS "PBRT_NOINLINE")
endif ()

########################################
# restrict

check_cxx_source_compiles (
"int * __restrict__ ptr;
int main() { }"
HAVE_PRE_POST_BAR_RESTRICT)

check_cxx_source_compiles (
"int * __restrict ptr;
int main() { }"
HAVE_PRE_BAR_RESTRICT)

if (HAVE_PRE_POST_BAR_RESTRICT)
  list (APPEND PBRT_DEFINITIONS "PBRT_RESTRICT=__restrict__")
elseif (HAVE_PRE_BAR_RESTRICT)
  list (APPEND PBRT_DEFINITIONS "PBRT_RESTRICT=__restrict")
else ()
  list (APPEND PBRT_DEFINITIONS "PBRT_RESTRICT")
endif ()

########################################
# Aligned memory allocation

check_cxx_source_compiles ( "
#include <malloc.h>
int main() { void * ptr = _aligned_malloc(1024, 32); }
" HAVE__ALIGNED_MALLOC )

check_cxx_source_compiles ( "
#include <stdlib.h>
int main() {
  void *ptr;
  posix_memalign(&ptr, 32, 1024);
} " HAVE_POSIX_MEMALIGN )

if (HAVE__ALIGNED_MALLOC)
  list (APPEND PBRT_DEFINITIONS "PBRT_HAVE__ALIGNED_MALLOC")
elseif (HAVE_POSIX_MEMALIGN)
  list (APPEND PBRT_DEFINITIONS "PBRT_HAVE_POSIX_MEMALIGN")
else ()
  message (SEND_ERROR "Unable to find a way to allocate aligned memory")
endif ()

########################################
# are long and int64_t the same

check_cxx_source_compiles ("
#include <cstdint>
#include <type_traits>
static_assert(!std::is_same<long, int64_t>::value && !std::is_same<long long, int64_t>::value);
int main() { }
" INT64_IS_OWN_TYPE)

if (INT64_IS_OWN_TYPE)
  list (APPEND PBRT_DEFINITIONS "PBRT_INT64_IS_OWN_TYPE")
endif ()

if (PBRT_NVTX)
  add_definitions (-D NVTX)
endif()

###########################################################################
# On to pbrt...

set (PBRT_SOURCE
  src/pbrt/bsdf.cpp
  src/pbrt/bssrdf.cpp
  src/pbrt/bxdfs.cpp
  src/pbrt/cameras.cpp
  src/pbrt/film.cpp
  src/pbrt/filters.cpp
  src/pbrt/interaction.cpp
  src/pbrt/lights.cpp
  src/pbrt/lightsamplers.cpp
  src/pbrt/materials.cpp
  src/pbrt/media.cpp
  src/pbrt/options.cpp
  src/pbrt/paramdict.cpp
  src/pbrt/parser.cpp
  src/pbrt/pbrt.cpp
  src/pbrt/ray.cpp
  src/pbrt/samplers.cpp
  src/pbrt/scene.cpp
  src/pbrt/shapes.cpp
  src/pbrt/textures.cpp

  src/pbrt/cmd/pspec_gpu.cpp
  )

set (PBRT_SOURCE_HEADERS
  src/pbrt/bsdf.h
  src/pbrt/bssrdf.h
  src/pbrt/bxdfs.h
  src/pbrt/cameras.h
  src/pbrt/film.h
  src/pbrt/filters.h
  src/pbrt/interaction.h
  src/pbrt/lightsamplers.h
  src/pbrt/lights.h
  src/pbrt/materials.h
  src/pbrt/media.h
  src/pbrt/options.h
  src/pbrt/paramdict.h
  src/pbrt/parser.h
  src/pbrt/pbrt.h
  src/pbrt/pbrt.soa
  src/pbrt/ray.h
  src/pbrt/samplers.h
  src/pbrt/scene.h
  src/pbrt/shapes.h
  src/pbrt/textures.h
  )

SET (PBRT_CPU_SOURCE
  src/pbrt/cpu/aggregates.cpp
  src/pbrt/cpu/integrators.cpp
  src/pbrt/cpu/primitive.cpp
  src/pbrt/cpu/render.cpp
)

SET (PBRT_CPU_SOURCE_HEADERS
  src/pbrt/cpu/aggregates.h
  src/pbrt/cpu/integrators.h
  src/pbrt/cpu/primitive.h
  src/pbrt/cpu/render.h
)

SET (PBRT_WAVEFRONT_SOURCE
  src/pbrt/wavefront/aggregate.cpp
  src/pbrt/wavefront/camera.cpp
  src/pbrt/wavefront/film.cpp
  src/pbrt/wavefront/integrator.cpp
  src/pbrt/wavefront/media.cpp
  src/pbrt/wavefront/samples.cpp
  src/pbrt/wavefront/surfscatter.cpp
  src/pbrt/wavefront/subsurface.cpp
  src/pbrt/wavefront/wavefront.cpp
)

SET (PBRT_WAVEFRONT_SOURCE_HEADERS
  src/pbrt/wavefront/aggregate.h
  src/pbrt/wavefront/integrator.h
  src/pbrt/wavefront/intersect.h
  src/pbrt/wavefront/wavefront.h
  src/pbrt/wavefront/workitems.h
  src/pbrt/wavefront/workitems.soa
  src/pbrt/wavefront/workqueue.h
)

SET (PBRT_UTIL_SOURCE
  src/pbrt/util/args.cpp
  src/pbrt/util/bluenoise.cpp
  src/pbrt/util/buffercache.cpp
  src/pbrt/util/check.cpp
  src/pbrt/util/color.cpp
  src/pbrt/util/colorspace.cpp
  src/pbrt/util/display.cpp
  src/pbrt/util/error.cpp
  src/pbrt/util/file.cpp
  src/pbrt/util/float.cpp
  src/pbrt/util/image.cpp
  src/pbrt/util/log.cpp
  src/pbrt/util/loopsubdiv.cpp
  src/pbrt/util/lowdiscrepancy.cpp
  src/pbrt/util/math.cpp
  src/pbrt/util/memory.cpp
  src/pbrt/util/mesh.cpp
  src/pbrt/util/mipmap.cpp
  src/pbrt/util/noise.cpp
  src/pbrt/util/parallel.cpp
  src/pbrt/util/pmj02tables.cpp
  src/pbrt/util/primes.cpp
  src/pbrt/util/print.cpp
  src/pbrt/util/progressreporter.cpp
  src/pbrt/util/pstd.cpp
  src/pbrt/util/rng.cpp
  src/pbrt/util/sampling.cpp
  src/pbrt/util/scattering.cpp
  src/pbrt/util/sobolmatrices.cpp
  src/pbrt/util/spectrum.cpp
  src/pbrt/util/stats.cpp
  src/pbrt/util/stbimage.cpp
  src/pbrt/util/string.cpp
  src/pbrt/util/transform.cpp
  src/pbrt/util/vecmath.cpp
)

SET (PBRT_UTIL_SOURCE_HEADERS
  src/pbrt/util/args.h
  src/pbrt/util/bluenoise.h
  src/pbrt/util/buffercache.h
  src/pbrt/util/check.h
  src/pbrt/util/color.h
  src/pbrt/util/colorspace.h
  src/pbrt/util/containers.h
  src/pbrt/util/display.h
  src/pbrt/util/error.h
  src/pbrt/util/file.h
  src/pbrt/util/float.h
  src/pbrt/util/hash.h
  src/pbrt/util/image.h
  src/pbrt/util/log.h
  src/pbrt/util/loopsubdiv.h
  src/pbrt/util/lowdiscrepancy.h
  src/pbrt/util/math.h
  src/pbrt/util/memory.h
  src/pbrt/util/mesh.h
  src/pbrt/util/mipmap.h
  src/pbrt/util/noise.h
  src/pbrt/util/parallel.h
  src/pbrt/util/pmj02tables.h
  src/pbrt/util/primes.h
  src/pbrt/util/print.h
  src/pbrt/util/progressreporter.h
  src/pbrt/util/pstd.h
  src/pbrt/util/rng.h
  src/pbrt/util/sampling.h
  src/pbrt/util/scattering.h
  src/pbrt/util/soa.h
  src/pbrt/util/sobolmatrices.h
  src/pbrt/util/spectrum.h
  src/pbrt/util/splines.h
  src/pbrt/util/stats.h
  src/pbrt/util/string.h
  src/pbrt/util/taggedptr.h
  src/pbrt/util/transform.h
  src/pbrt/util/vecmath.h
  )

if (PBRT_CUDA_ENABLED)
  set (PBRT_GPU_SOURCE
    src/pbrt/gpu/aggregate.cpp
    src/pbrt/gpu/memory.cpp
    src/pbrt/gpu/util.cpp
  )
  set (PBRT_GPU_SOURCE_HEADERS
    src/pbrt/gpu/aggregate.h
    src/pbrt/gpu/memory.h
    src/pbrt/gpu/optix.h
    src/pbrt/gpu/util.h
  )

  set_source_files_properties (
   src/pbrt/bsdf.cpp
   src/pbrt/bssrdf.cpp
   src/pbrt/bxdfs.cpp
   src/pbrt/cameras.cpp
   src/pbrt/film.cpp
   src/pbrt/filters.cpp
#   src/pbrt/genscene.cpp
   src/pbrt/interaction.cpp
   src/pbrt/lights.cpp
   src/pbrt/lightsamplers.cpp
   src/pbrt/materials.cpp
#   src/pbrt/media.cpp
   src/pbrt/options.cpp
#   src/pbrt/paramdict.cpp
#   src/pbrt/parser.cpp
   src/pbrt/pbrt.cpp
   src/pbrt/samplers.cpp
   src/pbrt/shapes.cpp
   src/pbrt/textures.cpp

   src/pbrt/util/bluenoise.cpp
   src/pbrt/util/check.cpp
   src/pbrt/util/color.cpp
   src/pbrt/util/colorspace.cpp
   src/pbrt/util/error.cpp
#   src/pbrt/util/file.cpp
#   src/pbrt/util/float.cpp
#   src/pbrt/util/image.cpp
   src/pbrt/util/log.cpp
#   src/pbrt/util/loopsubdiv.cpp
   src/pbrt/util/lowdiscrepancy.cpp
   src/pbrt/util/math.cpp
#   src/pbrt/util/memory.cpp
   src/pbrt/util/mesh.cpp
#   src/pbrt/util/mipmap.cpp
   src/pbrt/util/noise.cpp
#   src/pbrt/util/parallel.cpp
   src/pbrt/util/pmj02tables.cpp
   src/pbrt/util/primes.cpp
#   src/pbrt/util/print.cpp
#   src/pbrt/util/progressreporter.cpp
   src/pbrt/util/pstd.cpp
   src/pbrt/util/rng.cpp
   src/pbrt/util/sampling.cpp
   src/pbrt/util/scattering.cpp
   src/pbrt/util/sobolmatrices.cpp
   src/pbrt/util/spectrum.cpp
   src/pbrt/util/stats.cpp
#   src/pbrt/util/stbimage.cpp
#   src/pbrt/util/string.cpp
   src/pbrt/util/transform.cpp
   src/pbrt/util/vecmath.cpp

    ${PBRT_WAVEFRONT_SOURCE}
    ${PBRT_GPU_SOURCE}

    src/pbrt/cmd/pspec_gpu.cpp

    PROPERTIES LANGUAGE CUDA
  )

  cuda_compile_and_embed (PBRT_EMBEDDED_PTX src/pbrt/gpu/optix.cu optix.cu)
endif ()

source_group ("Source Files" FILES ${PBRT_SOURCE})
source_group ("Header Files" FILES ${PBRT_SOURCE_HEADERS})
source_group ("Source Files/cpu" FILES ${PBRT_CPU_SOURCE})
source_group ("Header Files/cpu" FILES ${PBRT_CPU_SOURCE_HEADERS})
source_group ("Source Files/util" FILES ${PBRT_UTIL_SOURCE})
source_group ("Header Files/util" FILES ${PBRT_UTIL_SOURCE_HEADERS})
source_group ("Source Files/wavefront" FILES ${PBRT_WAVEFRONT_SOURCE})
source_group ("Header Files/wavefront" FILES ${PBRT_WAVEFRONT_SOURCE_HEADERS})
if (PBRT_CUDA_ENABLED)
  source_group ("Source Files/gpu" FILES ${PBRT_GPU_SOURCE})
  source_group ("Header Files/gpu" FILES ${PBRT_GPU_SOURCE_HEADERS})
endif ()

###########################################################################
# pbrt libraries and executables

list (APPEND PBRT_DEFINITIONS "PTEX_STATIC")

######################
# soac

add_executable (soac src/pbrt/cmd/soac.cpp)
add_executable (pbrt::soac ALIAS soac)

target_compile_definitions (soac PRIVATE ${PBRT_DEFINITIONS})
target_compile_options (soac PUBLIC ${PBRT_CXX_FLAGS})
target_link_libraries (soac PRIVATE pbrt_warnings pbrt_opt)

set_target_properties (soac PROPERTIES OUTPUT_NAME soac)

add_custom_command (OUTPUT ${CMAKE_CURRENT_BINARY_DIR}/pbrt_soa.h
    COMMAND soac ${CMAKE_SOURCE_DIR}/src/pbrt/pbrt.soa > ${CMAKE_CURRENT_BINARY_DIR}/pbrt_soa.h
    DEPENDS soac ${CMAKE_SOURCE_DIR}/src/pbrt/pbrt.soa)
set (PBRT_SOA_GENERATED ${CMAKE_CURRENT_BINARY_DIR}/pbrt_soa.h)

add_custom_command (OUTPUT ${CMAKE_CURRENT_BINARY_DIR}/wavefront_workitems_soa.h
    COMMAND soac ${CMAKE_SOURCE_DIR}/src/pbrt/wavefront/workitems.soa > ${CMAKE_CURRENT_BINARY_DIR}/wavefront_workitems_soa.h
    DEPENDS soac ${CMAKE_SOURCE_DIR}/src/pbrt/wavefront/workitems.soa)
set (PBRT_SOA_GENERATED ${PBRT_SOA_GENERATED} ${CMAKE_CURRENT_BINARY_DIR}/wavefront_workitems_soa.h)

add_custom_target (pbrt_soa_generated DEPENDS ${PBRT_SOA_GENERATED})

set_property (TARGET soac PROPERTY FOLDER "cmd")

######################
# pbrt_lib

add_library (pbrt_lib STATIC
  ${CMAKE_CURRENT_BINARY_DIR}/rgbspectrum_srgb.cpp
  ${CMAKE_CURRENT_BINARY_DIR}/rgbspectrum_dci_p3.cpp
  ${CMAKE_CURRENT_BINARY_DIR}/rgbspectrum_rec2020.cpp
  ${CMAKE_CURRENT_BINARY_DIR}/rgbspectrum_aces.cpp
  ${PBRT_SOA_GENERATED}
  ${PBRT_SOURCE}
  ${PBRT_SOURCE_HEADERS}
  ${PBRT_CPU_SOURCE}
  ${PBRT_CPU_SOURCE_HEADERS}
  ${PBRT_UTIL_SOURCE}
  ${PBRT_UTIL_SOURCE_HEADERS}
  ${PBRT_WAVEFRONT_SOURCE}
  ${PBRT_WAVEFRONT_SOURCE_HEADERS}
  ${PBRT_GPU_SOURCE}
  ${PBRT_GPU_SOURCE_HEADERS}

  src/ext/gtest/gtest-all.cc
  src/ext/lodepng/lodepng.cpp
  src/ext/rply/rply.cpp
  )
add_library (pbrt::pbrt_lib ALIAS pbrt_lib)

add_dependencies (pbrt_lib pbrt_soa_generated)

target_compile_definitions (pbrt_lib PRIVATE ${PBRT_DEFINITIONS})

# Attempt to work-around Windows/CUDA build issues.
# As per https://stackoverflow.com/a/51566919, this works around a cmake
# bug that leads to undefined symbols...
set_property(TARGET pbrt_lib PROPERTY CUDA_RESOLVE_DEVICE_SYMBOLS ON)

target_include_directories (pbrt_lib PUBLIC
  src
  src/ext
  ${STB_INCLUDE}
  ${OPENEXR_INCLUDE}
  ${ZLIB_INCLUDE_DIRS}
  ${LIBDEFLATE_INCLUDE_DIRS}
  ${FILESYSTEM_INCLUDE}
  ${PTEX_INCLUDE}
  ${DOUBLE_CONVERSION_INCLUDE}
  ${NANOVDB_INCLUDE}
  ${CMAKE_CURRENT_BINARY_DIR}
  ${GSL_INCLUDE_DIR}
)
if (PBRT_CUDA_ENABLED AND PBRT_OPTIX7_PATH)
    target_include_directories (pbrt_lib SYSTEM PUBLIC ${PBRT_OPTIX7_PATH}/include)
endif ()

target_compile_options (pbrt_lib PUBLIC ${PBRT_CXX_FLAGS})

target_link_libraries (pbrt_lib PRIVATE pbrt_warnings pbrt_opt $<$<BOOL:PBRT_CUDA_ENABLED>:cuda_build_configuration>)

add_sanitizers (pbrt_lib)

if (WIN32)
  # Avoid a name clash when building on Visual Studio
  set_target_properties (pbrt_lib PROPERTIES OUTPUT_NAME libpbrt)
endif()

set (ALL_PBRT_LIBS
  pbrt_lib
  ${CMAKE_THREAD_LIBS_INIT}
  ${OPENEXR_LIBS}
  Ptex_static
  ${ZLIB_LIBRARIES}
  ${GSL_LIBRARIES}
  ${LIBDEFLATE_LIBRARIES}
  double-conversion
  ${PBRT_CUDA_LIB}
  utf8proc
)

if (PBRT_CUDA_ENABLED)
  set_property (TARGET pbrt_lib PROPERTY CUDA_SEPARABLE_COMPILATION ON)
  add_library (pbrt_embedded_ptx_lib STATIC
      ${PBRT_EMBEDDED_PTX}
      )
  add_dependencies (pbrt_embedded_ptx_lib pbrt_soa_generated)
  list (APPEND ALL_PBRT_LIBS pbrt_embedded_ptx_lib)
  if (PBRT_NVML)
    list (APPEND ALL_PBRT_LIBS "nvidia-ml")
  endif ()
endif ()

if (WIN32)
  list (APPEND ALL_PBRT_LIBS "dbghelp" "wsock32" "ws2_32")
endif ()

if (PROFILE_LIB)
  list (APPEND ALL_PBRT_LIBS "${PROFILE_LIB}")
endif ()

######################
## rgb2spec_opt

add_executable (rgb2spec_opt src/pbrt/cmd/rgb2spec_opt.cpp)
add_executable (pbrt::rgb2spec_opt ALIAS rgb2spec_opt)

target_compile_definitions (rgb2spec_opt PRIVATE ${PBRT_DEFINITIONS})
target_compile_options (rgb2spec_opt PUBLIC ${PBRT_CXX_FLAGS})
target_link_libraries (rgb2spec_opt PRIVATE ${CMAKE_THREAD_LIBS_INIT} pbrt_opt pbrt_warnings)

if (NOT PBRT_USE_PREGENERATED_RGB_TO_SPECTRUM_TABLES)
  add_custom_command (OUTPUT ${CMAKE_CURRENT_BINARY_DIR}/rgbspectrum_aces.cpp
      COMMAND rgb2spec_opt 64 ${CMAKE_CURRENT_BINARY_DIR}/rgbspectrum_aces.cpp ACES2065_1
      DEPENDS rgb2spec_opt)

  add_custom_command (OUTPUT ${CMAKE_CURRENT_BINARY_DIR}/rgbspectrum_dci_p3.cpp
      COMMAND rgb2spec_opt 64 ${CMAKE_CURRENT_BINARY_DIR}/rgbspectrum_dci_p3.cpp DCI_P3
      DEPENDS rgb2spec_opt)

  add_custom_command (OUTPUT ${CMAKE_CURRENT_BINARY_DIR}/rgbspectrum_rec2020.cpp
      COMMAND rgb2spec_opt 64 ${CMAKE_CURRENT_BINARY_DIR}/rgbspectrum_rec2020.cpp REC2020
      DEPENDS rgb2spec_opt)

  add_custom_command (OUTPUT ${CMAKE_CURRENT_BINARY_DIR}/rgbspectrum_srgb.cpp
      COMMAND rgb2spec_opt 64 ${CMAKE_CURRENT_BINARY_DIR}/rgbspectrum_srgb.cpp sRGB
      DEPENDS rgb2spec_opt)
endif ()

set_property (TARGET rgb2spec_opt PROPERTY FOLDER "cmd")

######################
# Main renderer

include_directories (src/ext/eigen)

add_executable (pbrt_exe src/pbrt/cmd/pbrt.cpp)
add_executable (pbrt::pbrt_exe ALIAS pbrt_exe)

target_compile_definitions (pbrt_exe PRIVATE ${PBRT_DEFINITIONS})
target_compile_options (pbrt_exe PRIVATE ${PBRT_CXX_FLAGS})
target_include_directories (pbrt_exe PRIVATE src src/ext)
target_link_libraries (pbrt_exe PRIVATE ${ALL_PBRT_LIBS} pbrt_opt pbrt_warnings)

set_target_properties (pbrt_exe PROPERTIES OUTPUT_NAME pbrt)

add_sanitizers (pbrt_exe)

set_property (TARGET pbrt_exe PROPERTY FOLDER "cmd")

######################
# imgtool

add_executable (imgtool src/pbrt/cmd/imgtool.cpp)
add_executable (pbrt::imgtool ALIAS imgtool)

add_library (sky_lib STATIC src/ext/skymodel/ArHosekSkyModel.c)
set_property (TARGET sky_lib PROPERTY FOLDER "ext")

target_compile_definitions (imgtool PRIVATE ${PBRT_DEFINITIONS})
target_compile_options (imgtool PRIVATE ${PBRT_CXX_FLAGS})
target_include_directories (imgtool PRIVATE src src/ext ${FLIP_INCLUDE})
target_link_libraries (imgtool PRIVATE ${ALL_PBRT_LIBS} pbrt_opt pbrt_warnings sky_lib flip_lib)

add_sanitizers (imgtool)

set_property (TARGET imgtool PROPERTY FOLDER "cmd")

######################
# pspec

add_executable (pspec src/pbrt/cmd/pspec.cpp)
add_executable (pbrt::pspec ALIAS pspec)

target_compile_definitions (pspec PRIVATE ${PBRT_DEFINITIONS})
target_compile_options (pspec PRIVATE ${PBRT_CXX_FLAGS})
target_include_directories (pspec PRIVATE src src/ext)
target_link_libraries (pspec PRIVATE ${ALL_PBRT_LIBS} pbrt_warnings)

add_sanitizers (pspec)

set_property (TARGET pspec PROPERTY FOLDER "cmd")

######################
# plytool

add_executable (plytool src/pbrt/cmd/plytool.cpp)
add_executable (pbrt::plytool ALIAS plytool)

target_compile_definitions (plytool PRIVATE ${PBRT_DEFINITIONS})
target_compile_options (plytool PUBLIC ${PBRT_CXX_FLAGS})
target_include_directories (plytool PUBLIC src src/ext)
target_link_libraries (plytool PRIVATE ${ALL_PBRT_LIBS} pbrt_warnings pbrt_opt)

set_target_properties (plytool PROPERTIES OUTPUT_NAME plytool)

add_sanitizers (plytool)

set_property (TARGET plytool PROPERTY FOLDER "cmd")

######################
# cyhair2pbrt

add_executable (cyhair2pbrt src/pbrt/cmd/cyhair2pbrt.cpp)

target_compile_definitions (cyhair2pbrt PRIVATE ${PBRT_DEFINITIONS})
target_compile_options (cyhair2pbrt PRIVATE ${PBRT_CXX_FLAGS})
target_link_libraries (cyhair2pbrt PRIVATE pbrt_opt pbrt_warnings)

add_sanitizers (cyhair2pbrt)

set_property (TARGET cyhair2pbrt PROPERTY FOLDER "cmd")

##################
# lenstool
add_executable(lenstool src/pbrt/cmd/lenstool.cpp)

target_compile_definitions (lenstool PRIVATE ${PBRT_DEFINITIONS})
target_compile_options (lenstool PRIVATE ${PBRT_CXX_FLAGS})
target_include_directories (lenstool PUBLIC src src/ext)
target_link_libraries (lenstool PRIVATE ${ALL_PBRT_LIBS} pbrt_warnings pbrt_opt)

add_sanitizers (lenstool)
##################
# Unit tests

set (PBRT_TEST_SOURCE
  src/pbrt/bsdfs_test.cpp
  src/pbrt/filters_test.cpp
  src/pbrt/lights_test.cpp
  src/pbrt/lightsamplers_test.cpp
  src/pbrt/media_test.cpp
  src/pbrt/parser_test.cpp
  src/pbrt/samplers_test.cpp
  src/pbrt/shapes_test.cpp

  src/pbrt/cpu/integrators_test.cpp

  src/pbrt/util/args_test.cpp
  src/pbrt/util/buffercache_test.cpp
  src/pbrt/util/color_test.cpp
  src/pbrt/util/containers_test.cpp
  src/pbrt/util/file_test.cpp
  src/pbrt/util/float_test.cpp
  src/pbrt/util/hash_test.cpp
  src/pbrt/util/image_test.cpp
  src/pbrt/util/math_test.cpp
  src/pbrt/util/parallel_test.cpp
  src/pbrt/util/print_test.cpp
  src/pbrt/util/pstd_test.cpp
  src/pbrt/util/rng_test.cpp
  src/pbrt/util/sampling_test.cpp
  src/pbrt/util/spectrum_test.cpp
  src/pbrt/util/splines_test.cpp
  src/pbrt/util/string_test.cpp
  src/pbrt/util/taggedptr_test.cpp
  src/pbrt/util/transform_test.cpp
  src/pbrt/util/vecmath_test.cpp
  )

add_executable (pbrt_test src/pbrt/cmd/pbrt_test.cpp ${PBRT_TEST_SOURCE})

target_link_libraries (pbrt_test PRIVATE ${ALL_PBRT_LIBS} pbrt_opt pbrt_warnings)
target_compile_definitions (pbrt_test PRIVATE ${PBRT_DEFINITIONS})
target_include_directories (pbrt_test PRIVATE src src/ext ${DOUBLE_CONVERSION_INCLUDE})
target_compile_options(pbrt_test PUBLIC ${PBRT_CXX_FLAGS})

add_sanitizers (pbrt_test)

add_test (pbrt_unit_test pbrt_test)
<<<<<<< HEAD
=======

set_property (TARGET pbrt_test PROPERTY FOLDER "cmd")

>>>>>>> fd3c25bf
###############################
# Installation

install (TARGETS
  pbrt_exe
  imgtool
  lenstool
  pspec
  plytool
  cyhair2pbrt
  DESTINATION
  bin
  )

install (TARGETS
  pbrt_lib
  DESTINATION
  lib
  )<|MERGE_RESOLUTION|>--- conflicted
+++ resolved
@@ -1058,12 +1058,8 @@
 add_sanitizers (pbrt_test)
 
 add_test (pbrt_unit_test pbrt_test)
-<<<<<<< HEAD
-=======
 
 set_property (TARGET pbrt_test PROPERTY FOLDER "cmd")
-
->>>>>>> fd3c25bf
 ###############################
 # Installation
 
